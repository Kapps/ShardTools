<<<<<<< HEAD
// MessagePack was written as msgpack.d by Masahiro Nakagawa.
// Since his implementation is very well done, it's being reused in this library instead of making a custom serialization format.

// Written in the D programming language.

/**
 * MessagePack serializer and deserializer implementation.
 *
 * MessagePack is a binary-based serialization specification.
 *
 * Example:
 * -----
 * auto data = tuple("MessagePack!", [1, 2], true);
 *
 * auto serialized = pack(data);
 *
 * // ...
 *
 * typeof(data) deserialized;
 *
 * unpack(serialized, deserialized);
 *
 * assert(data == deserialized);
 * -----
 *
 * See_Also:
 *  $(LINK2 http://msgpack.org/, The MessagePack Project)$(BR)
 *  $(LINK2 http://wiki.msgpack.org/display/MSGPACK/Design+of+Serialization, MessagePack Design concept)$(BR)
 *  $(LINK2 http://wiki.msgpack.org/display/MSGPACK/Format+specification, MessagePack data format)
 *
 * Copyright: Copyright Masahiro Nakagawa 2010-.
 * License:   <a href="http://www.boost.org/LICENSE_1_0.txt">Boost License 1.0</a>.
 * Authors:   Masahiro Nakagawa
 */
module MessagePack;

import std.array;
import std.exception;
import std.range;
import std.stdio;
import std.traits;
import std.typecons;
import std.typetuple;

// for RefBuffer
version(Posix)
{
    import core.sys.posix.sys.uio : iovec;
}
else
{
    /**
     * from core.sys.posix.sys.uio.iovec for compatibility with posix.
     */
    struct iovec
    {
        void*  iov_base;
        size_t iov_len;
    }
}

// for Converting Endian using ntohs and ntohl;
version (Windows)
{
    import std.c.windows.winsock;
}
else
{
    import core.sys.posix.arpa.inet;
}

static if (real.sizeof == double.sizeof) {
    // for 80bit real inter-operation on non-x86 CPU
    version = NonX86;

    import std.numeric;
}

version(unittest) import std.file, std.c.string;


@trusted:


// Buffer implementations


/**
 * $(D RefBuffer) is a reference stored buffer for more efficient serialization
 *
 * Example:
 * -----
 * auto packer = packer(RefBuffer(16));  // threshold is 16
 *
 * // packs data
 *
 * writev(fd, cast(void*)packer.buffer.vector.ptr, packer.buffer.vector.length);
 * -----
 */
struct RefBuffer
{
  private:
    static struct Chunk
    {
        ubyte[] data;  // storing serialized value
        size_t  used;  // used size of data
    }

    immutable size_t Threshold;
    immutable size_t ChunkSize;

    // for putCopy
    Chunk[] chunks_;  // memory chunk for buffer
    size_t  index_;   // index for cunrrent chunk

    // for putRef
    iovec[] vecList_;  // reference to large data or copied data.


  public:
    /**
     * Constructs a buffer.
     *
     * Params:
     *  threshold = the threshold of writing value or stores reference.
     *  chunkSize = the default size of chunk for allocation.
     */
    @safe
    this(in size_t threshold, in size_t chunkSize = 8192)
    {
        Threshold = threshold;
        ChunkSize = chunkSize;

        chunks_.length = 1;
        chunks_[index_].data.length = chunkSize;
    }


    /**
     * Returns the buffer contents that excluding references.
     *
     * Returns:
     *  the non-contiguous copied contents.
     */
    @property @safe
    nothrow ubyte[] data()
    {
        ubyte[] result;

        foreach (ref chunk; chunks_)
            result ~= chunk.data[0..chunk.used];

        return result;
    }


    /**
     * Forwards to all buffer contents.
     *
     * Returns:
     *  the array of iovec struct that stores references.
     */
    @property @safe
    nothrow ref iovec[] vector()
    {
        return vecList_;
    }


    /**
     * Writes the argument to buffer and stores the reference of writed content 
     * if the argument size is smaller than threshold,
     * otherwise stores the reference of argument directly.
     *
     * Params:
     *  value = the content to write.
     */
    @safe
    void put(in ubyte value)
    {
        ubyte[1] values = [value];
        putCopy(values);
    }


    /// ditto
    @safe
    void put(in ubyte[] value)
    {
        if (value.length < Threshold)
            putCopy(value);
        else
            putRef(value);
    }


  private:
    /*
     * Stores the reference of $(D_PARAM value).
     *
     * Params:
     *  value = the content to write.
     */
    @trusted
    void putRef(in ubyte[] value)
    {
        vecList_.length += 1;
        vecList_[$ - 1]  = iovec(cast(void*)value.ptr, value.length);
    }


    /*
     * Writes $(D_PARAM value) to buffer and appends to its reference.
     *
     * Params:
     *  value = the contents to write.
     */
    @trusted
    void putCopy(in ubyte[] value)
    {
        /*
         * Helper for expanding new space.
         */
        void expand(in size_t size)
        {
            const newSize = size < ChunkSize ? ChunkSize : size;

            index_++;
            chunks_.length = 1;
            chunks_[index_].data.length = newSize;
        }

        const size = value.length;

        // lacks current chunk?
        if (chunks_[index_].data.length - chunks_[index_].used < size)
            expand(size);

        const base = chunks_[index_].used;                     // start index
        auto  data = chunks_[index_].data[base..base + size];  // chunk to write

        data[] = value;
        chunks_[index_].used += size;

        // Optimization for avoiding iovec allocation.
        if (vecList_.length && data.ptr == (vecList_[$ - 1].iov_base +
                                            vecList_[$ - 1].iov_len))
            vecList_[$ - 1].iov_len += size;
        else
            putRef(data);
    }
}


unittest
{
    static assert(isOutputRange!(RefBuffer, ubyte) &&
                  isOutputRange!(RefBuffer, ubyte[]));

    auto buffer = RefBuffer(2, 4);

    ubyte[] tests = [1, 2];
    foreach (v; tests)
        buffer.put(v);
    buffer.put(tests);

    assert(buffer.data == tests, "putCopy failed");

    iovec[] vector = buffer.vector;
    ubyte[] result;

    assert(vector.length == 2, "Optimization failed");

    foreach (v; vector)
        result ~= (cast(ubyte*)v.iov_base)[0..v.iov_len];

    assert(result == tests ~ tests);
}


/**
 * $(D MessagePackException) is a root Exception for MessagePack related operation.
 */
class MessagePackException : Exception
{
    this(string message)
    {
        super(message);
    }
}


// Serializing routines


/**
 * $(D Packer) is a $(D MessagePack) serializer
 *
 * Example:
 * -----
 * auto packer = packer(Appender!(ubyte[])());
 *
 * packer.packArray(false, 100, 1e-10, null);
 *
 * stdout.rawWrite(packer.buffer.data);
 * -----
 *
 * NOTE:
 *  Current implementation can't deal with a circular reference.
 *  If you try to serialize a object that has circular reference, runtime raises 'Stack Overflow'.
 */
struct Packer(Stream) if (isOutputRange!(Stream, ubyte) && isOutputRange!(Stream, ubyte[]))
{
  private:
    enum size_t Offset = 1;  // type-information offset

    Stream                   stream_;  // the stream to write
    ubyte[Offset + RealSize] store_;   // stores serialized value
    bool                     withFieldName_;


  public:
    /**
     * Constructs a packer with $(D_PARAM stream).
     *
     * Params:
     *  stream        = the stream to write.
     *  withFieldName = serialize a field name at class or struct
     */
    this(Stream stream, bool withFieldName = false)
    {
        stream_        = stream;
        withFieldName_ = withFieldName;
    }


    /**
     * Forwards to stream.
     *
     * Returns:
     *  the stream.
     */
    @property @safe
    nothrow ref Stream stream()
    {
        return stream_;
    }


    /**
     * Serializes argument and writes to stream.
     *
     * If the argument is the pointer type, dereferences the pointer and serializes pointed value.
     * -----
     * int  a = 10;
     * int* b = &b;
     *
     * packer.pack(b);  // serializes 10, not address of a
     * -----
     * Serializes nil if the argument of nullable type is null.
     *
     * NOTE:
     *  MessagePack doesn't define $(D_KEYWORD real) type format.
     *  Don't serialize $(D_KEYWORD real) if you communicate with other languages.
     *  Transfer $(D_KEYWORD double) serialization if $(D_KEYWORD real) on your environment equals $(D_KEYWORD double).
     *
     * Params:
     *  value = the content to serialize.
     *
     * Returns:
     *  self, i.e. for method chaining.
     */
    ref Packer pack(T)(in T value) if (is(Unqual!T == bool))
    {
        if (value)
            stream_.put(Format.TRUE);
        else
            stream_.put(Format.FALSE);

        return this;
    }


    /// ditto
    ref Packer pack(T)(in T value) if (isUnsigned!T)
    {
        // ulong < ulong is slower than uint < uint
        static if (!is(Unqual!T  == ulong)) {
            enum Bits = T.sizeof * 8;

            if (value < (1 << 8)) {
                if (value < (1 << 7)) {
                    // fixnum
                    stream_.put(take8from!Bits(value));
                } else {
                    // uint 8
                    store_[0] = Format.UINT8;
                    store_[1] = take8from!Bits(value);
                    stream_.put(store_[0..Offset + ubyte.sizeof]);
                }
            } else {
                if (value < (1 << 16)) {
                    // uint 16
                    const temp = convertEndianTo!16(value);

                    store_[0] = Format.UINT16;
                    *cast(ushort*)&store_[Offset] = temp;
                    stream_.put(store_[0..Offset + ushort.sizeof]);
                } else {
                    // uint 32
                    const temp = convertEndianTo!32(value);

                    store_[0] = Format.UINT32;
                    *cast(uint*)&store_[Offset] = temp;
                    stream_.put(store_[0..Offset + uint.sizeof]);
                }
            }
        } else {
            if (value < (1UL << 8)) {
                if (value < (1UL << 7)) {
                    // fixnum
                    stream_.put(take8from!64(value));
                } else {
                    // uint 8
                    store_[0] = Format.UINT8;
                    store_[1] = take8from!64(value);
                    stream_.put(store_[0..Offset + ubyte.sizeof]);
                }
            } else {
                if (value < (1UL << 16)) {
                    // uint 16
                    const temp = convertEndianTo!16(value);

                    store_[0] = Format.UINT16;
                    *cast(ushort*)&store_[Offset] = temp;
                    stream_.put(store_[0..Offset + ushort.sizeof]);
                } else if (value < (1UL << 32)){
                    // uint 32
                    const temp = convertEndianTo!32(value);

                    store_[0] = Format.UINT32;
                    *cast(uint*)&store_[Offset] = temp;
                    stream_.put(store_[0..Offset + uint.sizeof]);
                } else {
                    // uint 64
                    const temp = convertEndianTo!64(value);

                    store_[0] = Format.UINT64;
                    *cast(ulong*)&store_[Offset] = temp;
                    stream_.put(store_[0..Offset + ulong.sizeof]);
                }
            }
        }

        return this;
    }


    /// ditto
    ref Packer pack(T)(in T value) if (isSigned!T && isIntegral!T)
    {
        // long < long is slower than int < int
        static if (!is(Unqual!T == long)) {
            enum Bits = T.sizeof * 8;

            if (value < -(1 << 5)) {
                if (value < -(1 << 15)) {
                    // int 32
                    const temp = convertEndianTo!32(value);

                    store_[0] = Format.INT32;
                    *cast(int*)&store_[Offset] = temp;
                    stream_.put(store_[0..Offset + int.sizeof]);
                } else if (value < -(1 << 7)) {
                    // int 16
                    const temp = convertEndianTo!16(value);

                    store_[0] = Format.INT16;
                    *cast(short*)&store_[Offset] = temp;
                    stream_.put(store_[0..Offset + short.sizeof]);
                } else {
                    // int 8
                    store_[0] = Format.INT8;
                    store_[1] = take8from!Bits(value);
                    stream_.put(store_[0..Offset + byte.sizeof]);
                }
            } else if (value < (1 << 7)) {
                // fixnum
                stream_.put(take8from!Bits(value));
            } else {
                if (value < (1 << 8)) {
                    // uint 8
                    store_[0] = Format.UINT8;
                    store_[1] = take8from!Bits(value);
                    stream_.put(store_[0..Offset + ubyte.sizeof]);
                } else if (value < (1 << 16)) {
                    // uint 16
                    const temp = convertEndianTo!16(value);

                    store_[0] = Format.UINT16;
                    *cast(ushort*)&store_[Offset] = temp;
                    stream_.put(store_[0..Offset + ushort.sizeof]);
                } else {
                    // uint 32
                    const temp = convertEndianTo!32(value);

                    store_[0] = Format.UINT32;
                    *cast(uint*)&store_[Offset] = temp;
                    stream_.put(store_[0..Offset + uint.sizeof]);
                }
            }
        } else {
            if (value < -(1L << 5)) {
                if (value < -(1L << 15)) {
                    if (value < -(1L << 31)) {
                        // int 64
                        const temp = convertEndianTo!64(value);

                        store_[0] = Format.INT64;
                        *cast(long*)&store_[Offset] = temp;
                        stream_.put(store_[0..Offset + long.sizeof]);
                    } else {
                        // int 32
                        const temp = convertEndianTo!32(value);

                        store_[0] = Format.INT32;
                        *cast(int*)&store_[Offset] = temp;
                        stream_.put(store_[0..Offset + int.sizeof]);
                    }
                } else {
                    if (value < -(1L << 7)) {
                        // int 16
                        const temp = convertEndianTo!16(value);

                        store_[0] = Format.INT16;
                        *cast(short*)&store_[Offset] = temp;
                        stream_.put(store_[0..Offset + short.sizeof]);
                    } else {
                        // int 8
                        store_[0] = Format.INT8;
                        store_[1] = take8from!64(value);
                        stream_.put(store_[0..Offset + byte.sizeof]);
                    }
                }
            } else if (value < (1L << 7)) {
                // fixnum
                stream_.put(take8from!64(value));
            } else {
                if (value < (1L << 16)) {
                    if (value < (1L << 8)) {
                        // uint 8
                        store_[0] = Format.UINT8;
                        store_[1] = take8from!64(value);
                        stream_.put(store_[0..Offset + ubyte.sizeof]);
                    } else {
                        // uint 16
                        const temp = convertEndianTo!16(value);

                        store_[0] = Format.UINT16;
                        *cast(ushort*)&store_[Offset] = temp;
                        stream_.put(store_[0..Offset + ushort.sizeof]);
                    }
                } else {
                    if (value < (1L << 32)) {
                        // uint 32
                        const temp = convertEndianTo!32(value);

                        store_[0] = Format.UINT32;
                        *cast(uint*)&store_[Offset] = temp;
                        stream_.put(store_[0..Offset + uint.sizeof]);
                    } else {
                        // uint 64
                        const temp = convertEndianTo!64(value);

                        store_[0] = Format.UINT64;
                        *cast(ulong*)&store_[Offset] = temp;
                        stream_.put(store_[0..Offset + ulong.sizeof]);
                    }
                }
            }
        }

        return this;
    }


    /// ditto
    ref Packer pack(T)(in T value) if (isFloatingPoint!T)
    {
        static if (is(Unqual!T == float)) {
            const temp = convertEndianTo!32(_f(value).i);

            store_[0] = Format.FLOAT;
            *cast(uint*)&store_[Offset] = temp;
            stream_.put(store_[0..Offset + uint.sizeof]);
        } else static if (is(Unqual!T == double)) {
            const temp = convertEndianTo!64(_d(value).i);

            store_[0] = Format.DOUBLE;
            *cast(ulong*)&store_[Offset] = temp;
            stream_.put(store_[0..Offset + ulong.sizeof]);
        } else {
            static if (real.sizeof > double.sizeof) {
                store_[0]      = Format.REAL;
                const temp     = _r(value);
                const fraction = convertEndianTo!64(temp.fraction);
                const exponent = convertEndianTo!16(temp.exponent);

                *cast(Unqual!(typeof(fraction))*)&store_[Offset]                   = fraction;
                *cast(Unqual!(typeof(exponent))*)&store_[Offset + fraction.sizeof] = exponent;
                stream_.put(store_[0..$]);
            } else {  // Non-x86 CPUs, real type equals double type.
                pack(cast(double)value);
            }
        }

        return this;
    }


    /// ditto
    ref Packer pack(T)(in T value) if (is(Unqual!T == enum))
    {
        pack(cast(OriginalType!T)value);

        return this;
    }


    /// Overload for pack(null) for 2.057 or later
    static if (!is(typeof(null) == void*))
    {
        ref Packer pack(T)(in T value) if (is(Unqual!T == typeof(null)))
        {
            return packNil();
        }
    }


    /// ditto
    ref Packer pack(T)(in T value) if (isPointer!T)
    {
        static if (is(Unqual!T == void*)) {  // for pack(null) for 2.056 or earlier
            enforce(value is null, "Can't serialize void type");
            stream_.put(Format.NIL);
        } else {
            if (value is null)
                stream_.put(Format.NIL);
            else
                pack(mixin(AsteriskOf!T ~ "value"));
        }

        return this;
    }


    /// ditto
    ref Packer pack(T)(in T array) if (isArray!T)
    {
        alias typeof(T.init[0]) U;

        /*
         * Serializes raw type-information to stream.
         */
        void beginRaw(in size_t length)
        {
            if (length < 32) {
                const ubyte temp = Format.RAW | cast(ubyte)length;
                stream_.put(take8from(temp));
            } else if (length < 65536) {
                const temp = convertEndianTo!16(length);

                store_[0] = Format.RAW16;
                *cast(ushort*)&store_[Offset] = temp;
                stream_.put(store_[0..Offset + ushort.sizeof]);
            } else {
                const temp = convertEndianTo!32(length);

                store_[0] = Format.RAW32;
                *cast(uint*)&store_[Offset] = temp;
                stream_.put(store_[0..Offset + uint.sizeof]);
            }
        }

        if (array.empty)
            return packNil();

        // Raw bytes
        static if (isByte!(U) || isSomeChar!(U)) {
            ubyte[] raw = cast(ubyte[])array;

            beginRaw(raw.length);
            stream_.put(raw);
        } else {
            beginArray(array.length);
            foreach (elem; array)
                pack(elem);
        }

        return this;
    }


    /// ditto
    ref Packer pack(T)(in T array) if (isAssociativeArray!T)
    {
        if (array is null)
            return packNil();

        beginMap(array.length);
        foreach (key, value; array) {
            pack(key);
            pack(value);
        }

        return this;
    }


    /// ditto
    ref Packer pack(Types...)(auto ref const Types objects) if (Types.length > 1)
    {
        foreach (i, T; Types)
            pack(objects[i]);

        return this;
    }


    /**
     * Serializes $(D_PARAM object) and writes to stream.
     *
     * Calling $(D toMsgpack) if $(D_KEYWORD class) and $(D_KEYWORD struct) implement $(D toMsgpack) method. $(D toMsgpack) signature is:
     * -----
     * void toMsgpack(Packer)(ref Packer packer) const
     * -----
     * This method serializes all members of T object if $(D_KEYWORD class) and $(D_KEYWORD struct) don't implement $(D toMsgpack).
     *
     * An object that doesn't implement $(D toMsgpack) is serialized to Array type.
     * -----
     * packer.pack(tuple(true, 1, "Hi!"))  // -> '[true, 1, "Hi!"]', not 'ture, 1, "Hi!"'
     *
     * struct Foo
     * {
     *     int num    = 10;
     *     string msg = "D!";
     * }
     * packer.pack(Foo());  // -> '[10, "D!"]'
     *
     * class Base
     * {
     *     bool flag = true;
     * }
     * class Derived : Base
     * {
     *     double = 0.5f;
     * }
     * packer.pack(new Derived());  // -> '[true, 0.5f]'
     * -----
     *
     * Params:
     *  object = the content to serialize.
     *
     * Returns:
     *  self, i.e. for method chaining.
     */
    ref Packer pack(T)(in T object) if (is(Unqual!T == class))
    {
        if (object is null)
            return packNil();

        static if (hasMember!(T, "toMsgpack"))
        {
            static if (__traits(compiles, { T t; t.toMsgpack(this, withFieldName_); })) {
                object.toMsgpack(this, withFieldName_);
            } else static if (__traits(compiles, { T t; t.toMsgpack(this); })) { // backward compatible
                object.toMsgpack(this);
            } else {
                static assert(0, "Failed to invoke 'toMsgpack' on type '" ~ Unqual!T.stringof ~ "'");
            }
        } else {
            // TODO: Add object serialization handler
            if (T.classinfo !is object.classinfo) {
                throw new MessagePackException("Can't pack derived class through reference to base class.");
            }

            alias SerializingClasses!(T) Classes;

            immutable memberNum = SerializingMemberNumbers!(Classes);
            if (withFieldName_)
                beginMap(memberNum);
            else
                beginArray(memberNum);

            foreach (Class; Classes) {
                Class obj = cast(Class)object;
                if (withFieldName_) {
                    foreach (i, f ; obj.tupleof) {
                        pack(getFieldName!(Class, i));
                        pack(f);
                    }
                } else {
                    foreach (f ; obj.tupleof)
                        pack(f);
                }
            }
        }

        return this;
    }


    /// ditto
    ref Packer pack(T)(auto ref T object) if (is(Unqual!T == struct))
    {
        static if (hasMember!(T, "toMsgpack"))
        {
            static if (__traits(compiles, { T t; t.toMsgpack(this, withFieldName_); })) {
                object.toMsgpack(this, withFieldName_);
            } else static if (__traits(compiles, { T t; t.toMsgpack(this); })) { // backward compatible
                object.toMsgpack(this);
            } else {
                static assert(0, "Failed to invoke 'toMsgpack' on type '" ~ Unqual!T.stringof ~ "'");
            }
        } else static if (isTuple!T) {
            beginArray(object.field.length);
            foreach (f; object.field)
                pack(f);
        } else {  // simple struct
            immutable memberNum = object.tupleof.length;
            if (withFieldName_)
                beginMap(memberNum);
            else
                beginArray(memberNum);

            if (withFieldName_) {
                foreach (i, f; object.tupleof) {
                    pack(getFieldName!(T, i));
                    pack(f);
                }
            } else {
                foreach (f; object.tupleof)
                    pack(f);
            }
        }

        return this;
    }


    /**
     * Serializes the arguments as container to stream.
     *
     * -----
     * packer.packArray(true, 1);  // -> [true, 1]
     * packer.packMap("Hi", 100);  // -> ["Hi":100]
     * -----
     *
     * In packMap, the number of arguments must be even.
     *
     * Params:
     *  objects = the contents to serialize.
     *
     * Returns:
     *  self, i.e. for method chaining.
     */
    ref Packer packArray(Types...)(auto ref const Types objects)
    {
        beginArray(Types.length);
        foreach (i, T; Types)
            pack(objects[i]);
        //pack(objects);  // slow :(

        return this;
    }


    /// ditto
    ref Packer packMap(Types...)(auto ref const Types objects)
    {
        static assert(Types.length % 2 == 0, "The number of arguments must be even");

        beginMap(Types.length / 2);
        foreach (i, T; Types)
            pack(objects[i]);

        return this;
    }


    /**
     * Serializes the type-information to stream.
     *
     * These methods don't serialize contents.
     * You need to call pack method to serialize contents at your own risk.
     * -----
     * packer.beginArray(3).pack(true, 1);  // -> [true, 1,
     *
     * // other operation
     * 
     * packer.pack("Hi!");                  // -> [true, 1, "Hi!"]
     * -----
     *
     * Params:
     *  length = the length of container.
     *
     * Returns:
     *  self, i.e. for method chaining.
     */
    ref Packer beginArray(in size_t length)
    {
        if (length < 16) {
            const ubyte temp = Format.ARRAY | cast(ubyte)length;
            stream_.put(take8from(temp));
        } else if (length < 65536) {
            const temp = convertEndianTo!16(length);

            store_[0] = Format.ARRAY16;
            *cast(ushort*)&store_[Offset] = temp;
            stream_.put(store_[0..Offset + ushort.sizeof]);
        } else {
            const temp = convertEndianTo!32(length);

            store_[0] = Format.ARRAY32;
            *cast(uint*)&store_[Offset] = temp;
            stream_.put(store_[0..Offset + uint.sizeof]);
        }

        return this;
    }


    /// ditto
    ref Packer beginMap(in size_t length)
    {
        if (length < 16) {
            const ubyte temp = Format.MAP | cast(ubyte)length;
            stream_.put(take8from(temp));
        } else if (length < 65536) {
            const temp = convertEndianTo!16(length);

            store_[0] = Format.MAP16;
            *cast(ushort*)&store_[Offset] = temp;
            stream_.put(store_[0..Offset + ushort.sizeof]);
        } else {
            const temp = convertEndianTo!32(length);

            store_[0] = Format.MAP32;
            *cast(uint*)&store_[Offset] = temp;
            stream_.put(store_[0..Offset + uint.sizeof]);
        }

        return this;
    }


  private:
    /*
     * Serializes the nil value.
     */
    ref Packer packNil()
    {
        stream_.put(Format.NIL);
        return this;
    }
}


/**
 * Helper for $(D Packer) construction.
 *
 * Params:
 *  stream = the stream to write.
 *
 * Returns:
 *  a $(D Packer) object instantiated and initialized according to the arguments.
 */
Packer!(Stream) packer(Stream)(Stream stream, bool withFieldName = false)
{
    return typeof(return)(stream, withFieldName);
}


version (unittest) 
{
    alias Appender!(ubyte[]) SimpleBuffer;

    mixin template DefinePacker()
    {
        SimpleBuffer buffer; Packer!(SimpleBuffer*) packer = packer(&buffer);
    }

    mixin template DefineDictionalPacker()
    {
        SimpleBuffer buffer; Packer!(SimpleBuffer*) packer = packer(&buffer, true);
    }
}

unittest
{
    { // unique value
        mixin DefinePacker;

        ubyte[] result = [Format.NIL, Format.TRUE, Format.FALSE];

        packer.pack(null, true, false);
        foreach (i, value; packer.stream.data)
            assert(value == result[i]);
    }
    { // uint *
        static struct UTest { ubyte format; ulong value; }

        enum : ulong { A = ubyte.max, B = ushort.max, C = uint.max, D = ulong.max }

        static UTest[][] tests = [
            [{Format.UINT8, A}], 
            [{Format.UINT8, A}, {Format.UINT16, B}],
            [{Format.UINT8, A}, {Format.UINT16, B}, {Format.UINT32, C}],
            [{Format.UINT8, A}, {Format.UINT16, B}, {Format.UINT32, C}, {Format.UINT64, D}],
        ];

        foreach (I, T; TypeTuple!(ubyte, ushort, uint, ulong)) {
            foreach (i, test; tests[I]) {
                mixin DefinePacker;

                packer.pack(cast(T)test.value);
                assert(buffer.data[0] == test.format);

                switch (i) {
                case 0:
                    auto answer = take8from!(T.sizeof * 8)(test.value);
                    assert(memcmp(&buffer.data[1], &answer, ubyte.sizeof) == 0);
                    break;
                case 1:
                    auto answer = convertEndianTo!16(test.value);
                    assert(memcmp(&buffer.data[1], &answer, ushort.sizeof) == 0);
                    break;
                case 2:
                    auto answer = convertEndianTo!32(test.value);
                    assert(memcmp(&buffer.data[1], &answer, uint.sizeof) == 0);
                    break;
                default:
                    auto answer = convertEndianTo!64(test.value);
                    assert(memcmp(&buffer.data[1], &answer, ulong.sizeof) == 0);
                }
            }
        }
    }
    { // int *
        static struct STest { ubyte format; long value; }

        enum : long { A = byte.min, B = short.min, C = int.min, D = long.min }

        static STest[][] tests = [
            [{Format.INT8, A}], 
            [{Format.INT8, A}, {Format.INT16, B}],
            [{Format.INT8, A}, {Format.INT16, B}, {Format.INT32, C}],
            [{Format.INT8, A}, {Format.INT16, B}, {Format.INT32, C}, {Format.INT64, D}],
        ];

        foreach (I, T; TypeTuple!(byte, short, int, long)) {
            foreach (i, test; tests[I]) {
                mixin DefinePacker;

                packer.pack(cast(T)test.value);
                assert(buffer.data[0] == test.format);

                switch (i) {
                case 0:
                    auto answer = take8from!(T.sizeof * 8)(test.value);
                    assert(memcmp(&buffer.data[1], &answer, byte.sizeof) == 0);
                    break;
                case 1:
                    auto answer = convertEndianTo!16(test.value);
                    assert(memcmp(&buffer.data[1], &answer, short.sizeof) == 0);
                    break;
                case 2:
                    auto answer = convertEndianTo!32(test.value);
                    assert(memcmp(&buffer.data[1], &answer, int.sizeof) == 0);
                    break;
                default:
                    auto answer = convertEndianTo!64(test.value);
                    assert(memcmp(&buffer.data[1], &answer, long.sizeof) == 0);
                }
            }
        }
    }
    { // fload, double
        static if (real.sizeof == double.sizeof)
            alias TypeTuple!(float, double, double) FloatingTypes;
        else
            alias TypeTuple!(float, double, real) FloatingTypes;

        static struct FTest { ubyte format; real value; }

        static FTest[] tests = [
            {Format.FLOAT,  float.min},
            {Format.DOUBLE, double.max},
            {Format.REAL,   real.max},
        ];

        foreach (I, T; FloatingTypes) {
            mixin DefinePacker;

            packer.pack(cast(T)tests[I].value);
            assert(buffer.data[0] == tests[I].format);

            switch (I) {
            case 0:
                const answer = convertEndianTo!32(_f(cast(T)tests[I].value).i);
                assert(memcmp(&buffer.data[1], &answer, float.sizeof) == 0);
                break;
            case 1:
                const answer = convertEndianTo!64(_d(cast(T)tests[I].value).i);
                assert(memcmp(&buffer.data[1], &answer, double.sizeof) == 0);
                break;
            default:
                const t = _r(cast(T)tests[I].value);
                const f = convertEndianTo!64(t.fraction);
                const e = convertEndianTo!16(t.exponent);
                assert(memcmp(&buffer.data[1],            &f, f.sizeof) == 0);
                assert(memcmp(&buffer.data[1 + f.sizeof], &e, e.sizeof) == 0);
            }
        }
    }
    { // pointer
        static struct PTest
        { 
            ubyte format; 

            union
            {
                ulong*  p0;
                long*   p1;
                double* p2;
            }
        }

        PTest[] tests = [PTest(Format.UINT64), PTest(Format.INT64), PTest(Format.DOUBLE)];

        ulong  v0 = ulong.max;
        long   v1 = long.min;
        double v2 = double.max;

        foreach (I, Index; TypeTuple!("0", "1", "2")) {
            mixin DefinePacker;

            mixin("tests[I].p" ~ Index ~ " = &v" ~ Index ~ ";");

            packer.pack(mixin("tests[I].p" ~ Index));
            assert(buffer.data[0] == tests[I].format);

            switch (I) {
            case 0:
                auto answer = convertEndianTo!64(*tests[I].p0);
                assert(memcmp(&buffer.data[1], &answer, ulong.sizeof) == 0);
                break;
            case 1:
                auto answer = convertEndianTo!64(*tests[I].p1);
                assert(memcmp(&buffer.data[1], &answer, long.sizeof) == 0);
                break;
            default:
                const answer = convertEndianTo!64(_d(*tests[I].p2).i);
                assert(memcmp(&buffer.data[1], &answer, double.sizeof) == 0);
            }
        }
    }
    { // enum
        enum E : ubyte { A = ubyte.max }

        mixin DefinePacker; E e = E.A;

        packer.pack(e);
        assert(buffer.data[0] == Format.UINT8);

        auto answer = E.A;
        assert(memcmp(&buffer.data[1], &answer, (OriginalType!E).sizeof) == 0);
    }
    { // container
        static struct Test { ubyte format; size_t value; }

        enum : ulong { A = 16 / 2, B = ushort.max, C = uint.max }

        static Test[][] tests = [
            [{Format.ARRAY | A, Format.ARRAY | A}, {Format.ARRAY16, B}, {Format.ARRAY32, C}],
            [{Format.MAP   | A, Format.MAP   | A}, {Format.MAP16,   B}, {Format.MAP32,   C}],
        ];

        foreach (I, Name; TypeTuple!("Array", "Map")) {
            auto test = tests[I];

            foreach (i, T; TypeTuple!(ubyte, ushort, uint)) {
                mixin DefinePacker; 
                mixin("packer.begin" ~ Name ~ "(i ? test[i].value : A);");

                assert(buffer.data[0] == test[i].format);

                switch (i) {
                case 0:
                    auto answer = take8from(test[i].value);
                    assert(memcmp(&buffer.data[0], &answer, ubyte.sizeof) == 0);
                    break;
                case 1:
                    auto answer = convertEndianTo!16(test[i].value);
                    assert(memcmp(&buffer.data[1], &answer, ushort.sizeof) == 0);
                    break;
                default:
                    auto answer = convertEndianTo!32(test[i].value);
                    assert(memcmp(&buffer.data[1], &answer, uint.sizeof) == 0);
                }
            }
        }
    }
    { // user defined
        {
            static struct S
            {
                uint num = uint.max;

                void toMsgpack(P)(ref P p) const { p.packArray(num); }
            }

            mixin DefinePacker; S test;

            packer.pack(test);

            assert(buffer.data[0] == (Format.ARRAY | 1));
            assert(buffer.data[1] ==  Format.UINT32);
            assert(memcmp(&buffer.data[2], &test.num, uint.sizeof) == 0);
        }
        {
            mixin DefinePacker; auto test = tuple(true, false, uint.max);

            packer.pack(test);

            assert(buffer.data[0] == (Format.ARRAY | 3));
            assert(buffer.data[1] ==  Format.TRUE);
            assert(buffer.data[2] ==  Format.FALSE);
            assert(buffer.data[3] ==  Format.UINT32);
            assert(memcmp(&buffer.data[4], &test.field[2], uint.sizeof) == 0);
        }
        {
            static class C
            {
                uint num;

                this(uint n) { num = n; }

                void toMsgpack(P)(ref P p) const { p.packArray(num); }
            }

            mixin DefinePacker; C test = new C(ushort.max);

            packer.pack(test);

            assert(buffer.data[0] == (Format.ARRAY | 1));
            assert(buffer.data[1] ==  Format.UINT16);
            assert(memcmp(&buffer.data[2], &test.num, ushort.sizeof) == 0);
        }
    }
    { // simple struct and class
        {
            static struct Simple
            {
                uint num = uint.max;
            }

            mixin DefinePacker; Simple test;

            packer.pack(test);

            assert(buffer.data[0] == (Format.ARRAY | 1));
            assert(buffer.data[1] ==  Format.UINT32);
            assert(memcmp(&buffer.data[2], &test.num, uint.sizeof) == 0);
        }

        static class SimpleA
        {
            bool flag = true;
        }

        static class SimpleB : SimpleA
        {
            ubyte type = 100;
        }

        static class SimpleC : SimpleB
        {
            uint num = uint.max;
        }

        {  // from derived class
            mixin DefinePacker; SimpleC test = new SimpleC();

            packer.pack(test);

            assert(buffer.data[0] == (Format.ARRAY | 3));
            assert(buffer.data[1] ==  Format.TRUE);
            assert(buffer.data[2] ==  100);
            assert(buffer.data[3] ==  Format.UINT32);
            assert(memcmp(&buffer.data[4], &test.num, uint.sizeof) == 0);
        }
        {  // from base class
            mixin DefinePacker; SimpleB test = new SimpleC();

            try {
                packer.pack(test);
                assert(false);
            } catch (Exception e) { }
        }
    }
}


// deserializing routines


/**
 * $(D UnpackException) is thrown on deserialization failure
 */
class UnpackException : MessagePackException
{
    this(string message)
    { 
        super(message);
    }
}


version (D_Ddoc)
{
    /**
     * Internal buffer and related operations for Unpacker
     *
     * Following Unpackers mixin this template. So, Unpacker can use following methods.
     *
     * -----
     * //buffer image:
     * +-------------------------------------------+
     * | [object] | [obj | unparsed... | unused... |
     * +-------------------------------------------+
     *            ^ offset
     *                   ^ current
     *                                 ^ used
     *                                             ^ buffer.length
     * -----
     *
     * This mixin template is a private.
     */
    mixin template InternalBuffer()
    {
      private:
        ubyte[] buffer_;  // internal buffer
        size_t  used_;    // index that buffer cosumed
        size_t  offset_;  // index that buffer parsed
        size_t  parsed_;  // total size of parsed message
        bool    hasRaw_;  // indicates whether Raw object has been deserialized


      public:
        /**
         * Forwards to internal buffer.
         *
         * Returns:
         *  the reference of internal buffer.
         */
        @property @safe
        nothrow ubyte[] buffer();


        /**
         * Fills internal buffer with $(D_PARAM target).
         *
         * Params:
         *  target = new serialized buffer to deserialize.
         */
        @safe void feed(in ubyte[] target);


        /**
         * Consumes buffer. This method is helper for buffer property.
         * You must use this method if you write bytes to buffer directly.
         *
         * Params:
         *  size = the number of consuming.
         */
        @safe
        nothrow void bufferConsumed(in size_t size);


        /**
         * Removes unparsed buffer.
         */
        @safe
        nothrow void removeUnparsed();


        /**
         * Returns:
         *  the total size including unparsed buffer size.
         */
        @property @safe
        nothrow size_t size() const;


        /**
         * Returns:
         *  the parsed size of buffer.
         */
        @property @safe
        nothrow size_t parsedSize() const;


        /**
         * Returns:
         *  the unparsed size of buffer.
         */
        @property @safe
        nothrow size_t unparsedSize() const;


    private:
        @safe
        void initializeBuffer(in ubyte[] target, in size_t bufferSize = 8192);
    }
}
else
{ 
    private mixin template InternalBuffer()
    {
      private:
        ubyte[] buffer_;  // internal buffer
        size_t  used_;    // index that buffer cosumed
        size_t  offset_;  // index that buffer parsed
        size_t  parsed_;  // total size of parsed message
        bool    hasRaw_;  // indicates whether Raw object has been deserialized


      public:
        @property @safe
        nothrow ubyte[] buffer()
        {
            return buffer_;
        }


        @safe
        void feed(in ubyte[] target)
        in
        {
            assert(target.length);
        }
        body
        {
            /*
             * Expands internal buffer.
             *
             * Params:
             *  size = new buffer size to append.
             */
            void expandBuffer(in size_t size)
            {
                // rewinds buffer(completed deserialization)
                if (used_ == offset_ && !hasRaw_) {
                    used_ =  offset_ = 0;

                    if (buffer_.length < size)
                        buffer_.length = size;

                    return;
                }

                // deserializing state is mid-flow(buffer has non-parsed data yet)
                auto unparsed = buffer_[offset_..used_];
                auto restSize = buffer_.length - used_ + offset_;
                auto newSize  = size > restSize ? unparsedSize + size : buffer_.length;

                if (hasRaw_) {
                    hasRaw_ = false;
                    buffer_ = new ubyte[](newSize);
                } else {
                    buffer_.length = newSize;

                    // avoids overlapping copy
                    auto area = buffer_[0..unparsedSize];
                    unparsed  = area.overlap(unparsed) ? unparsed.dup : unparsed;
                }

                buffer_[0..unparsedSize] = unparsed;
                used_   = unparsedSize;
                offset_ = 0;
            }

            const size = target.length;

            // lacks current buffer?
            if (buffer_.length - used_ < size)
                expandBuffer(size);

            buffer_[used_..used_ + size] = target;
            used_ += size;
        }


        @safe
        nothrow void bufferConsumed(in size_t size)
        {
            if (used_ + size > buffer_.length)
                used_ = buffer_.length;
            else
                used_ += size;
        }


        @safe
        nothrow void removeUnparsed()
        {
            used_ = offset_;
        }


        @property @safe
        nothrow size_t size() const
        {
            return parsed_ - offset_ + used_;
        }


        @property @safe
        nothrow size_t parsedSize() const
        {
            return parsed_;
        }


        @property @safe
        nothrow size_t unparsedSize() const
        {
            return used_ - offset_;
        }


      private:
        @safe
        nothrow void initializeBuffer(in ubyte[] target, in size_t bufferSize = 8192)
        {
            const size = target.length;

            buffer_ = new ubyte[](size > bufferSize ? size : bufferSize); 
            used_   = size;
            buffer_[0..size] = target;
        }
    }
}


/**
 * This $(D Unpacker) is a $(D MessagePack) direct-conversion deserializer
 *
 * This implementation is suitable for fixed data.
 *
 * Example:
 * -----
 * // serializedData is [10, 0.1, false]
 * auto unpacker = Unpacker(serializedData);
 *
 * uint   n;
 * double d;
 * bool   b;
 *
 * unpacker.unpackArray(n, d, b);
 *
 * // using Tuple
 * Tuple!(uint, double, bool) record;
 * unpacker.unpack(record);  // record is [10, 0.1, false]
 * -----
 *
 * NOTE:
 *  Unpacker becomes template struct if Phobos supports truly IO module.
 */
struct Unpacker
{
  private:
    enum Offset = 1;

    mixin InternalBuffer;


  public:
    /**
     * Constructs a $(D Unpacker).
     *
     * Params:
     *  target     = byte buffer to deserialize
     *  bufferSize = size limit of buffer size
     */
    this(in ubyte[] target, in size_t bufferSize = 8192)
    {
        initializeBuffer(target, bufferSize);
    }


    /**
     * Clears states for next deserialization.
     */
    @safe
    nothrow void clear()
    {
        parsed_ = 0;
    }


    /**
     * Deserializes $(D_PARAM T) object and assigns to $(D_PARAM value).
     *
     * If the argument is pointer, dereferences pointer and assigns deserialized value.
     * -----
     * int* a;
     * unpacker.unpack(a)  // enforce throws Exception because a is null or
     *                     // no throw if deserialized value is nil
     *
     * int b; a = &b;
     * unpacker.unpack(b)  // b is deserialized value or
     *                     // assigns null if deserialized value is nil
     * -----
     * 
     * Params:
     *  value = the reference of value to assign.
     *
     * Returns:
     *  self, i.e. for method chaining.
     *
     * Throws:
     *  UnpackException when doesn't read from buffer or precision loss occurs and
     *  MessagePackException when $(D_PARAM T) type doesn't match serialized type.
     */
    ref Unpacker unpack(T)(ref T value) if (is(Unqual!T == bool))
    {
        canRead(Offset, 0);
        const header = read();

        switch (header) {
        case Format.TRUE:
            value = true;
            break;
        case Format.FALSE:
            value = false;
            break;
        default:
            rollback();
        }

        return this;
    }


    /// ditto
    ref Unpacker unpack(T)(ref T value) if (isUnsigned!T)
    {
        canRead(Offset, 0);
        const header = read();

        if (0x00 <= header && header <= 0x7f) {
            value = header;
        } else {
            switch (header) {
            case Format.UINT8:
                canRead(ubyte.sizeof);
                value = read();
                break;
            case Format.UINT16:
                canRead(ushort.sizeof);
                auto us = load16To!ushort(read(ushort.sizeof));
                if (us > T.max)
                    rollback(ushort.sizeof);
                value = cast(T)us;
                break;
            case Format.UINT32:
                canRead(uint.sizeof);
                auto ui = load32To!uint(read(uint.sizeof));
                if (ui > T.max)
                    rollback(uint.sizeof);
                value = cast(T)ui;
                break;
            case Format.UINT64:
                canRead(ulong.sizeof);
                auto ul = load64To!ulong(read(ulong.sizeof));
                if (ul > T.max)
                    rollback(ulong.sizeof);
                value = cast(T)ul;
                break;
            default:
                rollback();
            }
        }

        return this;
    }


    /// ditto
    ref Unpacker unpack(T)(ref T value) if (isSigned!T && isIntegral!T)
    {
        canRead(Offset, 0);
        const header = read();

        if ((0x00 <= header && header <= 0x7f) || (0xe0 <= header && header <= 0xff)) {
            value = cast(T)header;
        } else {
            switch (header) {
            case Format.UINT8:
                canRead(ubyte.sizeof);
                auto ub = read();
                if (ub > T.max)
                    rollback(ubyte.sizeof);
                value = cast(T)ub;
                break;
            case Format.UINT16:
                canRead(ushort.sizeof);
                auto us = load16To!ushort(read(ushort.sizeof));
                if (us > T.max)
                    rollback(ushort.sizeof);
                value = cast(T)us;
                break;
            case Format.UINT32:
                canRead(uint.sizeof);
                auto ui = load32To!uint(read(uint.sizeof));
                if (ui > T.max)
                    rollback(uint.sizeof);
                value = cast(T)ui;
                break;
            case Format.UINT64:
                canRead(ulong.sizeof);
                auto ul = load64To!ulong(read(ulong.sizeof));
                if (ul > T.max)
                    rollback(ulong.sizeof);
                value = cast(T)ul;
                break;
            case Format.INT8:
                canRead(byte.sizeof);
                value = cast(byte)read();
                break;
            case Format.INT16:
                canRead(short.sizeof);
                auto s = load16To!short(read(short.sizeof));
                if (s < T.min || T.max < s)
                    rollback(short.sizeof);
                value = cast(T)s;
                break;
            case Format.INT32:
                canRead(int.sizeof);
                auto i = load32To!int(read(int.sizeof));
                if (i < T.min || T.max < i)
                    rollback(int.sizeof);
                value = cast(T)i;
                break;
            case Format.INT64:
                canRead(long.sizeof);
                auto l = load64To!long(read(long.sizeof));
                if (l < T.min || T.max < l)
                    rollback(long.sizeof);
                value = cast(T)l;
                break;
            default:
                rollback();
            }
        }

        return this;
    }


    /// ditto
    ref Unpacker unpack(T)(ref T value) if (isFloatingPoint!T)
    {
        canRead(Offset, 0);
        const header = read();

        switch (header) {
        case Format.FLOAT:
            _f temp;

            canRead(uint.sizeof);
            temp.i = load32To!uint(read(uint.sizeof));
            value  = temp.f;
            break;
        case Format.DOUBLE:
            // check precision loss
            static if (is(Unqual!T == float))
                rollback();

            _d temp;

            canRead(ulong.sizeof);
            temp.i = load64To!ulong(read(ulong.sizeof));
            value  = temp.f;
            break;
        case Format.REAL:
            // check precision loss
            static if (is(Unqual!T == float) || is(Unqual!T == double))
                rollback();

            canRead(RealSize);

            version (NonX86)
            {
                CustomFloat!80 temp;

                const frac = load64To!ulong (read(ulong.sizeof));
                const exp  = load16To!ushort(read(ushort.sizeof));

                temp.significand = frac;
                temp.exponent    = exp & 0x7fff;
                temp.sign        = exp & 0x8000 ? true : false;

                // NOTE: temp.get!real is inf on non-x86 when deserialized value is larger than double.max.
                value = temp.get!real;
            }
            else
            {
                _r temp;

                temp.fraction = load64To!(typeof(temp.fraction))(read(temp.fraction.sizeof));
                temp.exponent = load16To!(typeof(temp.exponent))(read(temp.exponent.sizeof));

                value = temp.f;
            }

            break;
        default:
            rollback();
        }

        return this;
    }


    /// ditto
    ref Unpacker unpack(T)(ref T value) if (is(Unqual!T == enum))
    {
        OriginalType!T temp;

        unpack(temp);

        value = cast(T)temp;

        return this;
    }


    /// ditto
    ref Unpacker unpack(T)(T value) if (isPointer!T)
    {
        static if (is(Unqual!T == void*)) {
            enforce(value !is null,  "Can't deserialize void type");
            unpackNil(value);
        } else {
            if (checkNil())
                unpackNil(value);
            else
                enforce(value !is null, T.stringof ~ " is null pointer");

            unpack(mixin(AsteriskOf!T ~ "value"));
        }

        return this;
    }


    /// ditto
    ref Unpacker unpack(Types...)(ref Types objects) if (Types.length > 1)
    {
        foreach (i, T; Types)
            unpack!(T)(objects[i]);

        return this;
    }


    /**
     * Deserializes $(D_PARAM T) object and assigns to $(D_PARAM array).
     *
     * This is convenient method for array deserialization.
     * Rollback will be completely successful if you deserialize raw type((u)byte[] or string types).
     * But, Rollback will be one element(e.g. int) if you deserialize other types(e.g. int[], int[int])
     *
     * No assign if the length of deserialized object is 0.
     *
     * In a static array, this method checks the length. Do rollback and throw exception
     * if length of $(D_PARAM array) is different from length of deserialized object.
     *
     * Params:
     *  array = the reference of array to assign.
     *
     * Returns:
     *  self, i.e. for method chaining.
     *
     * Throws:
     *  UnpackException when doesn't read from buffer or precision loss occurs and
     *  MessagePackException when $(D_PARAM T) type doesn't match serialized type.
     */
    ref Unpacker unpack(T)(ref T array) if (isArray!T)
    {
        alias typeof(T.init[0]) U;

        /*
         * Deserializes type-information of raw type.
         */
        @safe
        size_t beginRaw()
        {
            canRead(Offset, 0);
            const  header = read();
            size_t length;

            if (0xa0 <= header && header <= 0xbf) {
                length = header & 0x1f;
            } else {
                switch (header) {
                case Format.RAW16:
                    canRead(ushort.sizeof);
                    length = load16To!size_t(read(ushort.sizeof));
                    break;
                case Format.RAW32:
                    canRead(uint.sizeof);
                    length = load32To!size_t(read(uint.sizeof));
                    break;
                case Format.NIL:
                    break;
                default:
                    rollback();
                }
            }

            return length;
        }


        if (checkNil())
            return unpackNil(array);

        // Raw bytes
        static if (isByte!U || isSomeChar!U) {
            auto length = beginRaw();
            auto offset = calculateSize!(true)(length);
            if (length == 0)
                return this;

            static if (isStaticArray!T) {
                if (length != array.length)
                    rollback(offset);
            }

            canRead(length, offset + Offset);
            static if (isStaticArray!T) {
                array = (cast(U[])read(length))[0 .. T.length];
            } else {
                array = cast(T)read(length);
            }

            static if (isDynamicArray!T)
                hasRaw_ = true;
        } else {
            auto length = beginArray();
            if (length == 0)
                return this;

            static if (isStaticArray!T) {
                if (length != array.length)
                    rollback(calculateSize(length));
            } else {
                array.length = length;
            }

            foreach (i; 0..length)
                unpack(array[i]);
        }

        return this;
    }


    /// ditto
    ref Unpacker unpack(T)(ref T array) if (isAssociativeArray!T)
    {
        alias typeof(T.init.keys[0])   K;
        alias typeof(T.init.values[0]) V;

        if (checkNil())
            return unpackNil(array);

        auto length = beginMap();
        if (length == 0)
            return this;

        foreach (i; 0..length) {
            K k; unpack(k);
            V v; unpack(v);
            array[k] = v;
        }

        return this;
    }


    /**
     * Deserializes $(D_PARAM T) object and assigns to $(D_PARAM object).
     *
     * Calling $(D fromMsgpack) if $(D_KEYWORD class) and $(D_KEYWORD struct) implement $(D fromMsgpack) method. $(D fromMsgpack) signature is:
     * -----
     * void fromMsgpack(ref Unpacker unpacker)
     * -----
     * Assumes $(D std.typecons.Tuple) or simple struct if $(D_KEYWORD struct) doesn't implement $(D fromMsgpack).
     * Checks length if $(D_PARAM T) is a $(D std.typecons.Tuple) or simple struct.
     *
     * Params:
     *  object = the reference of object to assign.
     *  args   = the arguments to class constructor(class only).
     *           This is used at new statement if $(D_PARAM object) is $(D_KEYWORD null).
     *
     * Returns:
     *  self, i.e. for method chaining.
     */
    ref Unpacker unpack(T, Args...)(ref T object, auto ref Args args) if (is(Unqual!T == class))
    {
        if (checkNil())
            return unpackNil(object);

        if (object is null)
            object = new T(args);

        static if (hasMember!(T, "fromMsgpack"))
        {
            static if (__traits(compiles, { T t; t.fromMsgpack(this); })) {
                object.fromMsgpack(this);
            } else {
                static assert(0, "Failed to invoke 'fromMsgpack' on type '" ~ Unqual!T.stringof ~ "'");
            }
        } else {
            // TODO: Add object deserialization handler
            if (T.classinfo !is object.classinfo) {
                throw new MessagePackException("Can't unpack derived class through reference to base class.");
            }

            alias SerializingClasses!(T) Classes;

            auto length = beginArray();
            if (length == 0)
                return this;

            if (length != SerializingMemberNumbers!(Classes))
                rollback(calculateSize(length));

            foreach (Class; Classes) {
                Class obj = cast(Class)object;
                foreach (i, member; obj.tupleof)
                    unpack(obj.tupleof[i]);
            }
        }

        return this;
    }


    /// ditto
    ref Unpacker unpack(T)(ref T object) if (is(Unqual!T == struct))
    {
        static if (hasMember!(T, "fromMsgpack"))
        {
            static if (__traits(compiles, { T t; t.fromMsgpack(this); })) {
                object.fromMsgpack(this);
            } else {
                static assert(0, "Failed to invoke 'fromMsgpack' on type '" ~ Unqual!T.stringof ~ "'");
            }
        } else {
            auto length = beginArray();
            if (length == 0)
                return this;

            static if (isTuple!T) {
                if (length != T.Types.length)
                    rollback(calculateSize(length));

                foreach (i, Type; T.Types)
                    unpack(object.field[i]);
            } else {  // simple struct
                if (length != object.tupleof.length)
                    rollback(calculateSize(length));

                foreach (i, member; object.tupleof)
                    unpack(object.tupleof[i]);
            }
        }

        return this;
    }


    /**
     * Deserializes the container object and assigns to each argument.
     *
     * These methods check the length. Do rollback if
     * the length of arguments is different from length of deserialized object.
     *
     * In unpackMap, the number of arguments must be even.
     *
     * Params:
     *  objects = the references of object to assign.
     *
     * Returns:
     *  self, i.e. for method chaining.
     */
    ref Unpacker unpackArray(Types...)(ref Types objects)
    {
        auto length = beginArray();
        if (length != Types.length)
            rollback(calculateSize(length));

        foreach (i, T; Types)
            unpack(objects[i]);
        // unpack(objects);  // slow :(

        return this;
    }


    /// ditto
    ref Unpacker unpackMap(Types...)(ref Types objects)
    {
        static assert(Types.length % 2 == 0, "The number of arguments must be even");

        auto length = beginMap();
        if (length != Types.length / 2)
            rollback(calculateSize(length));

        foreach (i, T; Types)
            unpack(objects[i]);

        return this;
    }


    /**
     * Deserializes the type-information of container.
     *
     * These methods don't deserialize contents.
     * You need to call unpack method to deserialize contents at your own risk.
     * -----
     * // serialized data is [1, "Hi!"];
     * int num;
     * unpacker.beginArray(2).unpack(num);  // num is 1
     *
     * // other operation
     *
     * string str;
     * unpacker.unpack(str);  // str is "Hi!"
     * -----
     *
     * Returns:
     *  the container size.
     */
    @safe
    size_t beginArray()
    {
        canRead(Offset, 0);
        const  header = read();
        size_t length;

        if (0x90 <= header && header <= 0x9f) {
            length = header & 0x0f;
        } else {
            switch (header) {
            case Format.ARRAY16:
                canRead(ushort.sizeof);
                length = load16To!size_t(read(ushort.sizeof));
                break;
            case Format.ARRAY32:
                canRead(uint.sizeof);
                length = load32To!size_t(read(uint.sizeof));
                break;
            case Format.NIL:
                break;
            default:
                rollback();
            }
        }

        return length;
    }


    /// ditto
    @safe
    size_t beginMap()
    {
        canRead(Offset, 0);
        const  header = read();
        size_t length;

        if (0x80 <= header && header <= 0x8f) {
            length = header & 0x0f;
        } else {
            switch (header) {
            case Format.MAP16:
                canRead(ushort.sizeof);
                length = load16To!size_t(read(ushort.sizeof));
                break;
            case Format.MAP32:
                canRead(uint.sizeof);
                length = load32To!size_t(read(uint.sizeof));
                break;
            case Format.NIL:
                break;
            default:
                rollback();
            }
        }

        return length;
    }


    /**
     * Scans an entire buffer and converts each objects.
     *
     * This method is used for unpacking record-like objects.
     *
     * Example:
     * -----
     * // serialized data is "[1, 2][3, 4][5, 6][...".
     * auto unpacker = Unpacker(serializedData);
     * foreach (n, d; &unpacker.scan!(int, int))  // == "foreach (int n, int d; unpacker)"
     *     writeln(n, d); // 1st loop "1, 2", 2nd loop "3, 4"...
     * -----
     */
    int scan(Types...)(scope int delegate(ref Types) dg)
    {
        return opApply!(Types)(delegate int(ref Types objects) { return dg(objects); });
    }


    /// ditto
    int opApply(Types...)(scope int delegate(ref Types) dg)
    {
        int result;

        while (used_ - offset_) {
            auto length = beginArray();
            if (length != Types.length)
                rollback(calculateSize(length));

            Types objects;
            foreach (i, T; Types)
                unpack(objects[i]);

            result = dg(objects);
            if (result)
                return result;
        }

        return result;
    }


  private:
    /*
     * Deserializes nil object and assigns to $(D_PARAM value).
     *
     * Params:
     *  value = the reference of value to assign.
     *
     * Returns:
     *  self, i.e. for method chaining.
     *
     * Throws:
     *  UnpackException when doesn't read from buffer or precision loss occurs and
     *  MessagePackException when $(D_PARAM T) type doesn't match serialized type.
     */
    @safe
    ref Unpacker unpackNil(T)(ref T value)
    {
        canRead(Offset, 0);
        const header = read();

        if (header == Format.NIL)
            value = null;
        else
            rollback();

        return this;
    }


    /*
     * Next object is nil?
     *
     * Returns:
     *  true if next object is nil.
     */
    @safe
    bool checkNil()
    {
        canRead(Offset, 0);

        return buffer_[offset_] == Format.NIL;
    }


    /*
     * Calculates the format size of container length.
     */
    size_t calculateSize(bool rawType = false)(in size_t length)
    {
        static if (rawType)
            return length < 32 ? 0 : length < 65536 ? ushort.sizeof : uint.sizeof;
        else
            return length < 16 ? 0 : length < 65536 ? ushort.sizeof : uint.sizeof;
    }


    /*
     * Reading test.
     *
     * Params:
     *  size   = the size to read.
     *  offset = the offset to subtract when doesn't read from buffer.
     *
     * Throws:
     *  UnpackException when doesn't read from buffer.
     */
    @safe
    void canRead(in size_t size, in size_t offset = Offset)
    {
        if (used_ - offset_ < size) {
            if (offset)
                offset_ -= offset;

            throw new UnpackException("Insufficient buffer");
        }
    }


    /*
     * Reads value from buffer and advances offset.
     */
    @safe
    nothrow ubyte read()
    {
        return buffer_[offset_++];
    }


    /*
     * Reads value from buffer and advances offset.
     */
    @safe
    nothrow ubyte[] read(in size_t size)
    {
        auto result = buffer_[offset_..offset_ + size];

        offset_ += size;

        return result;
    }


    /*
     * Do rollback and throws exception.
     */
    @safe
    void rollback(in size_t size = 0)
    {
        offset_ -= size + Offset;
        onInvalidType();
    }
}


unittest
{
    { // unique
        mixin DefinePacker;

        Tuple!(bool, bool) result, test = tuple(true, false);

        packer.pack(test);

        auto unpacker = Unpacker(packer.stream.data);
        unpacker.unpack(result);

        assert(test == result);
    }
    { // uint *
        mixin DefinePacker;

        Tuple!(ubyte, ushort, uint, ulong) result,
            test = tuple(cast(ubyte)ubyte.max, cast(ushort)ushort.max,
                         cast(uint)uint.max,   cast(ulong)ulong.max);

        packer.pack(test);

        auto unpacker = Unpacker(packer.stream.data);
        unpacker.unpack(result);

        assert(test == result);
    }
    { // int *
        mixin DefinePacker;

        Tuple!(byte, short, int, long) result,
            test = tuple(cast(byte)byte.min, cast(short)short.min,
                         cast(int)int.min,   cast(long)long.min);

        packer.pack(test);

        auto unpacker = Unpacker(packer.stream.data);
        unpacker.unpack(result);

        assert(test == result);
    }
    { // floating point
        mixin DefinePacker;

        static if (real.sizeof == double.sizeof)
            Tuple!(float, double, double) result,
                test = tuple(cast(float)float.min, cast(double)double.max, cast(real)real.min);
        else
            Tuple!(float, double, real) result,
                test = tuple(cast(float)float.min, cast(double)double.max, cast(real)real.min);

        packer.pack(test);

        auto unpacker = Unpacker(packer.stream.data);
        unpacker.unpack(result);

        assert(test == result);
    }
    { // pointer
        mixin DefinePacker;

        Tuple!(ulong, long, double) origin, values = tuple(ulong.max, long.min, double.min);
        Tuple!(ulong*, long*, double*) 
            result = tuple(&origin.field[0], &origin.field[1], &origin.field[2]),
            test   = tuple(&values.field[0], &values.field[1], &values.field[2]);

        packer.pack(test);

        auto unpacker = Unpacker(packer.stream.data);
        unpacker.unpack(result);

        foreach (i, v; test.field)
            assert(*v == *result.field[i]);
        assert(origin == values);
    }
    { // enum
        enum   : float { D = 0.5 }
        enum E : ulong { U = 100 }

        mixin DefinePacker;

        float f = D,   resultF;
        E     e = E.U, resultE;

        packer.pack(D, e);

        auto unpacker = Unpacker(packer.stream.data);
        unpacker.unpack(resultF, resultE);

        assert(f == resultF);
        assert(e == resultE);
    }
    { // container
        mixin DefinePacker;

        Tuple!(ulong[], double[uint], string, bool[2], char[2]) result,
            test = tuple([1UL, 2], [3U:4.0, 5:6.0, 7:8.0],
                         "MessagePack is nice!", [true, false], "D!");

        packer.pack(test);

        auto unpacker = Unpacker(packer.stream.data);
        unpacker.unpack(result);

        assert(test == result);
    }
    { // user defined
        {
            static struct S
            {
                uint num;

                void toMsgpack(P)(ref P p) const { p.packArray(num); }
                void fromMsgpack(ref Unpacker u)
                { 
                    assert(u.beginArray() == 1);
                    u.unpack(num);
                }
            }

            mixin DefinePacker; S result, test = S(uint.max);

            packer.pack(test);

            auto unpacker = Unpacker(packer.stream.data);
            unpacker.unpack(result);

            assert(test.num == result.num);
        }
        {
            static class C
            {
                uint num;

                this(uint n) { num = n; }

                void toMsgpack(P)(ref P p) const { p.packArray(num - 1); }
                void fromMsgpack(ref Unpacker u)
                {
                    assert(u.beginArray() == 1);
                    u.unpack(num);
                }
            }

            mixin DefinePacker; C result, test = new C(ushort.max);

            packer.pack(test);

            auto unpacker = Unpacker(packer.stream.data);
            unpacker.unpack(result, ushort.max);

            assert(test.num == result.num + 1);
        }
    }
    { // simple struct and class
        {
            static struct Simple
            {
                uint num;
            }

            mixin DefinePacker; Simple result, test = Simple(uint.max);

            packer.pack(test);

            auto unpacker = Unpacker(packer.stream.data);
            unpacker.unpack(result);

            assert(test.num == result.num);
        }

        static class SimpleA
        {
            bool flag = true;
        }

        static class SimpleB : SimpleA
        {
            ubyte type = 100;
        }

        static class SimpleC : SimpleB
        {
            uint num = uint.max;
        }

        { // from derived class
            mixin DefinePacker; SimpleC result, test = new SimpleC();

            test.flag = false;
            test.type = 99;
            test.num  = uint.max / 2;

            packer.pack(test);

            auto unpacker = Unpacker(packer.stream.data);
            unpacker.unpack(result);

            assert(test.flag == result.flag);
            assert(test.type == result.type);
            assert(test.num  == result.num);
        }
        { // from base class
            mixin DefinePacker; SimpleC test = new SimpleC();

            packer.pack(test);

            SimpleB result = new SimpleC();
            auto unpacker  = Unpacker(packer.stream.data);

            try {
                unpacker.unpack(result);
                assert(false);
            } catch (Exception e) { }
        }
    }
    { // variadic
        mixin DefinePacker;

        Tuple!(uint, long, double) test = tuple(uint.max, long.min, double.max);

        packer.pack(test);

        auto unpacker = Unpacker(packer.stream.data);

        uint u; long l; double d;

        unpacker.unpackArray(u, l, d);

        assert(test == tuple(u, l, d));
    }
    { // scan / opApply
        ubyte[] data;
        mixin DefinePacker;

        foreach (i; 0..2)
            packer.pack(tuple(1, 0.5, "Hi!"));

        foreach (n, d, s; &Unpacker(packer.stream.data).scan!(int, double, string)) {
            assert(n == 1);
            assert(d == 0.5);
            assert(s == "Hi!");
        }
    }
}


// Static resolution routines for Stream deserializer


/**
 * $(D Value) is a $(D MessagePack) value representation
 *
 * Example:
 * -----
 * auto unpacker = StreamingUnpacker(pack(1, 0.1L) ~ pack(true) ~ pack("foobarbaz"));
 *
 * foreach (unpacked; unpacker) {
 *     if (unpacked.type == Value.Type.array) {
 *         foreach (obj; unpacked) {
 *             switch (obj.type) {
 *             case Value.Type.unsigned: writeln(obj.as!(uint)); break;
 *             case Value.Type.floating:            writeln(obj.as!(real)); break;
 *             defalut:
 *                 throw new Exception("Unknown type");
 *             }
 *         }
 *     } else {
 *         if (unpacked.type == Value.Type.boolean)
 *             writeln(unpacked.as!(bool));
 *         else
 *             writeln("Message: ", unpacked.as!(string));
 *     }
 * }
 * -----
 */
struct Value
{
    /**
     * $(D MessagePack) value type
     */
    static enum Type
    {
        nil,       /// nil(null in D)
        boolean,   /// true, false
        unsigned,  /// positive fixnum, uint 8, uint 16, uint 32, uint 64
        signed,    /// negative fixnum, int 8, int 16, int 32, int 64
        floating,  /// float, double, real
        array,     /// fix array, array 16, array 32
        map,       /// fix map, map 16, map 32
        raw        /// fix raw, raw 16, raw 32
    }

    /**
     * msgpack value representation
     */
    static union Via
    {
        bool         boolean;   /// corresponding to Type.boolean
        ulong        uinteger;  /// corresponding to Type.unsigned
        long         integer;   /// corresponding to Type.signed
        real         floating;  /// corresponding to Type.floating
        Value[]      array;     /// corresponding to Type.array
        Value[Value] map;       /// corresponding to Type.map
        ubyte[]      raw;       /// corresponding to Type.raw
    }


    Type type;  /// represents value type 
    Via  via;   /// represents real value


    /**
     * Constructs a $(D Value) with arguments.
     *
     * Params:
     *  value = the real content.
     *  type  = the type of value.
     */
    @safe
    this(Type type = Type.nil)
    {
        this.type = type;
    }


    /// ditto
    @trusted
    this(bool value, Type type = Type.boolean)
    {
        this(type);
        via.boolean = value;
    }


    /// ditto
    @trusted
    this(ulong value, Type type = Type.unsigned)
    {
        this(type);
        via.uinteger = value;
    }


    /// ditto
    @trusted
    this(long value, Type type = Type.signed)
    {
        this(type);
        via.integer = value;
    }


    /// ditto
    @trusted
    this(real value, Type type = Type.floating)
    {
        this(type);
        via.floating = value;
    }


    /// ditto
    @trusted
    this(Value[] value, Type type = Type.array)
    {
        this(type);
        via.array = value;
    }


    /// ditto
    @trusted
    this(Value[Value] value, Type type = Type.map)
    {
        this(type);
        via.map = value;
    }


    /// ditto
    @trusted
    this(ubyte[] value, Type type = Type.raw)
    {
        this(type);
        via.raw = value;
    }


    /**
     * Converts value to $(D_PARAM T) type.
     *
     * Returns:
     *  converted value.
     *
     * Throws:
     *  MessagePackException if type is mismatched.
     *
     * NOTE:
     *  Current implementation uses cast.
     */
    @property @trusted
    T as(T)() if (is(T == bool))
    {
        if (type != Type.boolean)
            onCastError();

        return via.boolean;
    }


    /// ditto
    @property @trusted
    T as(T)() if (isIntegral!T)
    {
        if (type == Type.unsigned)
            return cast(T)via.uinteger;

        if (type == Type.signed)
            return cast(T)via.integer;

        onCastError();

        assert(false);
    }


    /// ditto
    @property @trusted
    T as(T)() if (isFloatingPoint!T)
    {
        if (type != Type.floating)
            onCastError();

        return cast(T)via.floating;
    }


    /// ditto
    @property @trusted
    T as(T)() if (is(Unqual!T == enum))
    {
        return cast(T)as!(OriginalType!T);
    }


    /// ditto
    @property @trusted
    T as(T)() if (isArray!T)
    {
        alias typeof(T.init[0]) V;

        if (type == Type.nil)
            return null;

        static if (isByte!V || isSomeChar!V) {
            if (type != Type.raw)
                onCastError();

            return cast(T)via.raw;
        } else {
            if (type != Type.array)
                onCastError();

            V[] array;

            foreach (elem; via.array)
                array ~= elem.as!(V);

            return array;
        }
    }


    /// ditto
    @property @trusted
    T as(T)() if (isAssociativeArray!T)
    {
        alias typeof(T.init.keys[0])   K;
        alias typeof(T.init.values[0]) V;

        if (type == Type.nil)
            return null;

        if (type != Type.map)
            onCastError();

        V[K] map;

        foreach (key, value; via.map)
            map[key.as!(K)] = value.as!(V);

        return map;
    }


    /**
     * Converts to $(D_PARAM T) type.
     *
     * Calling $(D fromMsgpack) if $(D_KEYWORD class) and $(D_KEYWORD struct) implement $(D fromMsgpack) method. $(D fromMsgpack) signature is:
     * -----
     * void fromMsgpack(Value value)
     * -----
     * This method assigns converted values to all members of T object if $(D_KEYWORD class) and $(D_KEYWORD struct) don't implement $(D fromMsgpack).
     *
     * Params:
     *  args = arguments to class constructor(class only).
     *
     * Returns:
     *  converted value.
     */
    @property @trusted
    T as(T, Args...)(Args args) if (is(T == class))
    {
        if (type == Type.nil)
            return null;

        T object = new T(args);

        static if (hasMember!(T, "fromMsgpack"))
        {
            static if (__traits(compiles, { T t; t.fromMsgpack(this); })) {
                object.fromMsgpack(this);
            } else {
                static assert(0, "Failed to invoke 'fromMsgpack' on type '" ~ Unqual!T.stringof ~ "'");
            }
        } else {
            alias SerializingClasses!(T) Classes;

            if (via.array.length != SerializingMemberNumbers!(Classes))
                throw new MessagePackException("The number of deserialized object member is mismatched");

            size_t offset;
            foreach (Class; Classes) {
                Class obj = cast(Class)object;
                foreach (i, member; obj.tupleof)
                    obj.tupleof[i] = via.array[offset++].as!(typeof(member));
            }
        }

        return object;
    }


    /// ditto
    @property @trusted
    T as(T)() if (is(T == struct))
    {
        T obj;

        static if (hasMember!(T, "fromMsgpack"))
        {
            static if (__traits(compiles, { T t; t.fromMsgpack(this); })) {
                obj.fromMsgpack(this);
            } else {
                static assert(0, "Failed to invoke 'fromMsgpack' on type '" ~ Unqual!T.stringof ~ "'");
            }
        } else {
            static if (isTuple!T) {
                if (via.array.length != T.Types.length)
                    throw new MessagePackException("The number of deserialized Tuple element is mismatched");

                foreach (i, Type; T.Types)
                    obj.field[i] = via.array[i].as!(Type);
            } else {  // simple struct
                if (via.array.length != obj.tupleof.length)
                    throw new MessagePackException("The number of deserialized struct member is mismatched");

                foreach (i, member; obj.tupleof)
                    obj.tupleof[i] = via.array[i].as!(typeof(member));
            }
        }

        return obj;
    }


    /**
     * Special method called by $(D Packer).
     *
     * Params:
     *  packer = a MessagePack serializer.
     */
    void toMsgpack(Packer)(ref Packer packer) const
    {
        final switch (type) {
        case Type.nil:
            packer.packNil();
            break;
        case Type.boolean:
            packer.pack(via.boolean);
            break;
        case Type.unsigned:
            packer.pack(via.uinteger);
            break;
        case Type.signed:
            packer.pack(via.integer);
            break;
        case Type.floating:
            packer.pack(via.floating);
            break;
        case Type.raw:
            packer.pack(via.raw);
            break;
        case Type.array:
            packer.beginArray(via.array.length);
            foreach (elem; via.array)
                elem.toMsgpack(packer);
            break;
        case Type.map:
            packer.beginMap(via.map.length);
            foreach (key, value; via.map) {
                key.toMsgpack(packer);
                value.toMsgpack(packer);
            }
            break;
        }
    }


    /**
     * Comparison for equality. @trusted for union.
     */
    @trusted
    bool opEquals(Tdummy = void)(ref const Value other) const
    {
        if (type != other.type)
            return false;

        final switch (other.type) {
        case Type.nil:      return true;
        case Type.boolean:  return opEquals(other.via.boolean);
        case Type.unsigned: return opEquals(other.via.uinteger);
        case Type.signed:   return opEquals(other.via.integer);
        case Type.floating: return opEquals(other.via.floating);
        case Type.raw:      return opEquals(other.via.raw);
        case Type.array:    return opEquals(other.via.array);
        case Type.map:      return opEquals(other.via.map);
        }
    }


    /// ditto
    @trusted
    bool opEquals(T : bool)(in T other) const
    {
        if (type != Type.boolean)
            return false;

        return via.boolean == other;
    }


    /// ditto
    @trusted
    bool opEquals(T : ulong)(in T other) const
    {
        static if (__traits(isUnsigned, T)) {
            if (type != Type.unsigned)
                return false;

            return via.uinteger == other;
        } else {
            if (type != Type.signed)
                return false;

            return via.integer == other;
        }
    }


    /// ditto
    @trusted
    bool opEquals(T : real)(in T other) const
    {
        if (type != Type.floating)
            return false;

        return via.floating == other;
    }


    /// ditto
    @trusted
    bool opEquals(T : const Value[])(in T other) const
    {
        if (type != Type.array)
            return false;

        return via.array == other;
    }


    /// ditto
    @trusted
    bool opEquals(T : const Value[Value])(in T other) const
    {
        if (type != Type.map)
            return false;

        // This comparison is instead of default comparison because 'via.map == other' raises "Access Violation".
        foreach (key, value; via.map) {
            if (key in other) {
                if (other[key] != value)
                    return false;
            } else {
                return false;
            }
        }

        return true;
    }


    /// ditto
    @trusted
    bool opEquals(T : ubyte[])(in T other) const
    {
        if (type != Type.raw)
            return false;

        return via.raw == other;
    }
}


unittest
{
    // nil
    Value value = Value();
    Value other = Value();

    assert(value      == other);
    assert(value.type == Value.Type.nil);

    // boolean
    value = Value(true);
    other = Value(false);

    assert(value           != other);
    assert(value.type      == Value.Type.boolean);
    assert(value.as!(bool) == true);
    assert(other           == false);

    try {
        auto b = value.as!(uint);
        assert(false);
    } catch (MessagePackException e) { }

    // unsigned integer
    value = Value(10UL);
    other = Value(10UL);

    assert(value           == other);
    assert(value.type      == Value.Type.unsigned);
    assert(value.as!(uint) == 10);
    assert(other           == 10UL);

    // signed integer
    value = Value(-20L);
    other = Value(-10L);

    assert(value          != other);
    assert(value.type     == Value.Type.signed);
    assert(value.as!(int) == -20);
    assert(other          == -10L);

    // enum
    enum E : int { F = -20 }

    E e = value.as!(E);
    assert(e == E.F);

    // floating point
    value = Value(0.1e-10L);
    other = Value(0.1e-20L);

    assert(value           != other);
    assert(value.type      == Value.Type.floating);
    assert(value.as!(real) == 0.1e-10L);
    assert(other           == 0.1e-20L);

    // raw
    value = Value(cast(ubyte[])[72, 105, 33]);
    other = Value(cast(ubyte[])[72, 105, 33]);

    assert(value             == other);
    assert(value.type        == Value.Type.raw);
    assert(value.as!(string) == "Hi!");
    assert(other             == cast(ubyte[])[72, 105, 33]);

    // array
    auto t = Value(cast(ubyte[])[72, 105, 33]);
    value = Value([t]);
    other = Value([t]);

    assert(value               == other);
    assert(value.type          == Value.Type.array);
    assert(value.as!(string[]) == ["Hi!"]);
    assert(other               == [t]);

    // map
    value = Value([Value(1L):Value(2L)]);
    other = Value([Value(1L):Value(1L)]);

    assert(value               != other);
    assert(value.type          == Value.Type.map);
    assert(value.as!(int[int]) == [1:2]);
    assert(other               == [Value(1L):Value(1L)]);

    value = Value(10UL);

    // struct
    static struct S
    {
        ulong num;

        void fromMsgpack(Value value) { num = value.via.uinteger; }
    }

    S s = value.as!(S);
    assert(s.num == 10);

    value = Value([Value(0.5f), Value(cast(ubyte[])[72, 105, 33])]);

    // struct
    static struct Simple
    {
        double num;
        string msg;
    }

    Simple simple = value.as!(Simple);
    assert(simple.num == 0.5f);
    assert(simple.msg == "Hi!");

    value = Value(10UL);

    // class
    static class C
    {
        ulong num;

        void fromMsgpack(Value value) { num = value.via.uinteger; }
    }

    C c = value.as!(C);
    assert(c.num == 10);

    static class SimpleA
    {
        bool flag = true;
    }

    static class SimpleB : SimpleA
    {
        ubyte type = 100;
    }

    static class SimpleC : SimpleB
    {
        uint num = uint.max;
    }

    value = Value([Value(false), Value(99UL), Value(cast(ulong)(uint.max / 2u))]);

    SimpleC sc = value.as!(SimpleC);
    assert(sc.flag == false);
    assert(sc.type == 99);
    assert(sc.num  == uint.max / 2);

    // std.typecons.Tuple
    value = Value([Value(true), Value(1UL), Value(cast(ubyte[])"Hi!")]);

    auto tuple = value.as!(Tuple!(bool, uint, string));
    assert(tuple.field[0] == true);
    assert(tuple.field[1] == 1u);
    assert(tuple.field[2] == "Hi!");

    /* 
     * non-MessagePackable object is stopped by static assert
     * static struct NonMessagePackable {}
     * auto nonMessagePackable = value.as!(NonMessagePackable);
     */
}


/**
 * $(D Unpacked) is a $(D Range) wrapper for stream deserialization result
 */
struct Unpacked
{
    Value value;  /// deserialized value

    alias value this;


    /**
     * Constructs a $(D Unpacked) with argument.
     *
     * Params:
     *  value = a deserialized value.
     */
    @safe
    this(ref Value value)
    {
        this.value = value;
    }


    /**
     * InputRange primitive operation that checks iteration state.
     *
     * Returns:
     *  true if there are no more elements to be iterated.
     */
    @property @trusted
    nothrow bool empty() const  // std.array.empty isn't nothrow function
    {
        return (value.type == Value.Type.array) && !value.via.array.length;
    }


    /**
     * Range primitive operation that returns the length of the range.
     *
     * Returns:
     *  the number of values.
     */
    @property @trusted
    size_t length()
    {
        return value.via.array.length;
    }


    /**
     * InputRange primitive operation that returns the currently iterated element.
     *
     * Returns:
     *  the deserialized $(D Value).
     */
    @property @trusted
    ref Value front()
    {
        return value.via.array.front;
    }


    /**
     * InputRange primitive operation that advances the range to its next element.
     */
    @trusted
    void popFront()
    {
        value.via.array.popFront();
    }

    /**
     * RandomAccessRange primitive operation.
     *
     * Returns:
     *  the deserialized $(D Value) at $(D_PARAM n) position.
     */
    @trusted
    nothrow ref Value opIndex(size_t n)
    {
        return value.via.array[n];
    }

    /**
     * Returns a slice of the range.
     *
     * Paramas:
     *  from = the start point of slicing.
     *  to   = the end point of slicing.
     *
     * Returns:
     *  the slice of Values.
     */
    @trusted
    Value[] opSlice(size_t from, size_t to)
    {
        return value.via.array[from..to];
    }

    /**
     * Range primitive operation that returns the snapshot.
     *
     * Returns:
     *  the snapshot of this Value.
     */
    @property @safe
    Unpacked save()
    {
        return Unpacked(value);
    }
}


unittest
{
    static assert(isForwardRange!Unpacked);
    static assert(hasLength!Unpacked);
}


/**
 * This $(D StreamingUnpacker) is a $(D MessagePack) streaming deserializer
 *
 * This implementation enables you to load multiple objects from a stream(like network).
 *
 * Example:
 * -----
 * ...
 * auto unpacker = StreamingUnpacker(serializedData);
 * ...
 *
 * // appends new data to buffer if pre execute() call didn't finish deserialization.
 * unpacker.feed(newSerializedData);
 *
 * while (unpacker.execute()) {
 *     foreach (obj; unpacker.purge()) {
 *         // do stuff (obj is a Value)
 *     }
 * }
 * 
 * if (unpacker.size)
 *     throw new Exception("Message is too large");
 * -----
 */
struct StreamingUnpacker
{
  private:
    /*
     * Context state of deserialization
     */
    enum State
    {
        HEADER = 0x00,

        // Floating point, Unsigned, Signed interger (== header & 0x03)
        FLOAT = 0x0a,
        DOUBLE,
        UINT8,
        UINT16,
        UINT32,
        UINT64,
        INT8,
        INT16,
        INT32,
        INT64,

        // Container (== header & 0x01)
        RAW16 = 0x1a,
        RAW32,
        ARRAY16,
        ARRAY36,
        MAP16,
        MAP32,
        RAW,

        // D-specific type
        REAL
    }


    /*
     * Element type of container
     */
    enum ContainerElement
    {
        ARRAY_ITEM,
        MAP_KEY,
        MAP_VALUE
    }


    /*
     * Internal stack context
     */
    static struct Context
    {
        static struct Container
        {
            ContainerElement type;   // value container type
            Value            value;  // current value
            Value            key;    // for map value
            size_t           count;  // container length
        }

        State       state;  // current state of deserialization
        size_t      trail;  // current deserializing size
        size_t      top;    // current index of stack
        Container[] stack;  // storing values
    }

    Context context_;  // stack environment for streaming deserialization

    mixin InternalBuffer;


  public:
    /**
     * Constructs a $(D StreamingUnpacker).
     *
     * Params:
     *  target     = byte buffer to deserialize
     *  bufferSize = size limit of buffer size
     */
    @safe
    this(in ubyte[] target, in size_t bufferSize = 8192)
    {
        initializeBuffer(target, bufferSize);
        initializeContext();
    }


    /**
     * Forwards to deserialized object.
     *
     * Returns:
     *  the $(D Unpacked) object contains deserialized value.
     */
    @property @safe
    Unpacked unpacked()
    {
        return Unpacked(context_.stack[0].value);
    }


    /**
     * Clears some states for next deserialization.
     */
    @safe
    nothrow void clear()
    {
        initializeContext();

        parsed_ = 0;
    }


    /**
     * Convenient method for unpacking and clearing states.
     *
     * Example:
     * -----
     * foreach (obj; unpacker.purge()) {
     *     // do stuff
     * }
     * -----
     * is equivalent to
     * -----
     * foreach (obj; unpacker.unpacked) {
     *     // do stuff
     * }
     * unpacker.clear();
     * -----
     *
     * Returns:
     *  the $(D Unpacked) object contains deserialized value.
     */
    @safe
    Unpacked purge()
    {
        auto result = Unpacked(context_.stack[0].value);

        clear();

        return result;
    }


    /**
     * Executes deserialization.
     *
     * Returns:
     *  true if deserialization has been completed, otherwise false.
     *
     * Throws:
     *  $(D UnpackException) when parse error occurs.
     */
    bool execute()
    {
        /*
         * Current implementation is very dirty(goto! goto!! goto!!!).
         * This Complexity for performance(avoid function call).
         */

        bool   ret;
        size_t cur = offset_;
        Value obj;

        // restores before state
        auto state =  context_.state;
        auto trail =  context_.trail;
        auto top   =  context_.top;
        auto stack = &context_.stack;

        /*
         * Helper for container deserialization
         */
        bool startContainer(string Type)(ContainerElement type, size_t length)
        {
            mixin("callback" ~ Type ~ "((*stack)[top].value, length);");

            if (length == 0)
                return false;

            (*stack)[top].type  = type;
            (*stack)[top].count = length;
            (*stack).length     = ++top + 1;

            return true;
        }

        // non-deserialized data is nothing
        if (used_ - offset_ == 0)
            goto Labort;

        do {
          Lstart:
            if (state == State.HEADER) {
                const header = buffer_[cur];

                if (0x00 <= header && header <= 0x7f) {         // positive
                    callbackUInt(obj, header);
                    goto Lpush;
                } else if (0xe0 <= header && header <= 0xff) {  // negative
                    callbackInt(obj, cast(byte)header);
                    goto Lpush;
                } else if (0xa0 <= header && header <= 0xbf) {  // fix raw
                    trail = header & 0x1f;
                    if (trail == 0)
                        goto Lraw;
                    state = State.RAW;
                    cur++;
                    goto Lstart;
                } else if (0x90 <= header && header <= 0x9f) {  // fix array
                    if (!startContainer!"Array"(ContainerElement.ARRAY_ITEM, header & 0x0f))
                        goto Lpush;
                    goto Lagain;
                } else if (0x80 <= header && header <= 0x8f) {  // fix map
                    if (!startContainer!"Map"(ContainerElement.MAP_KEY, header & 0x0f))
                        goto Lpush;
                    goto Lagain;
                } else {
                    switch (header) {
                    case Format.UINT8:
                    case Format.UINT16:
                    case Format.UINT32:
                    case Format.UINT64:
                    case Format.INT8:
                    case Format.INT16:
                    case Format.INT32:
                    case Format.INT64:
                    case Format.FLOAT:
                    case Format.DOUBLE:
                        trail = 1 << (header & 0x03); // computes object size
                        state = cast(State)(header & 0x1f);
                        break;
                    case Format.REAL:
                        trail = RealSize;
                        state = State.REAL;
                        break;
                    case Format.ARRAY16:
                    case Format.ARRAY32:
                    case Format.MAP16:
                    case Format.MAP32:
                    case Format.RAW16:
                    case Format.RAW32:
                        trail = 2 << (header & 0x01);  // computes container size
                        state = cast(State)(header & 0x1f);
                        break;
                    case Format.NIL:
                        callbackNil(obj);
                        goto Lpush;
                    case Format.TRUE:
                        callbackBool(obj, true);
                        goto Lpush;
                    case Format.FALSE:
                        callbackBool(obj, false);
                        goto Lpush;
                    default:
                        throw new UnpackException("Unknown type");
                    }

                    cur++;
                    goto Lstart;
                }
            } else {
                // data lack for deserialization
                if (used_ - cur < trail)
                    goto Labort;

                const base = cur; cur += trail - 1;  // fix current position

                final switch (state) {
                case State.FLOAT:
                    _f temp;

                    temp.i = load32To!uint(buffer_[base..base + trail]);                    
                    callbackFloat(obj, temp.f);
                    goto Lpush;
                case State.DOUBLE:
                    _d temp;

                    temp.i = load64To!ulong(buffer_[base..base + trail]);
                    callbackFloat(obj, temp.f);
                    goto Lpush;
                case State.REAL:
                    const expb = base + ulong.sizeof;

                    version (NonX86)
                    {
                        CustomFloat!80 temp;

                        const frac = load64To!ulong (buffer_[base..expb]);
                        const exp  = load16To!ushort(buffer_[expb..expb + ushort.sizeof]);

                        temp.significand = frac;
                        temp.exponent    = exp & 0x7fff;
                        temp.sign        = exp & 0x8000 ? true : false;

                        // NOTE: temp.get!real is inf on non-x86 when deserialized value is larger than double.max.
                        callbackFloat(obj, temp.get!real);
                    }
                    else
                    {
                        _r temp;

                        temp.fraction = load64To!(typeof(temp.fraction))(buffer_[base..expb]);
                        temp.exponent = load16To!(typeof(temp.exponent))(buffer_[expb..expb + temp.exponent.sizeof]);

                        callbackFloat(obj, temp.f);
                    }

                    goto Lpush;
                case State.UINT8:
                    callbackUInt(obj, buffer_[base]);
                    goto Lpush;
                case State.UINT16:
                    callbackUInt(obj, load16To!ulong(buffer_[base..base + trail]));
                    goto Lpush;
                case State.UINT32:
                    callbackUInt(obj, load32To!ulong(buffer_[base..base + trail]));
                    goto Lpush;
                case State.UINT64:
                    callbackUInt(obj, load64To!ulong(buffer_[base..base + trail]));
                    goto Lpush;
                case State.INT8:
                    callbackInt(obj, cast(byte)buffer_[base]);
                    goto Lpush;
                case State.INT16:
                    callbackInt(obj, load16To!long(buffer_[base..base + trail]));
                    goto Lpush;
                case State.INT32:
                    callbackInt(obj, load32To!long(buffer_[base..base + trail]));
                    goto Lpush;
                case State.INT64:
                    callbackInt(obj, load64To!long(buffer_[base..base + trail]));
                    goto Lpush;
                case State.RAW: Lraw:
                    hasRaw_ = true;
                    callbackRaw(obj, buffer_[base..base + trail]);
                    goto Lpush;
                case State.RAW16:
                    trail = load16To!size_t(buffer_[base..base + trail]);
                    if (trail == 0)
                        goto Lraw;
                    state = State.RAW;
                    cur++;
                    goto Lstart;
                case State.RAW32:
                    trail = load32To!size_t(buffer_[base..base + trail]);
                    if (trail == 0)
                        goto Lraw;
                    state = State.RAW;
                    cur++;
                    goto Lstart;
                case State.ARRAY16:
                    if (!startContainer!"Array"(ContainerElement.ARRAY_ITEM,
                                                load16To!size_t(buffer_[base..base + trail])))
                        goto Lpush;
                    goto Lagain;
                case State.ARRAY36:
                    if (!startContainer!"Array"(ContainerElement.ARRAY_ITEM,
                                                load32To!size_t(buffer_[base..base + trail])))
                        goto Lpush;
                    goto Lagain;
                case State.MAP16:
                    if (!startContainer!"Map"(ContainerElement.MAP_KEY,
                                              load16To!size_t(buffer_[base..base + trail])))
                        goto Lpush;
                    goto Lagain;
                case State.MAP32:
                    if (!startContainer!"Map"(ContainerElement.MAP_KEY,
                                              load32To!size_t(buffer_[base..base + trail])))
                        goto Lpush;
                    goto Lagain;
                case State.HEADER:
                    break;
                }
            }

          Lpush:
            if (top == 0)
                goto Lfinish;

            auto container = &(*stack)[top - 1];

            final switch (container.type) {
            case ContainerElement.ARRAY_ITEM:
                container.value.via.array ~= obj;
                if (--container.count == 0) {
                    obj = container.value;
                    top--;
                    goto Lpush;
                }
                break;
            case ContainerElement.MAP_KEY:
                container.key  = obj;
                container.type = ContainerElement.MAP_VALUE;
                break;
            case ContainerElement.MAP_VALUE:
                container.value.via.map[container.key] = obj;
                if (--container.count == 0) {
                    obj = container.value;
                    top--;
                    goto Lpush;
                }
                container.type = ContainerElement.MAP_KEY;
            }

          Lagain:
            state = State.HEADER;
            cur++;
        } while (cur < used_);

        goto Labort;

      Lfinish:
        (*stack)[0].value = obj;
        ret = true;
        cur++;
        goto Lend;

      Labort:
        ret = false;

      Lend:
        context_.state = state;
        context_.trail = trail;
        context_.top   = top;
        parsed_       += cur - offset_;
        offset_        = cur;

        return ret;
    }


    /**
     * supports foreach. One loop provides $(D Unpacked) object contains execute() result.
     * This is convenient in case that $(D MessagePack) values are continuous.
     */
    int opApply(scope int delegate(ref Unpacked) dg)
    {
        int result;

        while (execute()) {
            auto unpackedResult = Unpacked(context_.stack[0].value);
            result = dg(unpackedResult);
            if (result)
                break;

            clear();
        }

        return result;
    }


  private:
    /*
     * initializes internal stack environment.
     */
    @safe
    nothrow void initializeContext()
    {
        context_.state        = State.HEADER;
        context_.trail        = 0;
        context_.top          = 0;
        context_.stack.length = 1;
    }
}


unittest
{
    // serialize
    mixin DefinePacker;

    packer.packArray(null, true, 1, -2, "Hi!", [1], [1:1], double.max);

    // deserialize
    auto unpacker = StreamingUnpacker(packer.stream.data); unpacker.execute();
    auto unpacked = unpacker.purge();

    // Range test
    foreach (unused; 0..2) {
        uint i;

        foreach (obj; unpacked)
            i++;

        assert(i == unpacked.via.array.length);
    }

    auto result = unpacked.via.array;

    assert(result[0].type          == Value.Type.nil);
    assert(result[1].via.boolean   == true);
    assert(result[2].via.uinteger  == 1);
    assert(result[3].via.integer   == -2);
    assert(result[4].via.raw       == [72, 105, 33]);
    assert(result[5].as!(int[])    == [1]);
    assert(result[6].as!(int[int]) == [1:1]);
    assert(result[7].as!(double)   == double.max);
}


private:


/*
 * Sets value type and value.
 *
 * Params:
 *  value = the value to set
 *  number = the content to set
 */
@trusted
void callbackUInt(ref Value value, ulong number)
{
    value.type         = Value.Type.unsigned;
    value.via.uinteger = number;
}


/// ditto
@trusted
void callbackInt(ref Value value, long number)
{
    value.type        = Value.Type.signed;
    value.via.integer = number;
}


/// ditto
@trusted
void callbackFloat(ref Value value, real number)
{
    value.type         = Value.Type.floating;
    value.via.floating = number;
}


/// ditto
@trusted
void callbackRaw(ref Value value, ubyte[] raw)
{
    value.type    = Value.Type.raw;
    value.via.raw = raw;
}


/// ditto
@trusted
void callbackArray(ref Value value, size_t length)
{
    value.type = Value.Type.array;
    value.via.array.length = 0;
    value.via.array.reserve(length);
}


/// ditto
@trusted
void callbackMap(ref Value value, lazy size_t length)
{
    value.type    = Value.Type.map;
    value.via.map = null;  // clears previous result avoiding 'Access Violation'
}


/// ditto
@safe
void callbackNil(ref Value value)
{
    value.type = Value.Type.nil;
}


/// ditto
@trusted
void callbackBool(ref Value value, bool boolean)
{
    value.type        = Value.Type.boolean;
    value.via.boolean = boolean;
}


unittest
{
    Value value;

    // Unsigned integer
    callbackUInt(value, uint.max);
    assert(value.type         == Value.Type.unsigned);
    assert(value.via.uinteger == uint.max);

    // Signed integer
    callbackInt(value, int.min);
    assert(value.type        == Value.Type.signed);
    assert(value.via.integer == int.min);

    // Floating point
    callbackFloat(value, real.max);
    assert(value.type         == Value.Type.floating);
    assert(value.via.floating == real.max);

    // Raw
    callbackRaw(value, cast(ubyte[])[1]);
    assert(value.type    == Value.Type.raw);
    assert(value.via.raw == cast(ubyte[])[1]);

    // Array
    Value[] array; array.reserve(16);

    callbackArray(value, 16);
    assert(value.type               == Value.Type.array);
    assert(value.via.array.capacity == array.capacity);

    // Map
    Value[Value] map;

    callbackMap(value, 16);
    assert(value.type    == Value.Type.map);
    assert(value.via.map == null);

    // NIL
    callbackNil(value);
    assert(value.type == Value.Type.nil);

    // Bool
    callbackBool(value, true);
    assert(value.type        == Value.Type.boolean);
    assert(value.via.boolean == true);
}


private:


/*
 * A callback for type-mismatched error in cast conversion.
 */
@safe
pure void onCastError()
{
    throw new MessagePackException("Attempt to cast with another type");
}


/*
 * A callback for type-mismatched error in deserialization process.
 */
@safe
pure void onInvalidType()
{
    throw new MessagePackException("Attempt to unpack with non-compatible type");
}


public:


// Convenient functions


/**
 * Serializes $(D_PARAM args).
 *
 * Assumes single object if the length of $(D_PARAM args) == 1,
 * otherwise array object.
 *
 * Params:
 *  args = the contents to serialize.
 *
 * Returns:
 *  a serialized data.
 */
ubyte[] pack(bool withFieldName = false, Args...)(in Args args)
{
    auto packer = packer(Appender!(ubyte[])(), withFieldName);

    static if (Args.length == 1)
        packer.pack(args[0]);
    else
        packer.packArray(args);

    return packer.stream.data;
}


unittest
{
    auto serialized = pack(false);

    assert(serialized[0] == Format.FALSE);

    auto deserialized = unpack(pack(1, true, "Foo"));

    assert(deserialized.type == Value.Type.array);
    assert(deserialized.via.array[0].type == Value.Type.unsigned);
    assert(deserialized.via.array[1].type == Value.Type.boolean);
    assert(deserialized.via.array[2].type == Value.Type.raw);
}


/**
 * Deserializes $(D_PARAM buffer) using stream deserializer.
 *
 * Params:
 *  buffer = the buffer to deserialize.
 *
 * Returns:
 *  a $(D Unpacked) contains deserialized object.
 *
 * Throws:
 *  UnpackException if deserialization doesn't succeed.
 */
Unpacked unpack(Tdummy = void)(in ubyte[] buffer)
{
    auto unpacker = StreamingUnpacker(buffer);

    if (!unpacker.execute())
        throw new UnpackException("Deserialization failure");

    return unpacker.unpacked;
}


/**
 * Deserializes $(D_PARAM buffer) using direct-conversion deserializer.
 *
 * Assumes single object if the length of $(D_PARAM args) == 1,
 * otherwise array object.
 *
 * Params:
 *  buffer = the buffer to deserialize.
 *  args   = the references of values to assign.
 */
void unpack(Args...)(in ubyte[] buffer, ref Args args)
{
    auto unpacker = Unpacker(buffer);

    static if (Args.length == 1)
        unpacker.unpack(args[0]);
    else
        unpacker.unpackArray(args);
}


unittest
{
    { // stream
        auto result = unpack(pack(false));

        assert(result.via.boolean == false);
    }
    { // direct conversion
        Tuple!(uint, string) result, test = tuple(1, "Hi!");
        
        unpack(pack(test), result);

        assert(result == test);

        test.field[0] = 2;
        test.field[1] = "Hey!";

        unpack(pack(test.field[0], test.field[1]), result.field[0], result.field[1]);

        assert(result == test);
    }
}


// Utilities template


/**
 * Handy helper for creating MessagePackable object.
 *
 * toMsgpack / fromMsgpack are special methods for serialization / deserialization.
 * This template provides those methods to struct/class.
 *
 * Example:
 * -----
 * struct S
 * {
 *     int num; string str;
 *
 *     // http://d.puremagic.com/issues/show_bug.cgi?id = 1099
 *     mixin MessagePackable;  // all members
 *     // mixin MessagePackable!("num");  // num only
 * }
 * -----
 *
 * Defines those methods manually if you treat complex data-structure.
 */
mixin template MessagePackable(Members...)
{
    static if (Members.length == 0) {
        /**
         * Serializes members using $(D_PARAM packer).
         *
         * Params:
         *  packer = the serializer to pack.
         */
        void toMsgpack(Packer)(ref Packer packer, bool withFieldName = false) const
        {
            if (withFieldName) {
                packer.beginMap(this.tupleof.length);
                foreach (i, member; this.tupleof) {
                    pack(getFieldName!(typeof(this), i));
                    packer.pack(member);
                }
            } else {
                packer.beginArray(this.tupleof.length);
                foreach (member; this.tupleof)
                    packer.pack(member);
            }
        }


        /**
         * Deserializes $(D MessagePack) object to members using Value.
         *
         * Params:
         *  value = the MessagePack value to unpack.
         *
         * Throws:
         *  MessagePackException if $(D_PARAM value) is not an Array type.
         */
        void fromMsgpack(Value value)
        {
            // enables if std.contracts.enforce is moved to object_.d
            // enforceEx!MessagePackException(value.type == Value.Type.array, "Value must be Array type");
            if (value.type != Value.Type.array)
                throw new MessagePackException("Value must be an Array type");
            if (value.via.array.length != this.tupleof.length)
                throw new MessagePackException("The size of deserialized value is mismatched");

            foreach (i, member; this.tupleof)
                this.tupleof[i] = value.via.array[i].as!(typeof(member));
        }


        /**
         * Deserializes $(D MessagePack) object to members using direct-conversion deserializer.
         *
         * Params:
         *  value = the reference to direct-conversion deserializer.
         *
         * Throws:
         *  MessagePackException if the size of deserialized value is mismatched.
         */
        void fromMsgpack(ref Unpacker unpacker)
        {
            auto length = unpacker.beginArray();
            if (length != this.tupleof.length)
                throw new MessagePackException("The size of deserialized value is mismatched");

            foreach (i, member; this.tupleof)
                unpacker.unpack(this.tupleof[i]);
        }
    } else {
        /**
         * Member selecting version of toMsgpack.
         */
        void toMsgpack(Packer)(ref Packer packer, bool withFieldName = false) const
        {
            if (withFieldName) {
                packer.beginMap(Members.length);
                foreach (member; Members) {
                    packer.pack(member);
                    packer.pack(mixin(member));
                }
            } else {
                packer.beginArray(Members.length);
                foreach (member; Members)
                    packer.pack(mixin(member));
            }
        }


        /**
         * Member selecting version of fromMsgpack for Value.
         */
        void fromMsgpack(Value value)
        {
            if (value.type != Value.Type.array)
                throw new MessagePackException("Value must be an Array type");
            if (value.via.array.length != Members.length)
                throw new MessagePackException("The size of deserialized value is mismatched");

            foreach (i, member; Members)
                mixin(member ~ "= value.via.array[i].as!(typeof(" ~ member ~ "));");
        }


        /**
         * Member selecting version of fromMsgpack for direct-converion deserializer.
         */
        void fromMsgpack(ref Unpacker unpacker)
        {
            auto length = unpacker.beginArray();
            if (length != Members.length)
                throw new MessagePackException("The size of deserialized value is mismatched");

            foreach (member; Members)
                unpacker.unpack(mixin(member));
        }
    }
}


unittest
{
    { // all members
        /*
         * Comment out because "src/msgpack.d(4048): Error: struct msgpack.__unittest16.S no size yet for forward reference" occurs
         */
        static struct S
        {
            uint num; string str;
            mixin MessagePackable;
        }

        mixin DefinePacker;

        S orig = S(10, "Hi!"); orig.toMsgpack(packer);

        { // stream
            auto unpacker = StreamingUnpacker(packer.stream.data); unpacker.execute();

            S result; result.fromMsgpack(unpacker.unpacked);

            assert(result.num == 10);
            assert(result.str == "Hi!");
        }
        { // direct conversion
            auto unpacker = Unpacker(packer.stream.data);

            S result; unpacker.unpack(result);

            assert(result.num == 10);
            assert(result.str == "Hi!");
        }
    }
    { // member select
        static class C
        {
            uint num; string str;

            this() {}
            this(uint n, string s) { num = n; str = s; }

            mixin MessagePackable!("num");
        }

        mixin DefinePacker;

        C orig = new C(10, "Hi!"); orig.toMsgpack(packer);

        { // stream
            auto unpacker = StreamingUnpacker(packer.stream.data); unpacker.execute();

            C result = new C; result.fromMsgpack(unpacker.unpacked);

            assert(result.num == 10);
        }
        { // direct conversion
            auto unpacker = Unpacker(packer.stream.data);

            C result; unpacker.unpack(result);

            assert(result.num == 10);
        }
    }
}


private:


// Common and system dependent operations


/*
 * MessagePack type-information format
 *
 * See_Also:
 *  $(LINK2 http://redmine.msgpack.org/projects/msgpack/wiki/FormatSpec, MessagePack Specificaton)
 */
enum Format : ubyte
{
    // unsinged integer
    UINT8  = 0xcc,  // ubyte
    UINT16 = 0xcd,  // ushort
    UINT32 = 0xce,  // uint
    UINT64 = 0xcf,  // ulong

    // signed integer
    INT8  = 0xd0,   // byte
    INT16 = 0xd1,   // short
    INT32 = 0xd2,   // int
    INT64 = 0xd3,   // long

    // floating point
    FLOAT  = 0xca,  // float
    DOUBLE = 0xcb,  // double

    // raw byte
    RAW   = 0xa0,
    RAW16 = 0xda,
    RAW32 = 0xdb,

    // array
    ARRAY   = 0x90,
    ARRAY16 = 0xdc,
    ARRAY32 = 0xdd,

    // map
    MAP   = 0x80,
    MAP16 = 0xde,
    MAP32 = 0xdf,

    // other
    NIL   = 0xc0,   // null
    TRUE  = 0xc3,
    FALSE = 0xc2,

    // real (This format is D only!)
    REAL = 0xd4
}


/*
 * For float type serialization / deserialization
 */
union _f
{
    float f;
    uint  i;
}


/*
 * For double type serialization / deserialization
 */
union _d
{
    double f;
    ulong  i;
}


/*
 * For real type serialization / deserialization
 *
 * 80-bit real is padded to 12 bytes(Linux) and 16 bytes(Mac).
 * http://lists.puremagic.com/pipermail/digitalmars-d/2010-June/077394.html
 */
union _r
{
    real f;

    struct
    {
        ulong  fraction;
        ushort exponent;  // includes sign
    }
}

enum RealSize = 10;  // Real size is 80bit


/*
 * Detects whether $(D_PARAM T) is a built-in byte type.
 */
template isByte(T)
{
    enum isByte = staticIndexOf!(Unqual!T, byte, ubyte) >= 0;
}


unittest
{
    static assert(isByte!(byte));
    static assert(isByte!(const(byte)));
    static assert(isByte!(ubyte));
    static assert(isByte!(immutable(ubyte)));
    static assert(!isByte!(short));
    static assert(!isByte!(char));
    static assert(!isByte!(string));
}


/*
 * Gets asterisk string from pointer type
 */
template AsteriskOf(T)
{
    static if (is(T P == U*, U))
        enum AsteriskOf = "*" ~ AsteriskOf!U;
    else
        enum AsteriskOf = "";
}


/**
 * Get the number of member to serialize.
 */
template SerializingMemberNumbers(Classes...)
{
    static if (Classes.length == 0)
        enum SerializingMemberNumbers = 0;
    else
        enum SerializingMemberNumbers = Classes[0].tupleof.length + SerializingMemberNumbers!(Classes[1..$]);
}


/**
 * Get derived classes with serialization-order
 */
template SerializingClasses(T)
{
    // There is no information in Object type. Currently disable Object serialization.
    static if (is(T == Object))
        static assert(false, "Object type serialization doesn't support yet. Please define toMsgpack/fromMsgpack and use cast");
    else
        alias TypeTuple!(Reverse!(Erase!(Object, BaseClassesTuple!(T))), T) SerializingClasses;
}


/**
 * Get a field name of class or struct.
 */
template getFieldName(Type, size_t i)
{
    import std.conv : text;

    static assert((is(Unqual!Type == class) || is(Unqual!Type == struct)), "Type must be class or struct: type = " ~ Type.stringof);
    static assert(i < Type.tupleof.length, text(Type.stringof, " has ", Type.tupleof.length, " attributes: given index = ", i));

    // 3 means () + .
    enum getFieldName = Type.tupleof[i].stringof[3 + Type.stringof.length..$];
}


version (LittleEndian)
{
    /*
     * Converts $(value) to different Endian.
     *
     * Params:
     *  value = the LittleEndian value to convert.
     *
     * Returns:
     *  the converted value.
     */
    @trusted
    ushort convertEndianTo(size_t Bit, T)(in T value) if (Bit == 16)
    {
        return ntohs(cast(ushort)value);
    }


    // ditto
    @trusted
    uint convertEndianTo(size_t Bit, T)(in T value) if (Bit == 32)
    {
        return ntohl(cast(uint)value);
    }


    // ditto
    @trusted
    ulong convertEndianTo(size_t Bit, T)(in T value) if (Bit == 64)
    {
        // dmd has convert function?
        return ((((cast(ulong)value) << 56) & 0xff00000000000000UL) |
                (((cast(ulong)value) << 40) & 0x00ff000000000000UL) |
                (((cast(ulong)value) << 24) & 0x0000ff0000000000UL) |
                (((cast(ulong)value) <<  8) & 0x000000ff00000000UL) |
                (((cast(ulong)value) >>  8) & 0x00000000ff000000UL) |
                (((cast(ulong)value) >> 24) & 0x0000000000ff0000UL) |
                (((cast(ulong)value) >> 40) & 0x000000000000ff00UL) |
                (((cast(ulong)value) >> 56) & 0x00000000000000ffUL));
    }


    unittest
    {
        assert(convertEndianTo!16(0x0123)             == 0x2301);
        assert(convertEndianTo!32(0x01234567)         == 0x67452301);
        assert(convertEndianTo!64(0x0123456789abcdef) == 0xefcdab8967452301);
    }


    /*
     * Comapatible for BigEndian environment.
     */
    ubyte take8from(size_t bit = 8, T)(T value)
    {
        static if (bit == 8 || bit == 16 || bit == 32 || bit == 64)
            return (cast(ubyte*)&value)[0];
        else
            static assert(false, bit.stringof ~ " is not support bit width.");
    }


    unittest
    {
        foreach (Integer; TypeTuple!(ubyte, ushort, uint, ulong)) {
            assert(take8from!8 (cast(Integer)0x01)               == 0x01);
            assert(take8from!16(cast(Integer)0x0123)             == 0x23);
            assert(take8from!32(cast(Integer)0x01234567)         == 0x67);
            assert(take8from!64(cast(Integer)0x0123456789abcdef) == 0xef);
        }
    }
}
else
{
    /*
     * Comapatible for LittleEndian environment.
     */
    @safe
    ushort convertEndianTo(size_t Bit, T)(in T value) if (Bit == 16)
    {
        return cast(ushort)value;
    }


    // ditto
    @safe
    uint convertEndianTo(size_t Bit, T)(in T value) if (Bit == 32)
    {
        return cast(uint)value;
    }


    // ditto
    @safe
    ulong convertEndianTo(size_t Bit, T)(in T value) if (Bit == 64)
    {
        return cast(ulong)value;
    }


    unittest
    {
        assert(convertEndianTo!16(0x0123)       == 0x0123);
        assert(convertEndianTo!32(0x01234567)   == 0x01234567);
        assert(convertEndianTo!64(0x0123456789) == 0x0123456789);
    }


    /*
     * Takes 8bit from $(D_PARAM value)
     *
     * Params:
     *  value = the content to take.
     *
     * Returns:
     *  the 8bit value corresponding $(D_PARAM bit) width.
     */
    ubyte take8from(size_t bit = 8, T)(T value)
    {
        static if (bit == 8)
            return (cast(ubyte*)&value)[0];
        else static if (bit == 16)
            return (cast(ubyte*)&value)[1];
        else static if (bit == 32)
            return (cast(ubyte*)&value)[3];
        else static if (bit == 64)
            return (cast(ubyte*)&value)[7];
        else
            static assert(false, bit.stringof ~ " is not support bit width.");
    }


    unittest
    {
        foreach (Integer; TypeTuple!(ubyte, ushort, uint, ulong)) {
            assert(take8from!8 (cast(Integer)0x01)               == 0x01);
            assert(take8from!16(cast(Integer)0x0123)             == 0x23);
            assert(take8from!32(cast(Integer)0x01234567)         == 0x67);
            assert(take8from!64(cast(Integer)0x0123456789abcdef) == 0xef);
        }
    }
}


/*
 * Loads $(D_PARAM T) type value from $(D_PARAM buffer).
 *
 * Params:
 *  buffer = the serialized contents.
 *
 * Returns:
 *  the Endian-converted value.
 */
T load16To(T)(ubyte[] buffer)
{
    return cast(T)(convertEndianTo!16(*cast(ushort*)buffer.ptr));
}


// ditto
T load32To(T)(ubyte[] buffer)
{
    return cast(T)(convertEndianTo!32(*cast(uint*)buffer.ptr));
}


// ditto
T load64To(T)(ubyte[] buffer)
{
    return cast(T)(convertEndianTo!64(*cast(ulong*)buffer.ptr));
}
=======
// MessagePack was written as msgpack.d by Masahiro Nakagawa.
// Since his implementation is very well done, it's being reused in this library instead of making a custom serialization format.

// Written in the D programming language.

/**
 * MessagePack serializer and deserializer implementation.
 *
 * MessagePack is a binary-based serialization specification.
 *
 * Example:
 * -----
 * auto data = tuple("MessagePack!", [1, 2], true);
 *
 * auto serialized = pack(data);
 *
 * // ...
 *
 * typeof(data) deserialized;
 *
 * unpack(serialized, deserialized);
 *
 * assert(data == deserialized);
 * -----
 *
 * See_Also:
 *  $(LINK2 http://msgpack.org/, The MessagePack Project)$(BR)
 *  $(LINK2 http://wiki.msgpack.org/display/MSGPACK/Design+of+Serialization, MessagePack Design concept)$(BR)
 *  $(LINK2 http://wiki.msgpack.org/display/MSGPACK/Format+specification, MessagePack data format)
 *
 * Copyright: Copyright Masahiro Nakagawa 2010-.
 * License:   <a href="http://www.boost.org/LICENSE_1_0.txt">Boost License 1.0</a>.
 * Authors:   Masahiro Nakagawa
 */
module msgpack;

import std.array;
import std.exception;
import std.range;
import std.stdio;
import std.traits;
import std.typecons;
import std.typetuple;

// for RefBuffer
version(Posix)
{
    import core.sys.posix.sys.uio : iovec;
}
else
{
    /**
     * from core.sys.posix.sys.uio.iovec for compatibility with posix.
     */
    struct iovec
    {
        void*  iov_base;
        size_t iov_len;
    }
}

// for Converting Endian using ntohs and ntohl;
version (Windows)
{
    import std.c.windows.winsock;
}
else
{
    import core.sys.posix.arpa.inet;
}

static if (real.sizeof == double.sizeof) {
    // for 80bit real inter-operation on non-x86 CPU
    version = NonX86;

    import std.numeric;
}

version(unittest) import std.file, std.c.string;


@trusted:


// Buffer implementations


/**
 * $(D RefBuffer) is a reference stored buffer for more efficient serialization
 *
 * Example:
 * -----
 * auto packer = packer(RefBuffer(16));  // threshold is 16
 *
 * // packs data
 *
 * writev(fd, cast(void*)packer.buffer.vector.ptr, packer.buffer.vector.length);
 * -----
 */
struct RefBuffer
{
  private:
    static struct Chunk
    {
        ubyte[] data;  // storing serialized value
        size_t  used;  // used size of data
    }

    immutable size_t Threshold;
    immutable size_t ChunkSize;

    // for putCopy
    Chunk[] chunks_;  // memory chunk for buffer
    size_t  index_;   // index for cunrrent chunk

    // for putRef
    iovec[] vecList_;  // reference to large data or copied data.


  public:
    /**
     * Constructs a buffer.
     *
     * Params:
     *  threshold = the threshold of writing value or stores reference.
     *  chunkSize = the default size of chunk for allocation.
     */
    @safe
    this(in size_t threshold, in size_t chunkSize = 8192)
    {
        Threshold = threshold;
        ChunkSize = chunkSize;

        chunks_.length = 1;
        chunks_[index_].data.length = chunkSize;
    }


    /**
     * Returns the buffer contents that excluding references.
     *
     * Returns:
     *  the non-contiguous copied contents.
     */
    @property @safe
    nothrow ubyte[] data()
    {
        ubyte[] result;

        foreach (ref chunk; chunks_)
            result ~= chunk.data[0..chunk.used];

        return result;
    }


    /**
     * Forwards to all buffer contents.
     *
     * Returns:
     *  the array of iovec struct that stores references.
     */
    @property @safe
    nothrow ref iovec[] vector()
    {
        return vecList_;
    }


    /**
     * Writes the argument to buffer and stores the reference of writed content 
     * if the argument size is smaller than threshold,
     * otherwise stores the reference of argument directly.
     *
     * Params:
     *  value = the content to write.
     */
    @safe
    void put(in ubyte value)
    {
        ubyte[1] values = [value];
        putCopy(values);
    }


    /// ditto
    @safe
    void put(in ubyte[] value)
    {
        if (value.length < Threshold)
            putCopy(value);
        else
            putRef(value);
    }


  private:
    /*
     * Stores the reference of $(D_PARAM value).
     *
     * Params:
     *  value = the content to write.
     */
    @trusted
    void putRef(in ubyte[] value)
    {
        vecList_.length += 1;
        vecList_[$ - 1]  = iovec(cast(void*)value.ptr, value.length);
    }


    /*
     * Writes $(D_PARAM value) to buffer and appends to its reference.
     *
     * Params:
     *  value = the contents to write.
     */
    @trusted
    void putCopy(in ubyte[] value)
    {
        /*
         * Helper for expanding new space.
         */
        void expand(in size_t size)
        {
            const newSize = size < ChunkSize ? ChunkSize : size;

            index_++;
            chunks_.length = 1;
            chunks_[index_].data.length = newSize;
        }

        const size = value.length;

        // lacks current chunk?
        if (chunks_[index_].data.length - chunks_[index_].used < size)
            expand(size);

        const base = chunks_[index_].used;                     // start index
        auto  data = chunks_[index_].data[base..base + size];  // chunk to write

        data[] = value;
        chunks_[index_].used += size;

        // Optimization for avoiding iovec allocation.
        if (vecList_.length && data.ptr == (vecList_[$ - 1].iov_base +
                                            vecList_[$ - 1].iov_len))
            vecList_[$ - 1].iov_len += size;
        else
            putRef(data);
    }
}


unittest
{
    static assert(isOutputRange!(RefBuffer, ubyte) &&
                  isOutputRange!(RefBuffer, ubyte[]));

    auto buffer = RefBuffer(2, 4);

    ubyte[] tests = [1, 2];
    foreach (v; tests)
        buffer.put(v);
    buffer.put(tests);

    assert(buffer.data == tests, "putCopy failed");

    iovec[] vector = buffer.vector;
    ubyte[] result;

    assert(vector.length == 2, "Optimization failed");

    foreach (v; vector)
        result ~= (cast(ubyte*)v.iov_base)[0..v.iov_len];

    assert(result == tests ~ tests);
}


/**
 * $(D MessagePackException) is a root Exception for MessagePack related operation.
 */
class MessagePackException : Exception
{
    this(string message)
    {
        super(message);
    }
}


// Serializing routines


/**
 * $(D Packer) is a $(D MessagePack) serializer
 *
 * Example:
 * -----
 * auto packer = packer(Appender!(ubyte[])());
 *
 * packer.packArray(false, 100, 1e-10, null);
 *
 * stdout.rawWrite(packer.buffer.data);
 * -----
 *
 * NOTE:
 *  Current implementation can't deal with a circular reference.
 *  If you try to serialize a object that has circular reference, runtime raises 'Stack Overflow'.
 */
struct Packer(Stream) if (isOutputRange!(Stream, ubyte) && isOutputRange!(Stream, ubyte[]))
{
  private:
    enum size_t Offset = 1;  // type-information offset

    Stream                   stream_;  // the stream to write
    ubyte[Offset + RealSize] store_;   // stores serialized value
    bool                     withFieldName_;


  public:
    /**
     * Constructs a packer with $(D_PARAM stream).
     *
     * Params:
     *  stream        = the stream to write.
     *  withFieldName = serialize a field name at class or struct
     */
    this(Stream stream, bool withFieldName = false)
    {
        stream_        = stream;
        withFieldName_ = withFieldName;
    }


    /**
     * Forwards to stream.
     *
     * Returns:
     *  the stream.
     */
    @property @safe
    nothrow ref Stream stream()
    {
        return stream_;
    }


    /**
     * Serializes argument and writes to stream.
     *
     * If the argument is the pointer type, dereferences the pointer and serializes pointed value.
     * -----
     * int  a = 10;
     * int* b = &b;
     *
     * packer.pack(b);  // serializes 10, not address of a
     * -----
     * Serializes nil if the argument of nullable type is null.
     *
     * NOTE:
     *  MessagePack doesn't define $(D_KEYWORD real) type format.
     *  Don't serialize $(D_KEYWORD real) if you communicate with other languages.
     *  Transfer $(D_KEYWORD double) serialization if $(D_KEYWORD real) on your environment equals $(D_KEYWORD double).
     *
     * Params:
     *  value = the content to serialize.
     *
     * Returns:
     *  self, i.e. for method chaining.
     */
    ref Packer pack(T)(in T value) if (is(Unqual!T == bool))
    {
        if (value)
            stream_.put(Format.TRUE);
        else
            stream_.put(Format.FALSE);

        return this;
    }


    /// ditto
    ref Packer pack(T)(in T value) if (isUnsigned!T)
    {
        // ulong < ulong is slower than uint < uint
        static if (!is(Unqual!T  == ulong)) {
            enum Bits = T.sizeof * 8;

            if (value < (1 << 8)) {
                if (value < (1 << 7)) {
                    // fixnum
                    stream_.put(take8from!Bits(value));
                } else {
                    // uint 8
                    store_[0] = Format.UINT8;
                    store_[1] = take8from!Bits(value);
                    stream_.put(store_[0..Offset + ubyte.sizeof]);
                }
            } else {
                if (value < (1 << 16)) {
                    // uint 16
                    const temp = convertEndianTo!16(value);

                    store_[0] = Format.UINT16;
                    *cast(ushort*)&store_[Offset] = temp;
                    stream_.put(store_[0..Offset + ushort.sizeof]);
                } else {
                    // uint 32
                    const temp = convertEndianTo!32(value);

                    store_[0] = Format.UINT32;
                    *cast(uint*)&store_[Offset] = temp;
                    stream_.put(store_[0..Offset + uint.sizeof]);
                }
            }
        } else {
            if (value < (1UL << 8)) {
                if (value < (1UL << 7)) {
                    // fixnum
                    stream_.put(take8from!64(value));
                } else {
                    // uint 8
                    store_[0] = Format.UINT8;
                    store_[1] = take8from!64(value);
                    stream_.put(store_[0..Offset + ubyte.sizeof]);
                }
            } else {
                if (value < (1UL << 16)) {
                    // uint 16
                    const temp = convertEndianTo!16(value);

                    store_[0] = Format.UINT16;
                    *cast(ushort*)&store_[Offset] = temp;
                    stream_.put(store_[0..Offset + ushort.sizeof]);
                } else if (value < (1UL << 32)){
                    // uint 32
                    const temp = convertEndianTo!32(value);

                    store_[0] = Format.UINT32;
                    *cast(uint*)&store_[Offset] = temp;
                    stream_.put(store_[0..Offset + uint.sizeof]);
                } else {
                    // uint 64
                    const temp = convertEndianTo!64(value);

                    store_[0] = Format.UINT64;
                    *cast(ulong*)&store_[Offset] = temp;
                    stream_.put(store_[0..Offset + ulong.sizeof]);
                }
            }
        }

        return this;
    }


    /// ditto
    ref Packer pack(T)(in T value) if (isSigned!T && isIntegral!T)
    {
        // long < long is slower than int < int
        static if (!is(Unqual!T == long)) {
            enum Bits = T.sizeof * 8;

            if (value < -(1 << 5)) {
                if (value < -(1 << 15)) {
                    // int 32
                    const temp = convertEndianTo!32(value);

                    store_[0] = Format.INT32;
                    *cast(int*)&store_[Offset] = temp;
                    stream_.put(store_[0..Offset + int.sizeof]);
                } else if (value < -(1 << 7)) {
                    // int 16
                    const temp = convertEndianTo!16(value);

                    store_[0] = Format.INT16;
                    *cast(short*)&store_[Offset] = temp;
                    stream_.put(store_[0..Offset + short.sizeof]);
                } else {
                    // int 8
                    store_[0] = Format.INT8;
                    store_[1] = take8from!Bits(value);
                    stream_.put(store_[0..Offset + byte.sizeof]);
                }
            } else if (value < (1 << 7)) {
                // fixnum
                stream_.put(take8from!Bits(value));
            } else {
                if (value < (1 << 8)) {
                    // uint 8
                    store_[0] = Format.UINT8;
                    store_[1] = take8from!Bits(value);
                    stream_.put(store_[0..Offset + ubyte.sizeof]);
                } else if (value < (1 << 16)) {
                    // uint 16
                    const temp = convertEndianTo!16(value);

                    store_[0] = Format.UINT16;
                    *cast(ushort*)&store_[Offset] = temp;
                    stream_.put(store_[0..Offset + ushort.sizeof]);
                } else {
                    // uint 32
                    const temp = convertEndianTo!32(value);

                    store_[0] = Format.UINT32;
                    *cast(uint*)&store_[Offset] = temp;
                    stream_.put(store_[0..Offset + uint.sizeof]);
                }
            }
        } else {
            if (value < -(1L << 5)) {
                if (value < -(1L << 15)) {
                    if (value < -(1L << 31)) {
                        // int 64
                        const temp = convertEndianTo!64(value);

                        store_[0] = Format.INT64;
                        *cast(long*)&store_[Offset] = temp;
                        stream_.put(store_[0..Offset + long.sizeof]);
                    } else {
                        // int 32
                        const temp = convertEndianTo!32(value);

                        store_[0] = Format.INT32;
                        *cast(int*)&store_[Offset] = temp;
                        stream_.put(store_[0..Offset + int.sizeof]);
                    }
                } else {
                    if (value < -(1L << 7)) {
                        // int 16
                        const temp = convertEndianTo!16(value);

                        store_[0] = Format.INT16;
                        *cast(short*)&store_[Offset] = temp;
                        stream_.put(store_[0..Offset + short.sizeof]);
                    } else {
                        // int 8
                        store_[0] = Format.INT8;
                        store_[1] = take8from!64(value);
                        stream_.put(store_[0..Offset + byte.sizeof]);
                    }
                }
            } else if (value < (1L << 7)) {
                // fixnum
                stream_.put(take8from!64(value));
            } else {
                if (value < (1L << 16)) {
                    if (value < (1L << 8)) {
                        // uint 8
                        store_[0] = Format.UINT8;
                        store_[1] = take8from!64(value);
                        stream_.put(store_[0..Offset + ubyte.sizeof]);
                    } else {
                        // uint 16
                        const temp = convertEndianTo!16(value);

                        store_[0] = Format.UINT16;
                        *cast(ushort*)&store_[Offset] = temp;
                        stream_.put(store_[0..Offset + ushort.sizeof]);
                    }
                } else {
                    if (value < (1L << 32)) {
                        // uint 32
                        const temp = convertEndianTo!32(value);

                        store_[0] = Format.UINT32;
                        *cast(uint*)&store_[Offset] = temp;
                        stream_.put(store_[0..Offset + uint.sizeof]);
                    } else {
                        // uint 64
                        const temp = convertEndianTo!64(value);

                        store_[0] = Format.UINT64;
                        *cast(ulong*)&store_[Offset] = temp;
                        stream_.put(store_[0..Offset + ulong.sizeof]);
                    }
                }
            }
        }

        return this;
    }


    /// ditto
    ref Packer pack(T)(in T value) if (isFloatingPoint!T)
    {
        static if (is(Unqual!T == float)) {
            const temp = convertEndianTo!32(_f(value).i);

            store_[0] = Format.FLOAT;
            *cast(uint*)&store_[Offset] = temp;
            stream_.put(store_[0..Offset + uint.sizeof]);
        } else static if (is(Unqual!T == double)) {
            const temp = convertEndianTo!64(_d(value).i);

            store_[0] = Format.DOUBLE;
            *cast(ulong*)&store_[Offset] = temp;
            stream_.put(store_[0..Offset + ulong.sizeof]);
        } else {
            static if (real.sizeof > double.sizeof) {
                store_[0]      = Format.REAL;
                const temp     = _r(value);
                const fraction = convertEndianTo!64(temp.fraction);
                const exponent = convertEndianTo!16(temp.exponent);

                *cast(Unqual!(typeof(fraction))*)&store_[Offset]                   = fraction;
                *cast(Unqual!(typeof(exponent))*)&store_[Offset + fraction.sizeof] = exponent;
                stream_.put(store_[0..$]);
            } else {  // Non-x86 CPUs, real type equals double type.
                pack(cast(double)value);
            }
        }

        return this;
    }


    /// ditto
    ref Packer pack(T)(in T value) if (is(Unqual!T == enum))
    {
        pack(cast(OriginalType!T)value);

        return this;
    }


    /// Overload for pack(null) for 2.057 or later
    static if (!is(typeof(null) == void*))
    {
        ref Packer pack(T)(in T value) if (is(Unqual!T == typeof(null)))
        {
            return packNil();
        }
    }


    /// ditto
    ref Packer pack(T)(in T value) if (isPointer!T)
    {
        static if (is(Unqual!T == void*)) {  // for pack(null) for 2.056 or earlier
            enforce(value is null, "Can't serialize void type");
            stream_.put(Format.NIL);
        } else {
            if (value is null)
                stream_.put(Format.NIL);
            else
                pack(mixin(AsteriskOf!T ~ "value"));
        }

        return this;
    }


    /// ditto
    ref Packer pack(T)(in T array) if (isArray!T)
    {
        alias typeof(T.init[0]) U;

        /*
         * Serializes raw type-information to stream.
         */
        void beginRaw(in size_t length)
        {
            if (length < 32) {
                const ubyte temp = Format.RAW | cast(ubyte)length;
                stream_.put(take8from(temp));
            } else if (length < 65536) {
                const temp = convertEndianTo!16(length);

                store_[0] = Format.RAW16;
                *cast(ushort*)&store_[Offset] = temp;
                stream_.put(store_[0..Offset + ushort.sizeof]);
            } else {
                const temp = convertEndianTo!32(length);

                store_[0] = Format.RAW32;
                *cast(uint*)&store_[Offset] = temp;
                stream_.put(store_[0..Offset + uint.sizeof]);
            }
        }

        if (array.empty)
            return packNil();

        // Raw bytes
        static if (isByte!(U) || isSomeChar!(U)) {
            ubyte[] raw = cast(ubyte[])array;

            beginRaw(raw.length);
            stream_.put(raw);
        } else {
            beginArray(array.length);
            foreach (elem; array)
                pack(elem);
        }

        return this;
    }


    /// ditto
    ref Packer pack(T)(in T array) if (isAssociativeArray!T)
    {
        if (array is null)
            return packNil();

        beginMap(array.length);
        foreach (key, value; array) {
            pack(key);
            pack(value);
        }

        return this;
    }


    /// ditto
    ref Packer pack(Types...)(auto ref const Types objects) if (Types.length > 1)
    {
        foreach (i, T; Types)
            pack(objects[i]);

        return this;
    }


    /**
     * Serializes $(D_PARAM object) and writes to stream.
     *
     * Calling $(D toMsgpack) if $(D_KEYWORD class) and $(D_KEYWORD struct) implement $(D toMsgpack) method. $(D toMsgpack) signature is:
     * -----
     * void toMsgpack(Packer)(ref Packer packer) const
     * -----
     * This method serializes all members of T object if $(D_KEYWORD class) and $(D_KEYWORD struct) don't implement $(D toMsgpack).
     *
     * An object that doesn't implement $(D toMsgpack) is serialized to Array type.
     * -----
     * packer.pack(tuple(true, 1, "Hi!"))  // -> '[true, 1, "Hi!"]', not 'ture, 1, "Hi!"'
     *
     * struct Foo
     * {
     *     int num    = 10;
     *     string msg = "D!";
     * }
     * packer.pack(Foo());  // -> '[10, "D!"]'
     *
     * class Base
     * {
     *     bool flag = true;
     * }
     * class Derived : Base
     * {
     *     double = 0.5f;
     * }
     * packer.pack(new Derived());  // -> '[true, 0.5f]'
     * -----
     *
     * Params:
     *  object = the content to serialize.
     *
     * Returns:
     *  self, i.e. for method chaining.
     */
    ref Packer pack(T)(in T object) if (is(Unqual!T == class))
    {
        if (object is null)
            return packNil();

        static if (hasMember!(T, "toMsgpack"))
        {
            static if (__traits(compiles, { T t; t.toMsgpack(this, withFieldName_); })) {
                object.toMsgpack(this, withFieldName_);
            } else static if (__traits(compiles, { T t; t.toMsgpack(this); })) { // backward compatible
                object.toMsgpack(this);
            } else {
                static assert(0, "Failed to invoke 'toMsgpack' on type '" ~ Unqual!T.stringof ~ "'");
            }
        } else {
            // TODO: Add object serialization handler
            if (T.classinfo !is object.classinfo) {
                throw new MessagePackException("Can't pack derived class through reference to base class.");
            }

            alias SerializingClasses!(T) Classes;

            immutable memberNum = SerializingMemberNumbers!(Classes);
            if (withFieldName_)
                beginMap(memberNum);
            else
                beginArray(memberNum);

            foreach (Class; Classes) {
                Class obj = cast(Class)object;
                if (withFieldName_) {
                    foreach (i, f ; obj.tupleof) {
                        pack(getFieldName!(Class, i));
                        pack(f);
                    }
                } else {
                    foreach (f ; obj.tupleof)
                        pack(f);
                }
            }
        }

        return this;
    }


    /// ditto
    ref Packer pack(T)(auto ref T object) if (is(Unqual!T == struct))
    {
        static if (hasMember!(T, "toMsgpack"))
        {
            static if (__traits(compiles, { T t; t.toMsgpack(this, withFieldName_); })) {
                object.toMsgpack(this, withFieldName_);
            } else static if (__traits(compiles, { T t; t.toMsgpack(this); })) { // backward compatible
                object.toMsgpack(this);
            } else {
                static assert(0, "Failed to invoke 'toMsgpack' on type '" ~ Unqual!T.stringof ~ "'");
            }
        } else static if (isTuple!T) {
            beginArray(object.field.length);
            foreach (f; object.field)
                pack(f);
        } else {  // simple struct
            immutable memberNum = object.tupleof.length;
            if (withFieldName_)
                beginMap(memberNum);
            else
                beginArray(memberNum);

            if (withFieldName_) {
                foreach (i, f; object.tupleof) {
                    pack(getFieldName!(T, i));
                    pack(f);
                }
            } else {
                foreach (f; object.tupleof)
                    pack(f);
            }
        }

        return this;
    }


    /**
     * Serializes the arguments as container to stream.
     *
     * -----
     * packer.packArray(true, 1);  // -> [true, 1]
     * packer.packMap("Hi", 100);  // -> ["Hi":100]
     * -----
     *
     * In packMap, the number of arguments must be even.
     *
     * Params:
     *  objects = the contents to serialize.
     *
     * Returns:
     *  self, i.e. for method chaining.
     */
    ref Packer packArray(Types...)(auto ref const Types objects)
    {
        beginArray(Types.length);
        foreach (i, T; Types)
            pack(objects[i]);
        //pack(objects);  // slow :(

        return this;
    }


    /// ditto
    ref Packer packMap(Types...)(auto ref const Types objects)
    {
        static assert(Types.length % 2 == 0, "The number of arguments must be even");

        beginMap(Types.length / 2);
        foreach (i, T; Types)
            pack(objects[i]);

        return this;
    }


    /**
     * Serializes the type-information to stream.
     *
     * These methods don't serialize contents.
     * You need to call pack method to serialize contents at your own risk.
     * -----
     * packer.beginArray(3).pack(true, 1);  // -> [true, 1,
     *
     * // other operation
     * 
     * packer.pack("Hi!");                  // -> [true, 1, "Hi!"]
     * -----
     *
     * Params:
     *  length = the length of container.
     *
     * Returns:
     *  self, i.e. for method chaining.
     */
    ref Packer beginArray(in size_t length)
    {
        if (length < 16) {
            const ubyte temp = Format.ARRAY | cast(ubyte)length;
            stream_.put(take8from(temp));
        } else if (length < 65536) {
            const temp = convertEndianTo!16(length);

            store_[0] = Format.ARRAY16;
            *cast(ushort*)&store_[Offset] = temp;
            stream_.put(store_[0..Offset + ushort.sizeof]);
        } else {
            const temp = convertEndianTo!32(length);

            store_[0] = Format.ARRAY32;
            *cast(uint*)&store_[Offset] = temp;
            stream_.put(store_[0..Offset + uint.sizeof]);
        }

        return this;
    }


    /// ditto
    ref Packer beginMap(in size_t length)
    {
        if (length < 16) {
            const ubyte temp = Format.MAP | cast(ubyte)length;
            stream_.put(take8from(temp));
        } else if (length < 65536) {
            const temp = convertEndianTo!16(length);

            store_[0] = Format.MAP16;
            *cast(ushort*)&store_[Offset] = temp;
            stream_.put(store_[0..Offset + ushort.sizeof]);
        } else {
            const temp = convertEndianTo!32(length);

            store_[0] = Format.MAP32;
            *cast(uint*)&store_[Offset] = temp;
            stream_.put(store_[0..Offset + uint.sizeof]);
        }

        return this;
    }


  private:
    /*
     * Serializes the nil value.
     */
    ref Packer packNil()
    {
        stream_.put(Format.NIL);
        return this;
    }
}


/**
 * Helper for $(D Packer) construction.
 *
 * Params:
 *  stream = the stream to write.
 *
 * Returns:
 *  a $(D Packer) object instantiated and initialized according to the arguments.
 */
Packer!(Stream) packer(Stream)(Stream stream, bool withFieldName = false)
{
    return typeof(return)(stream, withFieldName);
}


version (unittest) 
{
    alias Appender!(ubyte[]) SimpleBuffer;

    mixin template DefinePacker()
    {
        SimpleBuffer buffer; Packer!(SimpleBuffer*) packer = packer(&buffer);
    }

    mixin template DefineDictionalPacker()
    {
        SimpleBuffer buffer; Packer!(SimpleBuffer*) packer = packer(&buffer, true);
    }
}

unittest
{
    { // unique value
        mixin DefinePacker;

        ubyte[] result = [Format.NIL, Format.TRUE, Format.FALSE];

        packer.pack(null, true, false);
        foreach (i, value; packer.stream.data)
            assert(value == result[i]);
    }
    { // uint *
        static struct UTest { ubyte format; ulong value; }

        enum : ulong { A = ubyte.max, B = ushort.max, C = uint.max, D = ulong.max }

        static UTest[][] tests = [
            [{Format.UINT8, A}], 
            [{Format.UINT8, A}, {Format.UINT16, B}],
            [{Format.UINT8, A}, {Format.UINT16, B}, {Format.UINT32, C}],
            [{Format.UINT8, A}, {Format.UINT16, B}, {Format.UINT32, C}, {Format.UINT64, D}],
        ];

        foreach (I, T; TypeTuple!(ubyte, ushort, uint, ulong)) {
            foreach (i, test; tests[I]) {
                mixin DefinePacker;

                packer.pack(cast(T)test.value);
                assert(buffer.data[0] == test.format);

                switch (i) {
                case 0:
                    auto answer = take8from!(T.sizeof * 8)(test.value);
                    assert(memcmp(&buffer.data[1], &answer, ubyte.sizeof) == 0);
                    break;
                case 1:
                    auto answer = convertEndianTo!16(test.value);
                    assert(memcmp(&buffer.data[1], &answer, ushort.sizeof) == 0);
                    break;
                case 2:
                    auto answer = convertEndianTo!32(test.value);
                    assert(memcmp(&buffer.data[1], &answer, uint.sizeof) == 0);
                    break;
                default:
                    auto answer = convertEndianTo!64(test.value);
                    assert(memcmp(&buffer.data[1], &answer, ulong.sizeof) == 0);
                }
            }
        }
    }
    { // int *
        static struct STest { ubyte format; long value; }

        enum : long { A = byte.min, B = short.min, C = int.min, D = long.min }

        static STest[][] tests = [
            [{Format.INT8, A}], 
            [{Format.INT8, A}, {Format.INT16, B}],
            [{Format.INT8, A}, {Format.INT16, B}, {Format.INT32, C}],
            [{Format.INT8, A}, {Format.INT16, B}, {Format.INT32, C}, {Format.INT64, D}],
        ];

        foreach (I, T; TypeTuple!(byte, short, int, long)) {
            foreach (i, test; tests[I]) {
                mixin DefinePacker;

                packer.pack(cast(T)test.value);
                assert(buffer.data[0] == test.format);

                switch (i) {
                case 0:
                    auto answer = take8from!(T.sizeof * 8)(test.value);
                    assert(memcmp(&buffer.data[1], &answer, byte.sizeof) == 0);
                    break;
                case 1:
                    auto answer = convertEndianTo!16(test.value);
                    assert(memcmp(&buffer.data[1], &answer, short.sizeof) == 0);
                    break;
                case 2:
                    auto answer = convertEndianTo!32(test.value);
                    assert(memcmp(&buffer.data[1], &answer, int.sizeof) == 0);
                    break;
                default:
                    auto answer = convertEndianTo!64(test.value);
                    assert(memcmp(&buffer.data[1], &answer, long.sizeof) == 0);
                }
            }
        }
    }
    { // fload, double
        static if (real.sizeof == double.sizeof)
            alias TypeTuple!(float, double, double) FloatingTypes;
        else
            alias TypeTuple!(float, double, real) FloatingTypes;

        static struct FTest { ubyte format; real value; }

        static FTest[] tests = [
            {Format.FLOAT,  float.min},
            {Format.DOUBLE, double.max},
            {Format.REAL,   real.max},
        ];

        foreach (I, T; FloatingTypes) {
            mixin DefinePacker;

            packer.pack(cast(T)tests[I].value);
            assert(buffer.data[0] == tests[I].format);

            switch (I) {
            case 0:
                const answer = convertEndianTo!32(_f(cast(T)tests[I].value).i);
                assert(memcmp(&buffer.data[1], &answer, float.sizeof) == 0);
                break;
            case 1:
                const answer = convertEndianTo!64(_d(cast(T)tests[I].value).i);
                assert(memcmp(&buffer.data[1], &answer, double.sizeof) == 0);
                break;
            default:
                const t = _r(cast(T)tests[I].value);
                const f = convertEndianTo!64(t.fraction);
                const e = convertEndianTo!16(t.exponent);
                assert(memcmp(&buffer.data[1],            &f, f.sizeof) == 0);
                assert(memcmp(&buffer.data[1 + f.sizeof], &e, e.sizeof) == 0);
            }
        }
    }
    { // pointer
        static struct PTest
        { 
            ubyte format; 

            union
            {
                ulong*  p0;
                long*   p1;
                double* p2;
            }
        }

        PTest[] tests = [PTest(Format.UINT64), PTest(Format.INT64), PTest(Format.DOUBLE)];

        ulong  v0 = ulong.max;
        long   v1 = long.min;
        double v2 = double.max;

        foreach (I, Index; TypeTuple!("0", "1", "2")) {
            mixin DefinePacker;

            mixin("tests[I].p" ~ Index ~ " = &v" ~ Index ~ ";");

            packer.pack(mixin("tests[I].p" ~ Index));
            assert(buffer.data[0] == tests[I].format);

            switch (I) {
            case 0:
                auto answer = convertEndianTo!64(*tests[I].p0);
                assert(memcmp(&buffer.data[1], &answer, ulong.sizeof) == 0);
                break;
            case 1:
                auto answer = convertEndianTo!64(*tests[I].p1);
                assert(memcmp(&buffer.data[1], &answer, long.sizeof) == 0);
                break;
            default:
                const answer = convertEndianTo!64(_d(*tests[I].p2).i);
                assert(memcmp(&buffer.data[1], &answer, double.sizeof) == 0);
            }
        }
    }
    { // enum
        enum E : ubyte { A = ubyte.max }

        mixin DefinePacker; E e = E.A;

        packer.pack(e);
        assert(buffer.data[0] == Format.UINT8);

        auto answer = E.A;
        assert(memcmp(&buffer.data[1], &answer, (OriginalType!E).sizeof) == 0);
    }
    { // container
        static struct Test { ubyte format; size_t value; }

        enum : ulong { A = 16 / 2, B = ushort.max, C = uint.max }

        static Test[][] tests = [
            [{Format.ARRAY | A, Format.ARRAY | A}, {Format.ARRAY16, B}, {Format.ARRAY32, C}],
            [{Format.MAP   | A, Format.MAP   | A}, {Format.MAP16,   B}, {Format.MAP32,   C}],
        ];

        foreach (I, Name; TypeTuple!("Array", "Map")) {
            auto test = tests[I];

            foreach (i, T; TypeTuple!(ubyte, ushort, uint)) {
                mixin DefinePacker; 
                mixin("packer.begin" ~ Name ~ "(i ? test[i].value : A);");

                assert(buffer.data[0] == test[i].format);

                switch (i) {
                case 0:
                    auto answer = take8from(test[i].value);
                    assert(memcmp(&buffer.data[0], &answer, ubyte.sizeof) == 0);
                    break;
                case 1:
                    auto answer = convertEndianTo!16(test[i].value);
                    assert(memcmp(&buffer.data[1], &answer, ushort.sizeof) == 0);
                    break;
                default:
                    auto answer = convertEndianTo!32(test[i].value);
                    assert(memcmp(&buffer.data[1], &answer, uint.sizeof) == 0);
                }
            }
        }
    }
    { // user defined
        {
            static struct S
            {
                uint num = uint.max;

                void toMsgpack(P)(ref P p) const { p.packArray(num); }
            }

            mixin DefinePacker; S test;

            packer.pack(test);

            assert(buffer.data[0] == (Format.ARRAY | 1));
            assert(buffer.data[1] ==  Format.UINT32);
            assert(memcmp(&buffer.data[2], &test.num, uint.sizeof) == 0);
        }
        {
            mixin DefinePacker; auto test = tuple(true, false, uint.max);

            packer.pack(test);

            assert(buffer.data[0] == (Format.ARRAY | 3));
            assert(buffer.data[1] ==  Format.TRUE);
            assert(buffer.data[2] ==  Format.FALSE);
            assert(buffer.data[3] ==  Format.UINT32);
            assert(memcmp(&buffer.data[4], &test.field[2], uint.sizeof) == 0);
        }
        {
            static class C
            {
                uint num;

                this(uint n) { num = n; }

                void toMsgpack(P)(ref P p) const { p.packArray(num); }
            }

            mixin DefinePacker; C test = new C(ushort.max);

            packer.pack(test);

            assert(buffer.data[0] == (Format.ARRAY | 1));
            assert(buffer.data[1] ==  Format.UINT16);
            assert(memcmp(&buffer.data[2], &test.num, ushort.sizeof) == 0);
        }
    }
    { // simple struct and class
        {
            static struct Simple
            {
                uint num = uint.max;
            }

            mixin DefinePacker; Simple test;

            packer.pack(test);

            assert(buffer.data[0] == (Format.ARRAY | 1));
            assert(buffer.data[1] ==  Format.UINT32);
            assert(memcmp(&buffer.data[2], &test.num, uint.sizeof) == 0);
        }

        static class SimpleA
        {
            bool flag = true;
        }

        static class SimpleB : SimpleA
        {
            ubyte type = 100;
        }

        static class SimpleC : SimpleB
        {
            uint num = uint.max;
        }

        {  // from derived class
            mixin DefinePacker; SimpleC test = new SimpleC();

            packer.pack(test);

            assert(buffer.data[0] == (Format.ARRAY | 3));
            assert(buffer.data[1] ==  Format.TRUE);
            assert(buffer.data[2] ==  100);
            assert(buffer.data[3] ==  Format.UINT32);
            assert(memcmp(&buffer.data[4], &test.num, uint.sizeof) == 0);
        }
        {  // from base class
            mixin DefinePacker; SimpleB test = new SimpleC();

            try {
                packer.pack(test);
                assert(false);
            } catch (Exception e) { }
        }
    }
}


// deserializing routines


/**
 * $(D UnpackException) is thrown on deserialization failure
 */
class UnpackException : MessagePackException
{
    this(string message)
    { 
        super(message);
    }
}


version (D_Ddoc)
{
    /**
     * Internal buffer and related operations for Unpacker
     *
     * Following Unpackers mixin this template. So, Unpacker can use following methods.
     *
     * -----
     * //buffer image:
     * +-------------------------------------------+
     * | [object] | [obj | unparsed... | unused... |
     * +-------------------------------------------+
     *            ^ offset
     *                   ^ current
     *                                 ^ used
     *                                             ^ buffer.length
     * -----
     *
     * This mixin template is a private.
     */
    mixin template InternalBuffer()
    {
      private:
        ubyte[] buffer_;  // internal buffer
        size_t  used_;    // index that buffer cosumed
        size_t  offset_;  // index that buffer parsed
        size_t  parsed_;  // total size of parsed message
        bool    hasRaw_;  // indicates whether Raw object has been deserialized


      public:
        /**
         * Forwards to internal buffer.
         *
         * Returns:
         *  the reference of internal buffer.
         */
        @property @safe
        nothrow ubyte[] buffer();


        /**
         * Fills internal buffer with $(D_PARAM target).
         *
         * Params:
         *  target = new serialized buffer to deserialize.
         */
        @safe void feed(in ubyte[] target);


        /**
         * Consumes buffer. This method is helper for buffer property.
         * You must use this method if you write bytes to buffer directly.
         *
         * Params:
         *  size = the number of consuming.
         */
        @safe
        nothrow void bufferConsumed(in size_t size);


        /**
         * Removes unparsed buffer.
         */
        @safe
        nothrow void removeUnparsed();


        /**
         * Returns:
         *  the total size including unparsed buffer size.
         */
        @property @safe
        nothrow size_t size() const;


        /**
         * Returns:
         *  the parsed size of buffer.
         */
        @property @safe
        nothrow size_t parsedSize() const;


        /**
         * Returns:
         *  the unparsed size of buffer.
         */
        @property @safe
        nothrow size_t unparsedSize() const;


    private:
        @safe
        void initializeBuffer(in ubyte[] target, in size_t bufferSize = 8192);
    }
}
else
{ 
    private mixin template InternalBuffer()
    {
      private:
        ubyte[] buffer_;  // internal buffer
        size_t  used_;    // index that buffer cosumed
        size_t  offset_;  // index that buffer parsed
        size_t  parsed_;  // total size of parsed message
        bool    hasRaw_;  // indicates whether Raw object has been deserialized


      public:
        @property @safe
        nothrow ubyte[] buffer()
        {
            return buffer_;
        }


        @safe
        void feed(in ubyte[] target)
        in
        {
            assert(target.length);
        }
        body
        {
            /*
             * Expands internal buffer.
             *
             * Params:
             *  size = new buffer size to append.
             */
            void expandBuffer(in size_t size)
            {
                // rewinds buffer(completed deserialization)
                if (used_ == offset_ && !hasRaw_) {
                    used_ =  offset_ = 0;

                    if (buffer_.length < size)
                        buffer_.length = size;

                    return;
                }

                // deserializing state is mid-flow(buffer has non-parsed data yet)
                auto unparsed = buffer_[offset_..used_];
                auto restSize = buffer_.length - used_ + offset_;
                auto newSize  = size > restSize ? unparsedSize + size : buffer_.length;

                if (hasRaw_) {
                    hasRaw_ = false;
                    buffer_ = new ubyte[](newSize);
                } else {
                    buffer_.length = newSize;

                    // avoids overlapping copy
                    auto area = buffer_[0..unparsedSize];
                    unparsed  = area.overlap(unparsed) ? unparsed.dup : unparsed;
                }

                buffer_[0..unparsedSize] = unparsed;
                used_   = unparsedSize;
                offset_ = 0;
            }

            const size = target.length;

            // lacks current buffer?
            if (buffer_.length - used_ < size)
                expandBuffer(size);

            buffer_[used_..used_ + size] = target;
            used_ += size;
        }


        @safe
        nothrow void bufferConsumed(in size_t size)
        {
            if (used_ + size > buffer_.length)
                used_ = buffer_.length;
            else
                used_ += size;
        }


        @safe
        nothrow void removeUnparsed()
        {
            used_ = offset_;
        }


        @property @safe
        nothrow size_t size() const
        {
            return parsed_ - offset_ + used_;
        }


        @property @safe
        nothrow size_t parsedSize() const
        {
            return parsed_;
        }


        @property @safe
        nothrow size_t unparsedSize() const
        {
            return used_ - offset_;
        }


      private:
        @safe
        nothrow void initializeBuffer(in ubyte[] target, in size_t bufferSize = 8192)
        {
            const size = target.length;

            buffer_ = new ubyte[](size > bufferSize ? size : bufferSize); 
            used_   = size;
            buffer_[0..size] = target;
        }
    }
}


/**
 * This $(D Unpacker) is a $(D MessagePack) direct-conversion deserializer
 *
 * This implementation is suitable for fixed data.
 *
 * Example:
 * -----
 * // serializedData is [10, 0.1, false]
 * auto unpacker = Unpacker(serializedData);
 *
 * uint   n;
 * double d;
 * bool   b;
 *
 * unpacker.unpackArray(n, d, b);
 *
 * // using Tuple
 * Tuple!(uint, double, bool) record;
 * unpacker.unpack(record);  // record is [10, 0.1, false]
 * -----
 *
 * NOTE:
 *  Unpacker becomes template struct if Phobos supports truly IO module.
 */
struct Unpacker
{
  private:
    enum Offset = 1;

    mixin InternalBuffer;


  public:
    /**
     * Constructs a $(D Unpacker).
     *
     * Params:
     *  target     = byte buffer to deserialize
     *  bufferSize = size limit of buffer size
     */
    this(in ubyte[] target, in size_t bufferSize = 8192)
    {
        initializeBuffer(target, bufferSize);
    }


    /**
     * Clears states for next deserialization.
     */
    @safe
    nothrow void clear()
    {
        parsed_ = 0;
    }


    /**
     * Deserializes $(D_PARAM T) object and assigns to $(D_PARAM value).
     *
     * If the argument is pointer, dereferences pointer and assigns deserialized value.
     * -----
     * int* a;
     * unpacker.unpack(a)  // enforce throws Exception because a is null or
     *                     // no throw if deserialized value is nil
     *
     * int b; a = &b;
     * unpacker.unpack(b)  // b is deserialized value or
     *                     // assigns null if deserialized value is nil
     * -----
     * 
     * Params:
     *  value = the reference of value to assign.
     *
     * Returns:
     *  self, i.e. for method chaining.
     *
     * Throws:
     *  UnpackException when doesn't read from buffer or precision loss occurs and
     *  MessagePackException when $(D_PARAM T) type doesn't match serialized type.
     */
    ref Unpacker unpack(T)(ref T value) if (is(Unqual!T == bool))
    {
        canRead(Offset, 0);
        const header = read();

        switch (header) {
        case Format.TRUE:
            value = true;
            break;
        case Format.FALSE:
            value = false;
            break;
        default:
            rollback();
        }

        return this;
    }


    /// ditto
    ref Unpacker unpack(T)(ref T value) if (isUnsigned!T)
    {
        canRead(Offset, 0);
        const header = read();

        if (0x00 <= header && header <= 0x7f) {
            value = header;
        } else {
            switch (header) {
            case Format.UINT8:
                canRead(ubyte.sizeof);
                value = read();
                break;
            case Format.UINT16:
                canRead(ushort.sizeof);
                auto us = load16To!ushort(read(ushort.sizeof));
                if (us > T.max)
                    rollback(ushort.sizeof);
                value = cast(T)us;
                break;
            case Format.UINT32:
                canRead(uint.sizeof);
                auto ui = load32To!uint(read(uint.sizeof));
                if (ui > T.max)
                    rollback(uint.sizeof);
                value = cast(T)ui;
                break;
            case Format.UINT64:
                canRead(ulong.sizeof);
                auto ul = load64To!ulong(read(ulong.sizeof));
                if (ul > T.max)
                    rollback(ulong.sizeof);
                value = cast(T)ul;
                break;
            default:
                rollback();
            }
        }

        return this;
    }


    /// ditto
    ref Unpacker unpack(T)(ref T value) if (isSigned!T && isIntegral!T)
    {
        canRead(Offset, 0);
        const header = read();

        if ((0x00 <= header && header <= 0x7f) || (0xe0 <= header && header <= 0xff)) {
            value = cast(T)header;
        } else {
            switch (header) {
            case Format.UINT8:
                canRead(ubyte.sizeof);
                auto ub = read();
                if (ub > T.max)
                    rollback(ubyte.sizeof);
                value = cast(T)ub;
                break;
            case Format.UINT16:
                canRead(ushort.sizeof);
                auto us = load16To!ushort(read(ushort.sizeof));
                if (us > T.max)
                    rollback(ushort.sizeof);
                value = cast(T)us;
                break;
            case Format.UINT32:
                canRead(uint.sizeof);
                auto ui = load32To!uint(read(uint.sizeof));
                if (ui > T.max)
                    rollback(uint.sizeof);
                value = cast(T)ui;
                break;
            case Format.UINT64:
                canRead(ulong.sizeof);
                auto ul = load64To!ulong(read(ulong.sizeof));
                if (ul > T.max)
                    rollback(ulong.sizeof);
                value = cast(T)ul;
                break;
            case Format.INT8:
                canRead(byte.sizeof);
                value = cast(byte)read();
                break;
            case Format.INT16:
                canRead(short.sizeof);
                auto s = load16To!short(read(short.sizeof));
                if (s < T.min || T.max < s)
                    rollback(short.sizeof);
                value = cast(T)s;
                break;
            case Format.INT32:
                canRead(int.sizeof);
                auto i = load32To!int(read(int.sizeof));
                if (i < T.min || T.max < i)
                    rollback(int.sizeof);
                value = cast(T)i;
                break;
            case Format.INT64:
                canRead(long.sizeof);
                auto l = load64To!long(read(long.sizeof));
                if (l < T.min || T.max < l)
                    rollback(long.sizeof);
                value = cast(T)l;
                break;
            default:
                rollback();
            }
        }

        return this;
    }


    /// ditto
    ref Unpacker unpack(T)(ref T value) if (isFloatingPoint!T)
    {
        canRead(Offset, 0);
        const header = read();

        switch (header) {
        case Format.FLOAT:
            _f temp;

            canRead(uint.sizeof);
            temp.i = load32To!uint(read(uint.sizeof));
            value  = temp.f;
            break;
        case Format.DOUBLE:
            // check precision loss
            static if (is(Unqual!T == float))
                rollback();

            _d temp;

            canRead(ulong.sizeof);
            temp.i = load64To!ulong(read(ulong.sizeof));
            value  = temp.f;
            break;
        case Format.REAL:
            // check precision loss
            static if (is(Unqual!T == float) || is(Unqual!T == double))
                rollback();

            canRead(RealSize);

            version (NonX86)
            {
                CustomFloat!80 temp;

                const frac = load64To!ulong (read(ulong.sizeof));
                const exp  = load16To!ushort(read(ushort.sizeof));

                temp.significand = frac;
                temp.exponent    = exp & 0x7fff;
                temp.sign        = exp & 0x8000 ? true : false;

                // NOTE: temp.get!real is inf on non-x86 when deserialized value is larger than double.max.
                value = temp.get!real;
            }
            else
            {
                _r temp;

                temp.fraction = load64To!(typeof(temp.fraction))(read(temp.fraction.sizeof));
                temp.exponent = load16To!(typeof(temp.exponent))(read(temp.exponent.sizeof));

                value = temp.f;
            }

            break;
        default:
            rollback();
        }

        return this;
    }


    /// ditto
    ref Unpacker unpack(T)(ref T value) if (is(Unqual!T == enum))
    {
        OriginalType!T temp;

        unpack(temp);

        value = cast(T)temp;

        return this;
    }


    /// ditto
    ref Unpacker unpack(T)(T value) if (isPointer!T)
    {
        static if (is(Unqual!T == void*)) {
            enforce(value !is null,  "Can't deserialize void type");
            unpackNil(value);
        } else {
            if (checkNil())
                unpackNil(value);
            else
                enforce(value !is null, T.stringof ~ " is null pointer");

            unpack(mixin(AsteriskOf!T ~ "value"));
        }

        return this;
    }


    /// ditto
    ref Unpacker unpack(Types...)(ref Types objects) if (Types.length > 1)
    {
        foreach (i, T; Types)
            unpack!(T)(objects[i]);

        return this;
    }


    /**
     * Deserializes $(D_PARAM T) object and assigns to $(D_PARAM array).
     *
     * This is convenient method for array deserialization.
     * Rollback will be completely successful if you deserialize raw type((u)byte[] or string types).
     * But, Rollback will be one element(e.g. int) if you deserialize other types(e.g. int[], int[int])
     *
     * No assign if the length of deserialized object is 0.
     *
     * In a static array, this method checks the length. Do rollback and throw exception
     * if length of $(D_PARAM array) is different from length of deserialized object.
     *
     * Params:
     *  array = the reference of array to assign.
     *
     * Returns:
     *  self, i.e. for method chaining.
     *
     * Throws:
     *  UnpackException when doesn't read from buffer or precision loss occurs and
     *  MessagePackException when $(D_PARAM T) type doesn't match serialized type.
     */
    ref Unpacker unpack(T)(ref T array) if (isArray!T)
    {
        alias typeof(T.init[0]) U;

        /*
         * Deserializes type-information of raw type.
         */
        @safe
        size_t beginRaw()
        {
            canRead(Offset, 0);
            const  header = read();
            size_t length;

            if (0xa0 <= header && header <= 0xbf) {
                length = header & 0x1f;
            } else {
                switch (header) {
                case Format.RAW16:
                    canRead(ushort.sizeof);
                    length = load16To!size_t(read(ushort.sizeof));
                    break;
                case Format.RAW32:
                    canRead(uint.sizeof);
                    length = load32To!size_t(read(uint.sizeof));
                    break;
                case Format.NIL:
                    break;
                default:
                    rollback();
                }
            }

            return length;
        }


        if (checkNil())
            return unpackNil(array);

        // Raw bytes
        static if (isByte!U || isSomeChar!U) {
            auto length = beginRaw();
            auto offset = calculateSize!(true)(length);
            if (length == 0)
                return this;

            static if (isStaticArray!T) {
                if (length != array.length)
                    rollback(offset);
            }

            canRead(length, offset + Offset);
            static if (isStaticArray!T) {
                array = (cast(U[])read(length))[0 .. T.length];
            } else {
                array = cast(T)read(length);
            }

            static if (isDynamicArray!T)
                hasRaw_ = true;
        } else {
            auto length = beginArray();
            if (length == 0)
                return this;

            static if (isStaticArray!T) {
                if (length != array.length)
                    rollback(calculateSize(length));
            } else {
                array.length = length;
            }

            foreach (i; 0..length)
                unpack(array[i]);
        }

        return this;
    }


    /// ditto
    ref Unpacker unpack(T)(ref T array) if (isAssociativeArray!T)
    {
        alias typeof(T.init.keys[0])   K;
        alias typeof(T.init.values[0]) V;

        if (checkNil())
            return unpackNil(array);

        auto length = beginMap();
        if (length == 0)
            return this;

        foreach (i; 0..length) {
            K k; unpack(k);
            V v; unpack(v);
            array[k] = v;
        }

        return this;
    }


    /**
     * Deserializes $(D_PARAM T) object and assigns to $(D_PARAM object).
     *
     * Calling $(D fromMsgpack) if $(D_KEYWORD class) and $(D_KEYWORD struct) implement $(D fromMsgpack) method. $(D fromMsgpack) signature is:
     * -----
     * void fromMsgpack(ref Unpacker unpacker)
     * -----
     * Assumes $(D std.typecons.Tuple) or simple struct if $(D_KEYWORD struct) doesn't implement $(D fromMsgpack).
     * Checks length if $(D_PARAM T) is a $(D std.typecons.Tuple) or simple struct.
     *
     * Params:
     *  object = the reference of object to assign.
     *  args   = the arguments to class constructor(class only).
     *           This is used at new statement if $(D_PARAM object) is $(D_KEYWORD null).
     *
     * Returns:
     *  self, i.e. for method chaining.
     */
    ref Unpacker unpack(T, Args...)(ref T object, auto ref Args args) if (is(Unqual!T == class))
    {
        if (checkNil())
            return unpackNil(object);

        if (object is null)
            object = new T(args);

        static if (hasMember!(T, "fromMsgpack"))
        {
            static if (__traits(compiles, { T t; t.fromMsgpack(this); })) {
                object.fromMsgpack(this);
            } else {
                static assert(0, "Failed to invoke 'fromMsgpack' on type '" ~ Unqual!T.stringof ~ "'");
            }
        } else {
            // TODO: Add object deserialization handler
            if (T.classinfo !is object.classinfo) {
                throw new MessagePackException("Can't unpack derived class through reference to base class.");
            }

            alias SerializingClasses!(T) Classes;

            auto length = beginArray();
            if (length == 0)
                return this;

            if (length != SerializingMemberNumbers!(Classes))
                rollback(calculateSize(length));

            foreach (Class; Classes) {
                Class obj = cast(Class)object;
                foreach (i, member; obj.tupleof)
                    unpack(obj.tupleof[i]);
            }
        }

        return this;
    }


    /// ditto
    ref Unpacker unpack(T)(ref T object) if (is(Unqual!T == struct))
    {
        static if (hasMember!(T, "fromMsgpack"))
        {
            static if (__traits(compiles, { T t; t.fromMsgpack(this); })) {
                object.fromMsgpack(this);
            } else {
                static assert(0, "Failed to invoke 'fromMsgpack' on type '" ~ Unqual!T.stringof ~ "'");
            }
        } else {
            auto length = beginArray();
            if (length == 0)
                return this;

            static if (isTuple!T) {
                if (length != T.Types.length)
                    rollback(calculateSize(length));

                foreach (i, Type; T.Types)
                    unpack(object.field[i]);
            } else {  // simple struct
                if (length != object.tupleof.length)
                    rollback(calculateSize(length));

                foreach (i, member; object.tupleof)
                    unpack(object.tupleof[i]);
            }
        }

        return this;
    }


    /**
     * Deserializes the container object and assigns to each argument.
     *
     * These methods check the length. Do rollback if
     * the length of arguments is different from length of deserialized object.
     *
     * In unpackMap, the number of arguments must be even.
     *
     * Params:
     *  objects = the references of object to assign.
     *
     * Returns:
     *  self, i.e. for method chaining.
     */
    ref Unpacker unpackArray(Types...)(ref Types objects)
    {
        auto length = beginArray();
        if (length != Types.length)
            rollback(calculateSize(length));

        foreach (i, T; Types)
            unpack(objects[i]);
        // unpack(objects);  // slow :(

        return this;
    }


    /// ditto
    ref Unpacker unpackMap(Types...)(ref Types objects)
    {
        static assert(Types.length % 2 == 0, "The number of arguments must be even");

        auto length = beginMap();
        if (length != Types.length / 2)
            rollback(calculateSize(length));

        foreach (i, T; Types)
            unpack(objects[i]);

        return this;
    }


    /**
     * Deserializes the type-information of container.
     *
     * These methods don't deserialize contents.
     * You need to call unpack method to deserialize contents at your own risk.
     * -----
     * // serialized data is [1, "Hi!"];
     * int num;
     * unpacker.beginArray(2).unpack(num);  // num is 1
     *
     * // other operation
     *
     * string str;
     * unpacker.unpack(str);  // str is "Hi!"
     * -----
     *
     * Returns:
     *  the container size.
     */
    @safe
    size_t beginArray()
    {
        canRead(Offset, 0);
        const  header = read();
        size_t length;

        if (0x90 <= header && header <= 0x9f) {
            length = header & 0x0f;
        } else {
            switch (header) {
            case Format.ARRAY16:
                canRead(ushort.sizeof);
                length = load16To!size_t(read(ushort.sizeof));
                break;
            case Format.ARRAY32:
                canRead(uint.sizeof);
                length = load32To!size_t(read(uint.sizeof));
                break;
            case Format.NIL:
                break;
            default:
                rollback();
            }
        }

        return length;
    }


    /// ditto
    @safe
    size_t beginMap()
    {
        canRead(Offset, 0);
        const  header = read();
        size_t length;

        if (0x80 <= header && header <= 0x8f) {
            length = header & 0x0f;
        } else {
            switch (header) {
            case Format.MAP16:
                canRead(ushort.sizeof);
                length = load16To!size_t(read(ushort.sizeof));
                break;
            case Format.MAP32:
                canRead(uint.sizeof);
                length = load32To!size_t(read(uint.sizeof));
                break;
            case Format.NIL:
                break;
            default:
                rollback();
            }
        }

        return length;
    }


    /**
     * Scans an entire buffer and converts each objects.
     *
     * This method is used for unpacking record-like objects.
     *
     * Example:
     * -----
     * // serialized data is "[1, 2][3, 4][5, 6][...".
     * auto unpacker = Unpacker(serializedData);
     * foreach (n, d; &unpacker.scan!(int, int))  // == "foreach (int n, int d; unpacker)"
     *     writeln(n, d); // 1st loop "1, 2", 2nd loop "3, 4"...
     * -----
     */
    int scan(Types...)(scope int delegate(ref Types) dg)
    {
        return opApply!(Types)(delegate int(ref Types objects) { return dg(objects); });
    }


    /// ditto
    int opApply(Types...)(scope int delegate(ref Types) dg)
    {
        int result;

        while (used_ - offset_) {
            auto length = beginArray();
            if (length != Types.length)
                rollback(calculateSize(length));

            Types objects;
            foreach (i, T; Types)
                unpack(objects[i]);

            result = dg(objects);
            if (result)
                return result;
        }

        return result;
    }


  private:
    /*
     * Deserializes nil object and assigns to $(D_PARAM value).
     *
     * Params:
     *  value = the reference of value to assign.
     *
     * Returns:
     *  self, i.e. for method chaining.
     *
     * Throws:
     *  UnpackException when doesn't read from buffer or precision loss occurs and
     *  MessagePackException when $(D_PARAM T) type doesn't match serialized type.
     */
    @safe
    ref Unpacker unpackNil(T)(ref T value)
    {
        canRead(Offset, 0);
        const header = read();

        if (header == Format.NIL)
            value = null;
        else
            rollback();

        return this;
    }


    /*
     * Next object is nil?
     *
     * Returns:
     *  true if next object is nil.
     */
    @safe
    bool checkNil()
    {
        canRead(Offset, 0);

        return buffer_[offset_] == Format.NIL;
    }


    /*
     * Calculates the format size of container length.
     */
    size_t calculateSize(bool rawType = false)(in size_t length)
    {
        static if (rawType)
            return length < 32 ? 0 : length < 65536 ? ushort.sizeof : uint.sizeof;
        else
            return length < 16 ? 0 : length < 65536 ? ushort.sizeof : uint.sizeof;
    }


    /*
     * Reading test.
     *
     * Params:
     *  size   = the size to read.
     *  offset = the offset to subtract when doesn't read from buffer.
     *
     * Throws:
     *  UnpackException when doesn't read from buffer.
     */
    @safe
    void canRead(in size_t size, in size_t offset = Offset)
    {
        if (used_ - offset_ < size) {
            if (offset)
                offset_ -= offset;

            throw new UnpackException("Insufficient buffer");
        }
    }


    /*
     * Reads value from buffer and advances offset.
     */
    @safe
    nothrow ubyte read()
    {
        return buffer_[offset_++];
    }


    /*
     * Reads value from buffer and advances offset.
     */
    @safe
    nothrow ubyte[] read(in size_t size)
    {
        auto result = buffer_[offset_..offset_ + size];

        offset_ += size;

        return result;
    }


    /*
     * Do rollback and throws exception.
     */
    @safe
    void rollback(in size_t size = 0)
    {
        offset_ -= size + Offset;
        onInvalidType();
    }
}


unittest
{
    { // unique
        mixin DefinePacker;

        Tuple!(bool, bool) result, test = tuple(true, false);

        packer.pack(test);

        auto unpacker = Unpacker(packer.stream.data);
        unpacker.unpack(result);

        assert(test == result);
    }
    { // uint *
        mixin DefinePacker;

        Tuple!(ubyte, ushort, uint, ulong) result,
            test = tuple(cast(ubyte)ubyte.max, cast(ushort)ushort.max,
                         cast(uint)uint.max,   cast(ulong)ulong.max);

        packer.pack(test);

        auto unpacker = Unpacker(packer.stream.data);
        unpacker.unpack(result);

        assert(test == result);
    }
    { // int *
        mixin DefinePacker;

        Tuple!(byte, short, int, long) result,
            test = tuple(cast(byte)byte.min, cast(short)short.min,
                         cast(int)int.min,   cast(long)long.min);

        packer.pack(test);

        auto unpacker = Unpacker(packer.stream.data);
        unpacker.unpack(result);

        assert(test == result);
    }
    { // floating point
        mixin DefinePacker;

        static if (real.sizeof == double.sizeof)
            Tuple!(float, double, double) result,
                test = tuple(cast(float)float.min, cast(double)double.max, cast(real)real.min);
        else
            Tuple!(float, double, real) result,
                test = tuple(cast(float)float.min, cast(double)double.max, cast(real)real.min);

        packer.pack(test);

        auto unpacker = Unpacker(packer.stream.data);
        unpacker.unpack(result);

        assert(test == result);
    }
    { // pointer
        mixin DefinePacker;

        Tuple!(ulong, long, double) origin, values = tuple(ulong.max, long.min, double.min);
        Tuple!(ulong*, long*, double*) 
            result = tuple(&origin.field[0], &origin.field[1], &origin.field[2]),
            test   = tuple(&values.field[0], &values.field[1], &values.field[2]);

        packer.pack(test);

        auto unpacker = Unpacker(packer.stream.data);
        unpacker.unpack(result);

        foreach (i, v; test.field)
            assert(*v == *result.field[i]);
        assert(origin == values);
    }
    { // enum
        enum   : float { D = 0.5 }
        enum E : ulong { U = 100 }

        mixin DefinePacker;

        float f = D,   resultF;
        E     e = E.U, resultE;

        packer.pack(D, e);

        auto unpacker = Unpacker(packer.stream.data);
        unpacker.unpack(resultF, resultE);

        assert(f == resultF);
        assert(e == resultE);
    }
    { // container
        mixin DefinePacker;

        Tuple!(ulong[], double[uint], string, bool[2], char[2]) result,
            test = tuple([1UL, 2], [3U:4.0, 5:6.0, 7:8.0],
                         "MessagePack is nice!", [true, false], "D!");

        packer.pack(test);

        auto unpacker = Unpacker(packer.stream.data);
        unpacker.unpack(result);

        assert(test == result);
    }
    { // user defined
        {
            static struct S
            {
                uint num;

                void toMsgpack(P)(ref P p) const { p.packArray(num); }
                void fromMsgpack(ref Unpacker u)
                { 
                    assert(u.beginArray() == 1);
                    u.unpack(num);
                }
            }

            mixin DefinePacker; S result, test = S(uint.max);

            packer.pack(test);

            auto unpacker = Unpacker(packer.stream.data);
            unpacker.unpack(result);

            assert(test.num == result.num);
        }
        {
            static class C
            {
                uint num;

                this(uint n) { num = n; }

                void toMsgpack(P)(ref P p) const { p.packArray(num - 1); }
                void fromMsgpack(ref Unpacker u)
                {
                    assert(u.beginArray() == 1);
                    u.unpack(num);
                }
            }

            mixin DefinePacker; C result, test = new C(ushort.max);

            packer.pack(test);

            auto unpacker = Unpacker(packer.stream.data);
            unpacker.unpack(result, ushort.max);

            assert(test.num == result.num + 1);
        }
    }
    { // simple struct and class
        {
            static struct Simple
            {
                uint num;
            }

            mixin DefinePacker; Simple result, test = Simple(uint.max);

            packer.pack(test);

            auto unpacker = Unpacker(packer.stream.data);
            unpacker.unpack(result);

            assert(test.num == result.num);
        }

        static class SimpleA
        {
            bool flag = true;
        }

        static class SimpleB : SimpleA
        {
            ubyte type = 100;
        }

        static class SimpleC : SimpleB
        {
            uint num = uint.max;
        }

        { // from derived class
            mixin DefinePacker; SimpleC result, test = new SimpleC();

            test.flag = false;
            test.type = 99;
            test.num  = uint.max / 2;

            packer.pack(test);

            auto unpacker = Unpacker(packer.stream.data);
            unpacker.unpack(result);

            assert(test.flag == result.flag);
            assert(test.type == result.type);
            assert(test.num  == result.num);
        }
        { // from base class
            mixin DefinePacker; SimpleC test = new SimpleC();

            packer.pack(test);

            SimpleB result = new SimpleC();
            auto unpacker  = Unpacker(packer.stream.data);

            try {
                unpacker.unpack(result);
                assert(false);
            } catch (Exception e) { }
        }
    }
    { // variadic
        mixin DefinePacker;

        Tuple!(uint, long, double) test = tuple(uint.max, long.min, double.max);

        packer.pack(test);

        auto unpacker = Unpacker(packer.stream.data);

        uint u; long l; double d;

        unpacker.unpackArray(u, l, d);

        assert(test == tuple(u, l, d));
    }
    { // scan / opApply
        ubyte[] data;
        mixin DefinePacker;

        foreach (i; 0..2)
            packer.pack(tuple(1, 0.5, "Hi!"));

        foreach (n, d, s; &Unpacker(packer.stream.data).scan!(int, double, string)) {
            assert(n == 1);
            assert(d == 0.5);
            assert(s == "Hi!");
        }
    }
}


// Static resolution routines for Stream deserializer


/**
 * $(D Value) is a $(D MessagePack) value representation
 *
 * Example:
 * -----
 * auto unpacker = StreamingUnpacker(pack(1, 0.1L) ~ pack(true) ~ pack("foobarbaz"));
 *
 * foreach (unpacked; unpacker) {
 *     if (unpacked.type == Value.Type.array) {
 *         foreach (obj; unpacked) {
 *             switch (obj.type) {
 *             case Value.Type.unsigned: writeln(obj.as!(uint)); break;
 *             case Value.Type.floating:            writeln(obj.as!(real)); break;
 *             defalut:
 *                 throw new Exception("Unknown type");
 *             }
 *         }
 *     } else {
 *         if (unpacked.type == Value.Type.boolean)
 *             writeln(unpacked.as!(bool));
 *         else
 *             writeln("Message: ", unpacked.as!(string));
 *     }
 * }
 * -----
 */
struct Value
{
    /**
     * $(D MessagePack) value type
     */
    static enum Type
    {
        nil,       /// nil(null in D)
        boolean,   /// true, false
        unsigned,  /// positive fixnum, uint 8, uint 16, uint 32, uint 64
        signed,    /// negative fixnum, int 8, int 16, int 32, int 64
        floating,  /// float, double, real
        array,     /// fix array, array 16, array 32
        map,       /// fix map, map 16, map 32
        raw        /// fix raw, raw 16, raw 32
    }

    /**
     * msgpack value representation
     */
    static union Via
    {
        bool         boolean;   /// corresponding to Type.boolean
        ulong        uinteger;  /// corresponding to Type.unsigned
        long         integer;   /// corresponding to Type.signed
        real         floating;  /// corresponding to Type.floating
        Value[]      array;     /// corresponding to Type.array
        Value[Value] map;       /// corresponding to Type.map
        ubyte[]      raw;       /// corresponding to Type.raw
    }


    Type type;  /// represents value type 
    Via  via;   /// represents real value


    /**
     * Constructs a $(D Value) with arguments.
     *
     * Params:
     *  value = the real content.
     *  type  = the type of value.
     */
    @safe
    this(Type type = Type.nil)
    {
        this.type = type;
    }


    /// ditto
    @trusted
    this(bool value, Type type = Type.boolean)
    {
        this(type);
        via.boolean = value;
    }


    /// ditto
    @trusted
    this(ulong value, Type type = Type.unsigned)
    {
        this(type);
        via.uinteger = value;
    }


    /// ditto
    @trusted
    this(long value, Type type = Type.signed)
    {
        this(type);
        via.integer = value;
    }


    /// ditto
    @trusted
    this(real value, Type type = Type.floating)
    {
        this(type);
        via.floating = value;
    }


    /// ditto
    @trusted
    this(Value[] value, Type type = Type.array)
    {
        this(type);
        via.array = value;
    }


    /// ditto
    @trusted
    this(Value[Value] value, Type type = Type.map)
    {
        this(type);
        via.map = value;
    }


    /// ditto
    @trusted
    this(ubyte[] value, Type type = Type.raw)
    {
        this(type);
        via.raw = value;
    }


    /**
     * Converts value to $(D_PARAM T) type.
     *
     * Returns:
     *  converted value.
     *
     * Throws:
     *  MessagePackException if type is mismatched.
     *
     * NOTE:
     *  Current implementation uses cast.
     */
    @property @trusted
    T as(T)() if (is(T == bool))
    {
        if (type != Type.boolean)
            onCastError();

        return via.boolean;
    }


    /// ditto
    @property @trusted
    T as(T)() if (isIntegral!T)
    {
        if (type == Type.unsigned)
            return cast(T)via.uinteger;

        if (type == Type.signed)
            return cast(T)via.integer;

        onCastError();

        assert(false);
    }


    /// ditto
    @property @trusted
    T as(T)() if (isFloatingPoint!T)
    {
        if (type != Type.floating)
            onCastError();

        return cast(T)via.floating;
    }


    /// ditto
    @property @trusted
    T as(T)() if (is(Unqual!T == enum))
    {
        return cast(T)as!(OriginalType!T);
    }


    /// ditto
    @property @trusted
    T as(T)() if (isArray!T)
    {
        alias typeof(T.init[0]) V;

        if (type == Type.nil)
            return null;

        static if (isByte!V || isSomeChar!V) {
            if (type != Type.raw)
                onCastError();

            return cast(T)via.raw;
        } else {
            if (type != Type.array)
                onCastError();

            V[] array;

            foreach (elem; via.array)
                array ~= elem.as!(V);

            return array;
        }
    }


    /// ditto
    @property @trusted
    T as(T)() if (isAssociativeArray!T)
    {
        alias typeof(T.init.keys[0])   K;
        alias typeof(T.init.values[0]) V;

        if (type == Type.nil)
            return null;

        if (type != Type.map)
            onCastError();

        V[K] map;

        foreach (key, value; via.map)
            map[key.as!(K)] = value.as!(V);

        return map;
    }


    /**
     * Converts to $(D_PARAM T) type.
     *
     * Calling $(D fromMsgpack) if $(D_KEYWORD class) and $(D_KEYWORD struct) implement $(D fromMsgpack) method. $(D fromMsgpack) signature is:
     * -----
     * void fromMsgpack(Value value)
     * -----
     * This method assigns converted values to all members of T object if $(D_KEYWORD class) and $(D_KEYWORD struct) don't implement $(D fromMsgpack).
     *
     * Params:
     *  args = arguments to class constructor(class only).
     *
     * Returns:
     *  converted value.
     */
    @property @trusted
    T as(T, Args...)(Args args) if (is(T == class))
    {
        if (type == Type.nil)
            return null;

        T object = new T(args);

        static if (hasMember!(T, "fromMsgpack"))
        {
            static if (__traits(compiles, { T t; t.fromMsgpack(this); })) {
                object.fromMsgpack(this);
            } else {
                static assert(0, "Failed to invoke 'fromMsgpack' on type '" ~ Unqual!T.stringof ~ "'");
            }
        } else {
            alias SerializingClasses!(T) Classes;

            if (via.array.length != SerializingMemberNumbers!(Classes))
                throw new MessagePackException("The number of deserialized object member is mismatched");

            size_t offset;
            foreach (Class; Classes) {
                Class obj = cast(Class)object;
                foreach (i, member; obj.tupleof)
                    obj.tupleof[i] = via.array[offset++].as!(typeof(member));
            }
        }

        return object;
    }


    /// ditto
    @property @trusted
    T as(T)() if (is(T == struct))
    {
        T obj;

        static if (hasMember!(T, "fromMsgpack"))
        {
            static if (__traits(compiles, { T t; t.fromMsgpack(this); })) {
                obj.fromMsgpack(this);
            } else {
                static assert(0, "Failed to invoke 'fromMsgpack' on type '" ~ Unqual!T.stringof ~ "'");
            }
        } else {
            static if (isTuple!T) {
                if (via.array.length != T.Types.length)
                    throw new MessagePackException("The number of deserialized Tuple element is mismatched");

                foreach (i, Type; T.Types)
                    obj.field[i] = via.array[i].as!(Type);
            } else {  // simple struct
                if (via.array.length != obj.tupleof.length)
                    throw new MessagePackException("The number of deserialized struct member is mismatched");

                foreach (i, member; obj.tupleof)
                    obj.tupleof[i] = via.array[i].as!(typeof(member));
            }
        }

        return obj;
    }


    /**
     * Special method called by $(D Packer).
     *
     * Params:
     *  packer = a MessagePack serializer.
     */
    void toMsgpack(Packer)(ref Packer packer) const
    {
        final switch (type) {
        case Type.nil:
            packer.packNil();
            break;
        case Type.boolean:
            packer.pack(via.boolean);
            break;
        case Type.unsigned:
            packer.pack(via.uinteger);
            break;
        case Type.signed:
            packer.pack(via.integer);
            break;
        case Type.floating:
            packer.pack(via.floating);
            break;
        case Type.raw:
            packer.pack(via.raw);
            break;
        case Type.array:
            packer.beginArray(via.array.length);
            foreach (elem; via.array)
                elem.toMsgpack(packer);
            break;
        case Type.map:
            packer.beginMap(via.map.length);
            foreach (key, value; via.map) {
                key.toMsgpack(packer);
                value.toMsgpack(packer);
            }
            break;
        }
    }


    /**
     * Comparison for equality. @trusted for union.
     */
    @trusted
    bool opEquals(Tdummy = void)(ref const Value other) const
    {
        if (type != other.type)
            return false;

        final switch (other.type) {
        case Type.nil:      return true;
        case Type.boolean:  return opEquals(other.via.boolean);
        case Type.unsigned: return opEquals(other.via.uinteger);
        case Type.signed:   return opEquals(other.via.integer);
        case Type.floating: return opEquals(other.via.floating);
        case Type.raw:      return opEquals(other.via.raw);
        case Type.array:    return opEquals(other.via.array);
        case Type.map:      return opEquals(other.via.map);
        }
    }


    /// ditto
    @trusted
    bool opEquals(T : bool)(in T other) const
    {
        if (type != Type.boolean)
            return false;

        return via.boolean == other;
    }


    /// ditto
    @trusted
    bool opEquals(T : ulong)(in T other) const
    {
        static if (__traits(isUnsigned, T)) {
            if (type != Type.unsigned)
                return false;

            return via.uinteger == other;
        } else {
            if (type != Type.signed)
                return false;

            return via.integer == other;
        }
    }


    /// ditto
    @trusted
    bool opEquals(T : real)(in T other) const
    {
        if (type != Type.floating)
            return false;

        return via.floating == other;
    }


    /// ditto
    @trusted
    bool opEquals(T : const Value[])(in T other) const
    {
        if (type != Type.array)
            return false;

        return via.array == other;
    }


    /// ditto
    @trusted
    bool opEquals(T : const Value[Value])(in T other) const
    {
        if (type != Type.map)
            return false;

        // This comparison is instead of default comparison because 'via.map == other' raises "Access Violation".
        foreach (key, value; via.map) {
            if (key in other) {
                if (other[key] != value)
                    return false;
            } else {
                return false;
            }
        }

        return true;
    }


    /// ditto
    @trusted
    bool opEquals(T : ubyte[])(in T other) const
    {
        if (type != Type.raw)
            return false;

        return via.raw == other;
    }
}


unittest
{
    // nil
    Value value = Value();
    Value other = Value();

    assert(value      == other);
    assert(value.type == Value.Type.nil);

    // boolean
    value = Value(true);
    other = Value(false);

    assert(value           != other);
    assert(value.type      == Value.Type.boolean);
    assert(value.as!(bool) == true);
    assert(other           == false);

    try {
        auto b = value.as!(uint);
        assert(false);
    } catch (MessagePackException e) { }

    // unsigned integer
    value = Value(10UL);
    other = Value(10UL);

    assert(value           == other);
    assert(value.type      == Value.Type.unsigned);
    assert(value.as!(uint) == 10);
    assert(other           == 10UL);

    // signed integer
    value = Value(-20L);
    other = Value(-10L);

    assert(value          != other);
    assert(value.type     == Value.Type.signed);
    assert(value.as!(int) == -20);
    assert(other          == -10L);

    // enum
    enum E : int { F = -20 }

    E e = value.as!(E);
    assert(e == E.F);

    // floating point
    value = Value(0.1e-10L);
    other = Value(0.1e-20L);

    assert(value           != other);
    assert(value.type      == Value.Type.floating);
    assert(value.as!(real) == 0.1e-10L);
    assert(other           == 0.1e-20L);

    // raw
    value = Value(cast(ubyte[])[72, 105, 33]);
    other = Value(cast(ubyte[])[72, 105, 33]);

    assert(value             == other);
    assert(value.type        == Value.Type.raw);
    assert(value.as!(string) == "Hi!");
    assert(other             == cast(ubyte[])[72, 105, 33]);

    // array
    auto t = Value(cast(ubyte[])[72, 105, 33]);
    value = Value([t]);
    other = Value([t]);

    assert(value               == other);
    assert(value.type          == Value.Type.array);
    assert(value.as!(string[]) == ["Hi!"]);
    assert(other               == [t]);

    // map
    value = Value([Value(1L):Value(2L)]);
    other = Value([Value(1L):Value(1L)]);

    assert(value               != other);
    assert(value.type          == Value.Type.map);
    assert(value.as!(int[int]) == [1:2]);
    assert(other               == [Value(1L):Value(1L)]);

    value = Value(10UL);

    // struct
    static struct S
    {
        ulong num;

        void fromMsgpack(Value value) { num = value.via.uinteger; }
    }

    S s = value.as!(S);
    assert(s.num == 10);

    value = Value([Value(0.5f), Value(cast(ubyte[])[72, 105, 33])]);

    // struct
    static struct Simple
    {
        double num;
        string msg;
    }

    Simple simple = value.as!(Simple);
    assert(simple.num == 0.5f);
    assert(simple.msg == "Hi!");

    value = Value(10UL);

    // class
    static class C
    {
        ulong num;

        void fromMsgpack(Value value) { num = value.via.uinteger; }
    }

    C c = value.as!(C);
    assert(c.num == 10);

    static class SimpleA
    {
        bool flag = true;
    }

    static class SimpleB : SimpleA
    {
        ubyte type = 100;
    }

    static class SimpleC : SimpleB
    {
        uint num = uint.max;
    }

    value = Value([Value(false), Value(99UL), Value(cast(ulong)(uint.max / 2u))]);

    SimpleC sc = value.as!(SimpleC);
    assert(sc.flag == false);
    assert(sc.type == 99);
    assert(sc.num  == uint.max / 2);

    // std.typecons.Tuple
    value = Value([Value(true), Value(1UL), Value(cast(ubyte[])"Hi!")]);

    auto tuple = value.as!(Tuple!(bool, uint, string));
    assert(tuple.field[0] == true);
    assert(tuple.field[1] == 1u);
    assert(tuple.field[2] == "Hi!");

    /* 
     * non-MessagePackable object is stopped by static assert
     * static struct NonMessagePackable {}
     * auto nonMessagePackable = value.as!(NonMessagePackable);
     */
}


/**
 * $(D Unpacked) is a $(D Range) wrapper for stream deserialization result
 */
struct Unpacked
{
    Value value;  /// deserialized value

    alias value this;


    /**
     * Constructs a $(D Unpacked) with argument.
     *
     * Params:
     *  value = a deserialized value.
     */
    @safe
    this(ref Value value)
    {
        this.value = value;
    }


    /**
     * InputRange primitive operation that checks iteration state.
     *
     * Returns:
     *  true if there are no more elements to be iterated.
     */
    @property @trusted
    nothrow bool empty() const  // std.array.empty isn't nothrow function
    {
        return (value.type == Value.Type.array) && !value.via.array.length;
    }


    /**
     * Range primitive operation that returns the length of the range.
     *
     * Returns:
     *  the number of values.
     */
    @property @trusted
    size_t length()
    {
        return value.via.array.length;
    }


    /**
     * InputRange primitive operation that returns the currently iterated element.
     *
     * Returns:
     *  the deserialized $(D Value).
     */
    @property @trusted
    ref Value front()
    {
        return value.via.array.front;
    }


    /**
     * InputRange primitive operation that advances the range to its next element.
     */
    @trusted
    void popFront()
    {
        value.via.array.popFront();
    }

    /**
     * RandomAccessRange primitive operation.
     *
     * Returns:
     *  the deserialized $(D Value) at $(D_PARAM n) position.
     */
    @trusted
    nothrow ref Value opIndex(size_t n)
    {
        return value.via.array[n];
    }

    /**
     * Returns a slice of the range.
     *
     * Paramas:
     *  from = the start point of slicing.
     *  to   = the end point of slicing.
     *
     * Returns:
     *  the slice of Values.
     */
    @trusted
    Value[] opSlice(size_t from, size_t to)
    {
        return value.via.array[from..to];
    }

    /**
     * Range primitive operation that returns the snapshot.
     *
     * Returns:
     *  the snapshot of this Value.
     */
    @property @safe
    Unpacked save()
    {
        return Unpacked(value);
    }
}


unittest
{
    static assert(isForwardRange!Unpacked);
    static assert(hasLength!Unpacked);
}


/**
 * This $(D StreamingUnpacker) is a $(D MessagePack) streaming deserializer
 *
 * This implementation enables you to load multiple objects from a stream(like network).
 *
 * Example:
 * -----
 * ...
 * auto unpacker = StreamingUnpacker(serializedData);
 * ...
 *
 * // appends new data to buffer if pre execute() call didn't finish deserialization.
 * unpacker.feed(newSerializedData);
 *
 * while (unpacker.execute()) {
 *     foreach (obj; unpacker.purge()) {
 *         // do stuff (obj is a Value)
 *     }
 * }
 * 
 * if (unpacker.size)
 *     throw new Exception("Message is too large");
 * -----
 */
struct StreamingUnpacker
{
  private:
    /*
     * Context state of deserialization
     */
    enum State
    {
        HEADER = 0x00,

        // Floating point, Unsigned, Signed interger (== header & 0x03)
        FLOAT = 0x0a,
        DOUBLE,
        UINT8,
        UINT16,
        UINT32,
        UINT64,
        INT8,
        INT16,
        INT32,
        INT64,

        // Container (== header & 0x01)
        RAW16 = 0x1a,
        RAW32,
        ARRAY16,
        ARRAY36,
        MAP16,
        MAP32,
        RAW,

        // D-specific type
        REAL
    }


    /*
     * Element type of container
     */
    enum ContainerElement
    {
        ARRAY_ITEM,
        MAP_KEY,
        MAP_VALUE
    }


    /*
     * Internal stack context
     */
    static struct Context
    {
        static struct Container
        {
            ContainerElement type;   // value container type
            Value            value;  // current value
            Value            key;    // for map value
            size_t           count;  // container length
        }

        State       state;  // current state of deserialization
        size_t      trail;  // current deserializing size
        size_t      top;    // current index of stack
        Container[] stack;  // storing values
    }

    Context context_;  // stack environment for streaming deserialization

    mixin InternalBuffer;


  public:
    /**
     * Constructs a $(D StreamingUnpacker).
     *
     * Params:
     *  target     = byte buffer to deserialize
     *  bufferSize = size limit of buffer size
     */
    @safe
    this(in ubyte[] target, in size_t bufferSize = 8192)
    {
        initializeBuffer(target, bufferSize);
        initializeContext();
    }


    /**
     * Forwards to deserialized object.
     *
     * Returns:
     *  the $(D Unpacked) object contains deserialized value.
     */
    @property @safe
    Unpacked unpacked()
    {
        return Unpacked(context_.stack[0].value);
    }


    /**
     * Clears some states for next deserialization.
     */
    @safe
    nothrow void clear()
    {
        initializeContext();

        parsed_ = 0;
    }


    /**
     * Convenient method for unpacking and clearing states.
     *
     * Example:
     * -----
     * foreach (obj; unpacker.purge()) {
     *     // do stuff
     * }
     * -----
     * is equivalent to
     * -----
     * foreach (obj; unpacker.unpacked) {
     *     // do stuff
     * }
     * unpacker.clear();
     * -----
     *
     * Returns:
     *  the $(D Unpacked) object contains deserialized value.
     */
    @safe
    Unpacked purge()
    {
        auto result = Unpacked(context_.stack[0].value);

        clear();

        return result;
    }


    /**
     * Executes deserialization.
     *
     * Returns:
     *  true if deserialization has been completed, otherwise false.
     *
     * Throws:
     *  $(D UnpackException) when parse error occurs.
     */
    bool execute()
    {
        /*
         * Current implementation is very dirty(goto! goto!! goto!!!).
         * This Complexity for performance(avoid function call).
         */

        bool   ret;
        size_t cur = offset_;
        Value obj;

        // restores before state
        auto state =  context_.state;
        auto trail =  context_.trail;
        auto top   =  context_.top;
        auto stack = &context_.stack;

        /*
         * Helper for container deserialization
         */
        bool startContainer(string Type)(ContainerElement type, size_t length)
        {
            mixin("callback" ~ Type ~ "((*stack)[top].value, length);");

            if (length == 0)
                return false;

            (*stack)[top].type  = type;
            (*stack)[top].count = length;
            (*stack).length     = ++top + 1;

            return true;
        }

        // non-deserialized data is nothing
        if (used_ - offset_ == 0)
            goto Labort;

        do {
          Lstart:
            if (state == State.HEADER) {
                const header = buffer_[cur];

                if (0x00 <= header && header <= 0x7f) {         // positive
                    callbackUInt(obj, header);
                    goto Lpush;
                } else if (0xe0 <= header && header <= 0xff) {  // negative
                    callbackInt(obj, cast(byte)header);
                    goto Lpush;
                } else if (0xa0 <= header && header <= 0xbf) {  // fix raw
                    trail = header & 0x1f;
                    if (trail == 0)
                        goto Lraw;
                    state = State.RAW;
                    cur++;
                    goto Lstart;
                } else if (0x90 <= header && header <= 0x9f) {  // fix array
                    if (!startContainer!"Array"(ContainerElement.ARRAY_ITEM, header & 0x0f))
                        goto Lpush;
                    goto Lagain;
                } else if (0x80 <= header && header <= 0x8f) {  // fix map
                    if (!startContainer!"Map"(ContainerElement.MAP_KEY, header & 0x0f))
                        goto Lpush;
                    goto Lagain;
                } else {
                    switch (header) {
                    case Format.UINT8:
                    case Format.UINT16:
                    case Format.UINT32:
                    case Format.UINT64:
                    case Format.INT8:
                    case Format.INT16:
                    case Format.INT32:
                    case Format.INT64:
                    case Format.FLOAT:
                    case Format.DOUBLE:
                        trail = 1 << (header & 0x03); // computes object size
                        state = cast(State)(header & 0x1f);
                        break;
                    case Format.REAL:
                        trail = RealSize;
                        state = State.REAL;
                        break;
                    case Format.ARRAY16:
                    case Format.ARRAY32:
                    case Format.MAP16:
                    case Format.MAP32:
                    case Format.RAW16:
                    case Format.RAW32:
                        trail = 2 << (header & 0x01);  // computes container size
                        state = cast(State)(header & 0x1f);
                        break;
                    case Format.NIL:
                        callbackNil(obj);
                        goto Lpush;
                    case Format.TRUE:
                        callbackBool(obj, true);
                        goto Lpush;
                    case Format.FALSE:
                        callbackBool(obj, false);
                        goto Lpush;
                    default:
                        throw new UnpackException("Unknown type");
                    }

                    cur++;
                    goto Lstart;
                }
            } else {
                // data lack for deserialization
                if (used_ - cur < trail)
                    goto Labort;

                const base = cur; cur += trail - 1;  // fix current position

                final switch (state) {
                case State.FLOAT:
                    _f temp;

                    temp.i = load32To!uint(buffer_[base..base + trail]);                    
                    callbackFloat(obj, temp.f);
                    goto Lpush;
                case State.DOUBLE:
                    _d temp;

                    temp.i = load64To!ulong(buffer_[base..base + trail]);
                    callbackFloat(obj, temp.f);
                    goto Lpush;
                case State.REAL:
                    const expb = base + ulong.sizeof;

                    version (NonX86)
                    {
                        CustomFloat!80 temp;

                        const frac = load64To!ulong (buffer_[base..expb]);
                        const exp  = load16To!ushort(buffer_[expb..expb + ushort.sizeof]);

                        temp.significand = frac;
                        temp.exponent    = exp & 0x7fff;
                        temp.sign        = exp & 0x8000 ? true : false;

                        // NOTE: temp.get!real is inf on non-x86 when deserialized value is larger than double.max.
                        callbackFloat(obj, temp.get!real);
                    }
                    else
                    {
                        _r temp;

                        temp.fraction = load64To!(typeof(temp.fraction))(buffer_[base..expb]);
                        temp.exponent = load16To!(typeof(temp.exponent))(buffer_[expb..expb + temp.exponent.sizeof]);

                        callbackFloat(obj, temp.f);
                    }

                    goto Lpush;
                case State.UINT8:
                    callbackUInt(obj, buffer_[base]);
                    goto Lpush;
                case State.UINT16:
                    callbackUInt(obj, load16To!ulong(buffer_[base..base + trail]));
                    goto Lpush;
                case State.UINT32:
                    callbackUInt(obj, load32To!ulong(buffer_[base..base + trail]));
                    goto Lpush;
                case State.UINT64:
                    callbackUInt(obj, load64To!ulong(buffer_[base..base + trail]));
                    goto Lpush;
                case State.INT8:
                    callbackInt(obj, cast(byte)buffer_[base]);
                    goto Lpush;
                case State.INT16:
                    callbackInt(obj, load16To!long(buffer_[base..base + trail]));
                    goto Lpush;
                case State.INT32:
                    callbackInt(obj, load32To!long(buffer_[base..base + trail]));
                    goto Lpush;
                case State.INT64:
                    callbackInt(obj, load64To!long(buffer_[base..base + trail]));
                    goto Lpush;
                case State.RAW: Lraw:
                    hasRaw_ = true;
                    callbackRaw(obj, buffer_[base..base + trail]);
                    goto Lpush;
                case State.RAW16:
                    trail = load16To!size_t(buffer_[base..base + trail]);
                    if (trail == 0)
                        goto Lraw;
                    state = State.RAW;
                    cur++;
                    goto Lstart;
                case State.RAW32:
                    trail = load32To!size_t(buffer_[base..base + trail]);
                    if (trail == 0)
                        goto Lraw;
                    state = State.RAW;
                    cur++;
                    goto Lstart;
                case State.ARRAY16:
                    if (!startContainer!"Array"(ContainerElement.ARRAY_ITEM,
                                                load16To!size_t(buffer_[base..base + trail])))
                        goto Lpush;
                    goto Lagain;
                case State.ARRAY36:
                    if (!startContainer!"Array"(ContainerElement.ARRAY_ITEM,
                                                load32To!size_t(buffer_[base..base + trail])))
                        goto Lpush;
                    goto Lagain;
                case State.MAP16:
                    if (!startContainer!"Map"(ContainerElement.MAP_KEY,
                                              load16To!size_t(buffer_[base..base + trail])))
                        goto Lpush;
                    goto Lagain;
                case State.MAP32:
                    if (!startContainer!"Map"(ContainerElement.MAP_KEY,
                                              load32To!size_t(buffer_[base..base + trail])))
                        goto Lpush;
                    goto Lagain;
                case State.HEADER:
                    break;
                }
            }

          Lpush:
            if (top == 0)
                goto Lfinish;

            auto container = &(*stack)[top - 1];

            final switch (container.type) {
            case ContainerElement.ARRAY_ITEM:
                container.value.via.array ~= obj;
                if (--container.count == 0) {
                    obj = container.value;
                    top--;
                    goto Lpush;
                }
                break;
            case ContainerElement.MAP_KEY:
                container.key  = obj;
                container.type = ContainerElement.MAP_VALUE;
                break;
            case ContainerElement.MAP_VALUE:
                container.value.via.map[container.key] = obj;
                if (--container.count == 0) {
                    obj = container.value;
                    top--;
                    goto Lpush;
                }
                container.type = ContainerElement.MAP_KEY;
            }

          Lagain:
            state = State.HEADER;
            cur++;
        } while (cur < used_);

        goto Labort;

      Lfinish:
        (*stack)[0].value = obj;
        ret = true;
        cur++;
        goto Lend;

      Labort:
        ret = false;

      Lend:
        context_.state = state;
        context_.trail = trail;
        context_.top   = top;
        parsed_       += cur - offset_;
        offset_        = cur;

        return ret;
    }


    /**
     * supports foreach. One loop provides $(D Unpacked) object contains execute() result.
     * This is convenient in case that $(D MessagePack) values are continuous.
     */
    int opApply(scope int delegate(ref Unpacked) dg)
    {
        int result;

        while (execute()) {
            auto unpackedResult = Unpacked(context_.stack[0].value);
            result = dg(unpackedResult);
            if (result)
                break;

            clear();
        }

        return result;
    }


  private:
    /*
     * initializes internal stack environment.
     */
    @safe
    nothrow void initializeContext()
    {
        context_.state        = State.HEADER;
        context_.trail        = 0;
        context_.top          = 0;
        context_.stack.length = 1;
    }
}


unittest
{
    // serialize
    mixin DefinePacker;

    packer.packArray(null, true, 1, -2, "Hi!", [1], [1:1], double.max);

    // deserialize
    auto unpacker = StreamingUnpacker(packer.stream.data); unpacker.execute();
    auto unpacked = unpacker.purge();

    // Range test
    foreach (unused; 0..2) {
        uint i;

        foreach (obj; unpacked)
            i++;

        assert(i == unpacked.via.array.length);
    }

    auto result = unpacked.via.array;

    assert(result[0].type          == Value.Type.nil);
    assert(result[1].via.boolean   == true);
    assert(result[2].via.uinteger  == 1);
    assert(result[3].via.integer   == -2);
    assert(result[4].via.raw       == [72, 105, 33]);
    assert(result[5].as!(int[])    == [1]);
    assert(result[6].as!(int[int]) == [1:1]);
    assert(result[7].as!(double)   == double.max);
}


private:


/*
 * Sets value type and value.
 *
 * Params:
 *  value = the value to set
 *  number = the content to set
 */
@trusted
void callbackUInt(ref Value value, ulong number)
{
    value.type         = Value.Type.unsigned;
    value.via.uinteger = number;
}


/// ditto
@trusted
void callbackInt(ref Value value, long number)
{
    value.type        = Value.Type.signed;
    value.via.integer = number;
}


/// ditto
@trusted
void callbackFloat(ref Value value, real number)
{
    value.type         = Value.Type.floating;
    value.via.floating = number;
}


/// ditto
@trusted
void callbackRaw(ref Value value, ubyte[] raw)
{
    value.type    = Value.Type.raw;
    value.via.raw = raw;
}


/// ditto
@trusted
void callbackArray(ref Value value, size_t length)
{
    value.type = Value.Type.array;
    value.via.array.length = 0;
    value.via.array.reserve(length);
}


/// ditto
@trusted
void callbackMap(ref Value value, lazy size_t length)
{
    value.type    = Value.Type.map;
    value.via.map = null;  // clears previous result avoiding 'Access Violation'
}


/// ditto
@safe
void callbackNil(ref Value value)
{
    value.type = Value.Type.nil;
}


/// ditto
@trusted
void callbackBool(ref Value value, bool boolean)
{
    value.type        = Value.Type.boolean;
    value.via.boolean = boolean;
}


unittest
{
    Value value;

    // Unsigned integer
    callbackUInt(value, uint.max);
    assert(value.type         == Value.Type.unsigned);
    assert(value.via.uinteger == uint.max);

    // Signed integer
    callbackInt(value, int.min);
    assert(value.type        == Value.Type.signed);
    assert(value.via.integer == int.min);

    // Floating point
    callbackFloat(value, real.max);
    assert(value.type         == Value.Type.floating);
    assert(value.via.floating == real.max);

    // Raw
    callbackRaw(value, cast(ubyte[])[1]);
    assert(value.type    == Value.Type.raw);
    assert(value.via.raw == cast(ubyte[])[1]);

    // Array
    Value[] array; array.reserve(16);

    callbackArray(value, 16);
    assert(value.type               == Value.Type.array);
    assert(value.via.array.capacity == array.capacity);

    // Map
    Value[Value] map;

    callbackMap(value, 16);
    assert(value.type    == Value.Type.map);
    assert(value.via.map == null);

    // NIL
    callbackNil(value);
    assert(value.type == Value.Type.nil);

    // Bool
    callbackBool(value, true);
    assert(value.type        == Value.Type.boolean);
    assert(value.via.boolean == true);
}


private:


/*
 * A callback for type-mismatched error in cast conversion.
 */
@safe
pure void onCastError()
{
    throw new MessagePackException("Attempt to cast with another type");
}


/*
 * A callback for type-mismatched error in deserialization process.
 */
@safe
pure void onInvalidType()
{
    throw new MessagePackException("Attempt to unpack with non-compatible type");
}


public:


// Convenient functions


/**
 * Serializes $(D_PARAM args).
 *
 * Assumes single object if the length of $(D_PARAM args) == 1,
 * otherwise array object.
 *
 * Params:
 *  args = the contents to serialize.
 *
 * Returns:
 *  a serialized data.
 */
ubyte[] pack(bool withFieldName = false, Args...)(in Args args)
{
    auto packer = packer(Appender!(ubyte[])(), withFieldName);

    static if (Args.length == 1)
        packer.pack(args[0]);
    else
        packer.packArray(args);

    return packer.stream.data;
}


unittest
{
    auto serialized = pack(false);

    assert(serialized[0] == Format.FALSE);

    auto deserialized = unpack(pack(1, true, "Foo"));

    assert(deserialized.type == Value.Type.array);
    assert(deserialized.via.array[0].type == Value.Type.unsigned);
    assert(deserialized.via.array[1].type == Value.Type.boolean);
    assert(deserialized.via.array[2].type == Value.Type.raw);
}


/**
 * Deserializes $(D_PARAM buffer) using stream deserializer.
 *
 * Params:
 *  buffer = the buffer to deserialize.
 *
 * Returns:
 *  a $(D Unpacked) contains deserialized object.
 *
 * Throws:
 *  UnpackException if deserialization doesn't succeed.
 */
Unpacked unpack(Tdummy = void)(in ubyte[] buffer)
{
    auto unpacker = StreamingUnpacker(buffer);

    if (!unpacker.execute())
        throw new UnpackException("Deserialization failure");

    return unpacker.unpacked;
}


/**
 * Deserializes $(D_PARAM buffer) using direct-conversion deserializer.
 *
 * Assumes single object if the length of $(D_PARAM args) == 1,
 * otherwise array object.
 *
 * Params:
 *  buffer = the buffer to deserialize.
 *  args   = the references of values to assign.
 */
void unpack(Args...)(in ubyte[] buffer, ref Args args)
{
    auto unpacker = Unpacker(buffer);

    static if (Args.length == 1)
        unpacker.unpack(args[0]);
    else
        unpacker.unpackArray(args);
}


unittest
{
    { // stream
        auto result = unpack(pack(false));

        assert(result.via.boolean == false);
    }
    { // direct conversion
        Tuple!(uint, string) result, test = tuple(1, "Hi!");
        
        unpack(pack(test), result);

        assert(result == test);

        test.field[0] = 2;
        test.field[1] = "Hey!";

        unpack(pack(test.field[0], test.field[1]), result.field[0], result.field[1]);

        assert(result == test);
    }
}


// Utilities template


/**
 * Handy helper for creating MessagePackable object.
 *
 * toMsgpack / fromMsgpack are special methods for serialization / deserialization.
 * This template provides those methods to struct/class.
 *
 * Example:
 * -----
 * struct S
 * {
 *     int num; string str;
 *
 *     // http://d.puremagic.com/issues/show_bug.cgi?id = 1099
 *     mixin MessagePackable;  // all members
 *     // mixin MessagePackable!("num");  // num only
 * }
 * -----
 *
 * Defines those methods manually if you treat complex data-structure.
 */
mixin template MessagePackable(Members...)
{
    static if (Members.length == 0) {
        /**
         * Serializes members using $(D_PARAM packer).
         *
         * Params:
         *  packer = the serializer to pack.
         */
        void toMsgpack(Packer)(ref Packer packer, bool withFieldName = false) const
        {
            if (withFieldName) {
                packer.beginMap(this.tupleof.length);
                foreach (i, member; this.tupleof) {
                    pack(getFieldName!(typeof(this), i));
                    packer.pack(member);
                }
            } else {
                packer.beginArray(this.tupleof.length);
                foreach (member; this.tupleof)
                    packer.pack(member);
            }
        }


        /**
         * Deserializes $(D MessagePack) object to members using Value.
         *
         * Params:
         *  value = the MessagePack value to unpack.
         *
         * Throws:
         *  MessagePackException if $(D_PARAM value) is not an Array type.
         */
        void fromMsgpack(Value value)
        {
            // enables if std.contracts.enforce is moved to object_.d
            // enforceEx!MessagePackException(value.type == Value.Type.array, "Value must be Array type");
            if (value.type != Value.Type.array)
                throw new MessagePackException("Value must be an Array type");
            if (value.via.array.length != this.tupleof.length)
                throw new MessagePackException("The size of deserialized value is mismatched");

            foreach (i, member; this.tupleof)
                this.tupleof[i] = value.via.array[i].as!(typeof(member));
        }


        /**
         * Deserializes $(D MessagePack) object to members using direct-conversion deserializer.
         *
         * Params:
         *  value = the reference to direct-conversion deserializer.
         *
         * Throws:
         *  MessagePackException if the size of deserialized value is mismatched.
         */
        void fromMsgpack(ref Unpacker unpacker)
        {
            auto length = unpacker.beginArray();
            if (length != this.tupleof.length)
                throw new MessagePackException("The size of deserialized value is mismatched");

            foreach (i, member; this.tupleof)
                unpacker.unpack(this.tupleof[i]);
        }
    } else {
        /**
         * Member selecting version of toMsgpack.
         */
        void toMsgpack(Packer)(ref Packer packer, bool withFieldName = false) const
        {
            if (withFieldName) {
                packer.beginMap(Members.length);
                foreach (member; Members) {
                    packer.pack(member);
                    packer.pack(mixin(member));
                }
            } else {
                packer.beginArray(Members.length);
                foreach (member; Members)
                    packer.pack(mixin(member));
            }
        }


        /**
         * Member selecting version of fromMsgpack for Value.
         */
        void fromMsgpack(Value value)
        {
            if (value.type != Value.Type.array)
                throw new MessagePackException("Value must be an Array type");
            if (value.via.array.length != Members.length)
                throw new MessagePackException("The size of deserialized value is mismatched");

            foreach (i, member; Members)
                mixin(member ~ "= value.via.array[i].as!(typeof(" ~ member ~ "));");
        }


        /**
         * Member selecting version of fromMsgpack for direct-converion deserializer.
         */
        void fromMsgpack(ref Unpacker unpacker)
        {
            auto length = unpacker.beginArray();
            if (length != Members.length)
                throw new MessagePackException("The size of deserialized value is mismatched");

            foreach (member; Members)
                unpacker.unpack(mixin(member));
        }
    }
}


unittest
{
    { // all members
        /*
         * Comment out because "src/msgpack.d(4048): Error: struct msgpack.__unittest16.S no size yet for forward reference" occurs
         */
        static struct S
        {
            uint num; string str;
            mixin MessagePackable;
        }

        mixin DefinePacker;

        S orig = S(10, "Hi!"); orig.toMsgpack(packer);

        { // stream
            auto unpacker = StreamingUnpacker(packer.stream.data); unpacker.execute();

            S result; result.fromMsgpack(unpacker.unpacked);

            assert(result.num == 10);
            assert(result.str == "Hi!");
        }
        { // direct conversion
            auto unpacker = Unpacker(packer.stream.data);

            S result; unpacker.unpack(result);

            assert(result.num == 10);
            assert(result.str == "Hi!");
        }
    }
    { // member select
        static class C
        {
            uint num; string str;

            this() {}
            this(uint n, string s) { num = n; str = s; }

            mixin MessagePackable!("num");
        }

        mixin DefinePacker;

        C orig = new C(10, "Hi!"); orig.toMsgpack(packer);

        { // stream
            auto unpacker = StreamingUnpacker(packer.stream.data); unpacker.execute();

            C result = new C; result.fromMsgpack(unpacker.unpacked);

            assert(result.num == 10);
        }
        { // direct conversion
            auto unpacker = Unpacker(packer.stream.data);

            C result; unpacker.unpack(result);

            assert(result.num == 10);
        }
    }
}


private:


// Common and system dependent operations


/*
 * MessagePack type-information format
 *
 * See_Also:
 *  $(LINK2 http://redmine.msgpack.org/projects/msgpack/wiki/FormatSpec, MessagePack Specificaton)
 */
enum Format : ubyte
{
    // unsinged integer
    UINT8  = 0xcc,  // ubyte
    UINT16 = 0xcd,  // ushort
    UINT32 = 0xce,  // uint
    UINT64 = 0xcf,  // ulong

    // signed integer
    INT8  = 0xd0,   // byte
    INT16 = 0xd1,   // short
    INT32 = 0xd2,   // int
    INT64 = 0xd3,   // long

    // floating point
    FLOAT  = 0xca,  // float
    DOUBLE = 0xcb,  // double

    // raw byte
    RAW   = 0xa0,
    RAW16 = 0xda,
    RAW32 = 0xdb,

    // array
    ARRAY   = 0x90,
    ARRAY16 = 0xdc,
    ARRAY32 = 0xdd,

    // map
    MAP   = 0x80,
    MAP16 = 0xde,
    MAP32 = 0xdf,

    // other
    NIL   = 0xc0,   // null
    TRUE  = 0xc3,
    FALSE = 0xc2,

    // real (This format is D only!)
    REAL = 0xd4
}


/*
 * For float type serialization / deserialization
 */
union _f
{
    float f;
    uint  i;
}


/*
 * For double type serialization / deserialization
 */
union _d
{
    double f;
    ulong  i;
}


/*
 * For real type serialization / deserialization
 *
 * 80-bit real is padded to 12 bytes(Linux) and 16 bytes(Mac).
 * http://lists.puremagic.com/pipermail/digitalmars-d/2010-June/077394.html
 */
union _r
{
    real f;

    struct
    {
        ulong  fraction;
        ushort exponent;  // includes sign
    }
}

enum RealSize = 10;  // Real size is 80bit


/*
 * Detects whether $(D_PARAM T) is a built-in byte type.
 */
template isByte(T)
{
    enum isByte = staticIndexOf!(Unqual!T, byte, ubyte) >= 0;
}


unittest
{
    static assert(isByte!(byte));
    static assert(isByte!(const(byte)));
    static assert(isByte!(ubyte));
    static assert(isByte!(immutable(ubyte)));
    static assert(!isByte!(short));
    static assert(!isByte!(char));
    static assert(!isByte!(string));
}


/*
 * Gets asterisk string from pointer type
 */
template AsteriskOf(T)
{
    static if (is(T P == U*, U))
        enum AsteriskOf = "*" ~ AsteriskOf!U;
    else
        enum AsteriskOf = "";
}


/**
 * Get the number of member to serialize.
 */
template SerializingMemberNumbers(Classes...)
{
    static if (Classes.length == 0)
        enum SerializingMemberNumbers = 0;
    else
        enum SerializingMemberNumbers = Classes[0].tupleof.length + SerializingMemberNumbers!(Classes[1..$]);
}


/**
 * Get derived classes with serialization-order
 */
template SerializingClasses(T)
{
    // There is no information in Object type. Currently disable Object serialization.
    static if (is(T == Object))
        static assert(false, "Object type serialization doesn't support yet. Please define toMsgpack/fromMsgpack and use cast");
    else
        alias TypeTuple!(Reverse!(Erase!(Object, BaseClassesTuple!(T))), T) SerializingClasses;
}


/**
 * Get a field name of class or struct.
 */
template getFieldName(Type, size_t i)
{
    import std.conv : text;

    static assert((is(Unqual!Type == class) || is(Unqual!Type == struct)), "Type must be class or struct: type = " ~ Type.stringof);
    static assert(i < Type.tupleof.length, text(Type.stringof, " has ", Type.tupleof.length, " attributes: given index = ", i));

    // 3 means () + .
    enum getFieldName = Type.tupleof[i].stringof[3 + Type.stringof.length..$];
}


version (LittleEndian)
{
    /*
     * Converts $(value) to different Endian.
     *
     * Params:
     *  value = the LittleEndian value to convert.
     *
     * Returns:
     *  the converted value.
     */
    @trusted
    ushort convertEndianTo(size_t Bit, T)(in T value) if (Bit == 16)
    {
        return ntohs(cast(ushort)value);
    }


    // ditto
    @trusted
    uint convertEndianTo(size_t Bit, T)(in T value) if (Bit == 32)
    {
        return ntohl(cast(uint)value);
    }


    // ditto
    @trusted
    ulong convertEndianTo(size_t Bit, T)(in T value) if (Bit == 64)
    {
        // dmd has convert function?
        return ((((cast(ulong)value) << 56) & 0xff00000000000000UL) |
                (((cast(ulong)value) << 40) & 0x00ff000000000000UL) |
                (((cast(ulong)value) << 24) & 0x0000ff0000000000UL) |
                (((cast(ulong)value) <<  8) & 0x000000ff00000000UL) |
                (((cast(ulong)value) >>  8) & 0x00000000ff000000UL) |
                (((cast(ulong)value) >> 24) & 0x0000000000ff0000UL) |
                (((cast(ulong)value) >> 40) & 0x000000000000ff00UL) |
                (((cast(ulong)value) >> 56) & 0x00000000000000ffUL));
    }


    unittest
    {
        assert(convertEndianTo!16(0x0123)             == 0x2301);
        assert(convertEndianTo!32(0x01234567)         == 0x67452301);
        assert(convertEndianTo!64(0x0123456789abcdef) == 0xefcdab8967452301);
    }


    /*
     * Comapatible for BigEndian environment.
     */
    ubyte take8from(size_t bit = 8, T)(T value)
    {
        static if (bit == 8 || bit == 16 || bit == 32 || bit == 64)
            return (cast(ubyte*)&value)[0];
        else
            static assert(false, bit.stringof ~ " is not support bit width.");
    }


    unittest
    {
        foreach (Integer; TypeTuple!(ubyte, ushort, uint, ulong)) {
            assert(take8from!8 (cast(Integer)0x01)               == 0x01);
            assert(take8from!16(cast(Integer)0x0123)             == 0x23);
            assert(take8from!32(cast(Integer)0x01234567)         == 0x67);
            assert(take8from!64(cast(Integer)0x0123456789abcdef) == 0xef);
        }
    }
}
else
{
    /*
     * Comapatible for LittleEndian environment.
     */
    @safe
    ushort convertEndianTo(size_t Bit, T)(in T value) if (Bit == 16)
    {
        return cast(ushort)value;
    }


    // ditto
    @safe
    uint convertEndianTo(size_t Bit, T)(in T value) if (Bit == 32)
    {
        return cast(uint)value;
    }


    // ditto
    @safe
    ulong convertEndianTo(size_t Bit, T)(in T value) if (Bit == 64)
    {
        return cast(ulong)value;
    }


    unittest
    {
        assert(convertEndianTo!16(0x0123)       == 0x0123);
        assert(convertEndianTo!32(0x01234567)   == 0x01234567);
        assert(convertEndianTo!64(0x0123456789) == 0x0123456789);
    }


    /*
     * Takes 8bit from $(D_PARAM value)
     *
     * Params:
     *  value = the content to take.
     *
     * Returns:
     *  the 8bit value corresponding $(D_PARAM bit) width.
     */
    ubyte take8from(size_t bit = 8, T)(T value)
    {
        static if (bit == 8)
            return (cast(ubyte*)&value)[0];
        else static if (bit == 16)
            return (cast(ubyte*)&value)[1];
        else static if (bit == 32)
            return (cast(ubyte*)&value)[3];
        else static if (bit == 64)
            return (cast(ubyte*)&value)[7];
        else
            static assert(false, bit.stringof ~ " is not support bit width.");
    }


    unittest
    {
        foreach (Integer; TypeTuple!(ubyte, ushort, uint, ulong)) {
            assert(take8from!8 (cast(Integer)0x01)               == 0x01);
            assert(take8from!16(cast(Integer)0x0123)             == 0x23);
            assert(take8from!32(cast(Integer)0x01234567)         == 0x67);
            assert(take8from!64(cast(Integer)0x0123456789abcdef) == 0xef);
        }
    }
}


/*
 * Loads $(D_PARAM T) type value from $(D_PARAM buffer).
 *
 * Params:
 *  buffer = the serialized contents.
 *
 * Returns:
 *  the Endian-converted value.
 */
T load16To(T)(ubyte[] buffer)
{
    return cast(T)(convertEndianTo!16(*cast(ushort*)buffer.ptr));
}


// ditto
T load32To(T)(ubyte[] buffer)
{
    return cast(T)(convertEndianTo!32(*cast(uint*)buffer.ptr));
}


// ditto
T load64To(T)(ubyte[] buffer)
{
    return cast(T)(convertEndianTo!64(*cast(ulong*)buffer.ptr));
}
>>>>>>> bf84e85c
<|MERGE_RESOLUTION|>--- conflicted
+++ resolved
@@ -1,9449 +1,4723 @@
-<<<<<<< HEAD
-// MessagePack was written as msgpack.d by Masahiro Nakagawa.
-// Since his implementation is very well done, it's being reused in this library instead of making a custom serialization format.
-
-// Written in the D programming language.
-
-/**
- * MessagePack serializer and deserializer implementation.
- *
- * MessagePack is a binary-based serialization specification.
- *
- * Example:
- * -----
- * auto data = tuple("MessagePack!", [1, 2], true);
- *
- * auto serialized = pack(data);
- *
- * // ...
- *
- * typeof(data) deserialized;
- *
- * unpack(serialized, deserialized);
- *
- * assert(data == deserialized);
- * -----
- *
- * See_Also:
- *  $(LINK2 http://msgpack.org/, The MessagePack Project)$(BR)
- *  $(LINK2 http://wiki.msgpack.org/display/MSGPACK/Design+of+Serialization, MessagePack Design concept)$(BR)
- *  $(LINK2 http://wiki.msgpack.org/display/MSGPACK/Format+specification, MessagePack data format)
- *
- * Copyright: Copyright Masahiro Nakagawa 2010-.
- * License:   <a href="http://www.boost.org/LICENSE_1_0.txt">Boost License 1.0</a>.
- * Authors:   Masahiro Nakagawa
- */
-module MessagePack;
-
-import std.array;
-import std.exception;
-import std.range;
-import std.stdio;
-import std.traits;
-import std.typecons;
-import std.typetuple;
-
-// for RefBuffer
-version(Posix)
-{
-    import core.sys.posix.sys.uio : iovec;
-}
-else
-{
-    /**
-     * from core.sys.posix.sys.uio.iovec for compatibility with posix.
-     */
-    struct iovec
-    {
-        void*  iov_base;
-        size_t iov_len;
-    }
-}
-
-// for Converting Endian using ntohs and ntohl;
-version (Windows)
-{
-    import std.c.windows.winsock;
-}
-else
-{
-    import core.sys.posix.arpa.inet;
-}
-
-static if (real.sizeof == double.sizeof) {
-    // for 80bit real inter-operation on non-x86 CPU
-    version = NonX86;
-
-    import std.numeric;
-}
-
-version(unittest) import std.file, std.c.string;
-
-
-@trusted:
-
-
-// Buffer implementations
-
-
-/**
- * $(D RefBuffer) is a reference stored buffer for more efficient serialization
- *
- * Example:
- * -----
- * auto packer = packer(RefBuffer(16));  // threshold is 16
- *
- * // packs data
- *
- * writev(fd, cast(void*)packer.buffer.vector.ptr, packer.buffer.vector.length);
- * -----
- */
-struct RefBuffer
-{
-  private:
-    static struct Chunk
-    {
-        ubyte[] data;  // storing serialized value
-        size_t  used;  // used size of data
-    }
-
-    immutable size_t Threshold;
-    immutable size_t ChunkSize;
-
-    // for putCopy
-    Chunk[] chunks_;  // memory chunk for buffer
-    size_t  index_;   // index for cunrrent chunk
-
-    // for putRef
-    iovec[] vecList_;  // reference to large data or copied data.
-
-
-  public:
-    /**
-     * Constructs a buffer.
-     *
-     * Params:
-     *  threshold = the threshold of writing value or stores reference.
-     *  chunkSize = the default size of chunk for allocation.
-     */
-    @safe
-    this(in size_t threshold, in size_t chunkSize = 8192)
-    {
-        Threshold = threshold;
-        ChunkSize = chunkSize;
-
-        chunks_.length = 1;
-        chunks_[index_].data.length = chunkSize;
-    }
-
-
-    /**
-     * Returns the buffer contents that excluding references.
-     *
-     * Returns:
-     *  the non-contiguous copied contents.
-     */
-    @property @safe
-    nothrow ubyte[] data()
-    {
-        ubyte[] result;
-
-        foreach (ref chunk; chunks_)
-            result ~= chunk.data[0..chunk.used];
-
-        return result;
-    }
-
-
-    /**
-     * Forwards to all buffer contents.
-     *
-     * Returns:
-     *  the array of iovec struct that stores references.
-     */
-    @property @safe
-    nothrow ref iovec[] vector()
-    {
-        return vecList_;
-    }
-
-
-    /**
-     * Writes the argument to buffer and stores the reference of writed content 
-     * if the argument size is smaller than threshold,
-     * otherwise stores the reference of argument directly.
-     *
-     * Params:
-     *  value = the content to write.
-     */
-    @safe
-    void put(in ubyte value)
-    {
-        ubyte[1] values = [value];
-        putCopy(values);
-    }
-
-
-    /// ditto
-    @safe
-    void put(in ubyte[] value)
-    {
-        if (value.length < Threshold)
-            putCopy(value);
-        else
-            putRef(value);
-    }
-
-
-  private:
-    /*
-     * Stores the reference of $(D_PARAM value).
-     *
-     * Params:
-     *  value = the content to write.
-     */
-    @trusted
-    void putRef(in ubyte[] value)
-    {
-        vecList_.length += 1;
-        vecList_[$ - 1]  = iovec(cast(void*)value.ptr, value.length);
-    }
-
-
-    /*
-     * Writes $(D_PARAM value) to buffer and appends to its reference.
-     *
-     * Params:
-     *  value = the contents to write.
-     */
-    @trusted
-    void putCopy(in ubyte[] value)
-    {
-        /*
-         * Helper for expanding new space.
-         */
-        void expand(in size_t size)
-        {
-            const newSize = size < ChunkSize ? ChunkSize : size;
-
-            index_++;
-            chunks_.length = 1;
-            chunks_[index_].data.length = newSize;
-        }
-
-        const size = value.length;
-
-        // lacks current chunk?
-        if (chunks_[index_].data.length - chunks_[index_].used < size)
-            expand(size);
-
-        const base = chunks_[index_].used;                     // start index
-        auto  data = chunks_[index_].data[base..base + size];  // chunk to write
-
-        data[] = value;
-        chunks_[index_].used += size;
-
-        // Optimization for avoiding iovec allocation.
-        if (vecList_.length && data.ptr == (vecList_[$ - 1].iov_base +
-                                            vecList_[$ - 1].iov_len))
-            vecList_[$ - 1].iov_len += size;
-        else
-            putRef(data);
-    }
-}
-
-
-unittest
-{
-    static assert(isOutputRange!(RefBuffer, ubyte) &&
-                  isOutputRange!(RefBuffer, ubyte[]));
-
-    auto buffer = RefBuffer(2, 4);
-
-    ubyte[] tests = [1, 2];
-    foreach (v; tests)
-        buffer.put(v);
-    buffer.put(tests);
-
-    assert(buffer.data == tests, "putCopy failed");
-
-    iovec[] vector = buffer.vector;
-    ubyte[] result;
-
-    assert(vector.length == 2, "Optimization failed");
-
-    foreach (v; vector)
-        result ~= (cast(ubyte*)v.iov_base)[0..v.iov_len];
-
-    assert(result == tests ~ tests);
-}
-
-
-/**
- * $(D MessagePackException) is a root Exception for MessagePack related operation.
- */
-class MessagePackException : Exception
-{
-    this(string message)
-    {
-        super(message);
-    }
-}
-
-
-// Serializing routines
-
-
-/**
- * $(D Packer) is a $(D MessagePack) serializer
- *
- * Example:
- * -----
- * auto packer = packer(Appender!(ubyte[])());
- *
- * packer.packArray(false, 100, 1e-10, null);
- *
- * stdout.rawWrite(packer.buffer.data);
- * -----
- *
- * NOTE:
- *  Current implementation can't deal with a circular reference.
- *  If you try to serialize a object that has circular reference, runtime raises 'Stack Overflow'.
- */
-struct Packer(Stream) if (isOutputRange!(Stream, ubyte) && isOutputRange!(Stream, ubyte[]))
-{
-  private:
-    enum size_t Offset = 1;  // type-information offset
-
-    Stream                   stream_;  // the stream to write
-    ubyte[Offset + RealSize] store_;   // stores serialized value
-    bool                     withFieldName_;
-
-
-  public:
-    /**
-     * Constructs a packer with $(D_PARAM stream).
-     *
-     * Params:
-     *  stream        = the stream to write.
-     *  withFieldName = serialize a field name at class or struct
-     */
-    this(Stream stream, bool withFieldName = false)
-    {
-        stream_        = stream;
-        withFieldName_ = withFieldName;
-    }
-
-
-    /**
-     * Forwards to stream.
-     *
-     * Returns:
-     *  the stream.
-     */
-    @property @safe
-    nothrow ref Stream stream()
-    {
-        return stream_;
-    }
-
-
-    /**
-     * Serializes argument and writes to stream.
-     *
-     * If the argument is the pointer type, dereferences the pointer and serializes pointed value.
-     * -----
-     * int  a = 10;
-     * int* b = &b;
-     *
-     * packer.pack(b);  // serializes 10, not address of a
-     * -----
-     * Serializes nil if the argument of nullable type is null.
-     *
-     * NOTE:
-     *  MessagePack doesn't define $(D_KEYWORD real) type format.
-     *  Don't serialize $(D_KEYWORD real) if you communicate with other languages.
-     *  Transfer $(D_KEYWORD double) serialization if $(D_KEYWORD real) on your environment equals $(D_KEYWORD double).
-     *
-     * Params:
-     *  value = the content to serialize.
-     *
-     * Returns:
-     *  self, i.e. for method chaining.
-     */
-    ref Packer pack(T)(in T value) if (is(Unqual!T == bool))
-    {
-        if (value)
-            stream_.put(Format.TRUE);
-        else
-            stream_.put(Format.FALSE);
-
-        return this;
-    }
-
-
-    /// ditto
-    ref Packer pack(T)(in T value) if (isUnsigned!T)
-    {
-        // ulong < ulong is slower than uint < uint
-        static if (!is(Unqual!T  == ulong)) {
-            enum Bits = T.sizeof * 8;
-
-            if (value < (1 << 8)) {
-                if (value < (1 << 7)) {
-                    // fixnum
-                    stream_.put(take8from!Bits(value));
-                } else {
-                    // uint 8
-                    store_[0] = Format.UINT8;
-                    store_[1] = take8from!Bits(value);
-                    stream_.put(store_[0..Offset + ubyte.sizeof]);
-                }
-            } else {
-                if (value < (1 << 16)) {
-                    // uint 16
-                    const temp = convertEndianTo!16(value);
-
-                    store_[0] = Format.UINT16;
-                    *cast(ushort*)&store_[Offset] = temp;
-                    stream_.put(store_[0..Offset + ushort.sizeof]);
-                } else {
-                    // uint 32
-                    const temp = convertEndianTo!32(value);
-
-                    store_[0] = Format.UINT32;
-                    *cast(uint*)&store_[Offset] = temp;
-                    stream_.put(store_[0..Offset + uint.sizeof]);
-                }
-            }
-        } else {
-            if (value < (1UL << 8)) {
-                if (value < (1UL << 7)) {
-                    // fixnum
-                    stream_.put(take8from!64(value));
-                } else {
-                    // uint 8
-                    store_[0] = Format.UINT8;
-                    store_[1] = take8from!64(value);
-                    stream_.put(store_[0..Offset + ubyte.sizeof]);
-                }
-            } else {
-                if (value < (1UL << 16)) {
-                    // uint 16
-                    const temp = convertEndianTo!16(value);
-
-                    store_[0] = Format.UINT16;
-                    *cast(ushort*)&store_[Offset] = temp;
-                    stream_.put(store_[0..Offset + ushort.sizeof]);
-                } else if (value < (1UL << 32)){
-                    // uint 32
-                    const temp = convertEndianTo!32(value);
-
-                    store_[0] = Format.UINT32;
-                    *cast(uint*)&store_[Offset] = temp;
-                    stream_.put(store_[0..Offset + uint.sizeof]);
-                } else {
-                    // uint 64
-                    const temp = convertEndianTo!64(value);
-
-                    store_[0] = Format.UINT64;
-                    *cast(ulong*)&store_[Offset] = temp;
-                    stream_.put(store_[0..Offset + ulong.sizeof]);
-                }
-            }
-        }
-
-        return this;
-    }
-
-
-    /// ditto
-    ref Packer pack(T)(in T value) if (isSigned!T && isIntegral!T)
-    {
-        // long < long is slower than int < int
-        static if (!is(Unqual!T == long)) {
-            enum Bits = T.sizeof * 8;
-
-            if (value < -(1 << 5)) {
-                if (value < -(1 << 15)) {
-                    // int 32
-                    const temp = convertEndianTo!32(value);
-
-                    store_[0] = Format.INT32;
-                    *cast(int*)&store_[Offset] = temp;
-                    stream_.put(store_[0..Offset + int.sizeof]);
-                } else if (value < -(1 << 7)) {
-                    // int 16
-                    const temp = convertEndianTo!16(value);
-
-                    store_[0] = Format.INT16;
-                    *cast(short*)&store_[Offset] = temp;
-                    stream_.put(store_[0..Offset + short.sizeof]);
-                } else {
-                    // int 8
-                    store_[0] = Format.INT8;
-                    store_[1] = take8from!Bits(value);
-                    stream_.put(store_[0..Offset + byte.sizeof]);
-                }
-            } else if (value < (1 << 7)) {
-                // fixnum
-                stream_.put(take8from!Bits(value));
-            } else {
-                if (value < (1 << 8)) {
-                    // uint 8
-                    store_[0] = Format.UINT8;
-                    store_[1] = take8from!Bits(value);
-                    stream_.put(store_[0..Offset + ubyte.sizeof]);
-                } else if (value < (1 << 16)) {
-                    // uint 16
-                    const temp = convertEndianTo!16(value);
-
-                    store_[0] = Format.UINT16;
-                    *cast(ushort*)&store_[Offset] = temp;
-                    stream_.put(store_[0..Offset + ushort.sizeof]);
-                } else {
-                    // uint 32
-                    const temp = convertEndianTo!32(value);
-
-                    store_[0] = Format.UINT32;
-                    *cast(uint*)&store_[Offset] = temp;
-                    stream_.put(store_[0..Offset + uint.sizeof]);
-                }
-            }
-        } else {
-            if (value < -(1L << 5)) {
-                if (value < -(1L << 15)) {
-                    if (value < -(1L << 31)) {
-                        // int 64
-                        const temp = convertEndianTo!64(value);
-
-                        store_[0] = Format.INT64;
-                        *cast(long*)&store_[Offset] = temp;
-                        stream_.put(store_[0..Offset + long.sizeof]);
-                    } else {
-                        // int 32
-                        const temp = convertEndianTo!32(value);
-
-                        store_[0] = Format.INT32;
-                        *cast(int*)&store_[Offset] = temp;
-                        stream_.put(store_[0..Offset + int.sizeof]);
-                    }
-                } else {
-                    if (value < -(1L << 7)) {
-                        // int 16
-                        const temp = convertEndianTo!16(value);
-
-                        store_[0] = Format.INT16;
-                        *cast(short*)&store_[Offset] = temp;
-                        stream_.put(store_[0..Offset + short.sizeof]);
-                    } else {
-                        // int 8
-                        store_[0] = Format.INT8;
-                        store_[1] = take8from!64(value);
-                        stream_.put(store_[0..Offset + byte.sizeof]);
-                    }
-                }
-            } else if (value < (1L << 7)) {
-                // fixnum
-                stream_.put(take8from!64(value));
-            } else {
-                if (value < (1L << 16)) {
-                    if (value < (1L << 8)) {
-                        // uint 8
-                        store_[0] = Format.UINT8;
-                        store_[1] = take8from!64(value);
-                        stream_.put(store_[0..Offset + ubyte.sizeof]);
-                    } else {
-                        // uint 16
-                        const temp = convertEndianTo!16(value);
-
-                        store_[0] = Format.UINT16;
-                        *cast(ushort*)&store_[Offset] = temp;
-                        stream_.put(store_[0..Offset + ushort.sizeof]);
-                    }
-                } else {
-                    if (value < (1L << 32)) {
-                        // uint 32
-                        const temp = convertEndianTo!32(value);
-
-                        store_[0] = Format.UINT32;
-                        *cast(uint*)&store_[Offset] = temp;
-                        stream_.put(store_[0..Offset + uint.sizeof]);
-                    } else {
-                        // uint 64
-                        const temp = convertEndianTo!64(value);
-
-                        store_[0] = Format.UINT64;
-                        *cast(ulong*)&store_[Offset] = temp;
-                        stream_.put(store_[0..Offset + ulong.sizeof]);
-                    }
-                }
-            }
-        }
-
-        return this;
-    }
-
-
-    /// ditto
-    ref Packer pack(T)(in T value) if (isFloatingPoint!T)
-    {
-        static if (is(Unqual!T == float)) {
-            const temp = convertEndianTo!32(_f(value).i);
-
-            store_[0] = Format.FLOAT;
-            *cast(uint*)&store_[Offset] = temp;
-            stream_.put(store_[0..Offset + uint.sizeof]);
-        } else static if (is(Unqual!T == double)) {
-            const temp = convertEndianTo!64(_d(value).i);
-
-            store_[0] = Format.DOUBLE;
-            *cast(ulong*)&store_[Offset] = temp;
-            stream_.put(store_[0..Offset + ulong.sizeof]);
-        } else {
-            static if (real.sizeof > double.sizeof) {
-                store_[0]      = Format.REAL;
-                const temp     = _r(value);
-                const fraction = convertEndianTo!64(temp.fraction);
-                const exponent = convertEndianTo!16(temp.exponent);
-
-                *cast(Unqual!(typeof(fraction))*)&store_[Offset]                   = fraction;
-                *cast(Unqual!(typeof(exponent))*)&store_[Offset + fraction.sizeof] = exponent;
-                stream_.put(store_[0..$]);
-            } else {  // Non-x86 CPUs, real type equals double type.
-                pack(cast(double)value);
-            }
-        }
-
-        return this;
-    }
-
-
-    /// ditto
-    ref Packer pack(T)(in T value) if (is(Unqual!T == enum))
-    {
-        pack(cast(OriginalType!T)value);
-
-        return this;
-    }
-
-
-    /// Overload for pack(null) for 2.057 or later
-    static if (!is(typeof(null) == void*))
-    {
-        ref Packer pack(T)(in T value) if (is(Unqual!T == typeof(null)))
-        {
-            return packNil();
-        }
-    }
-
-
-    /// ditto
-    ref Packer pack(T)(in T value) if (isPointer!T)
-    {
-        static if (is(Unqual!T == void*)) {  // for pack(null) for 2.056 or earlier
-            enforce(value is null, "Can't serialize void type");
-            stream_.put(Format.NIL);
-        } else {
-            if (value is null)
-                stream_.put(Format.NIL);
-            else
-                pack(mixin(AsteriskOf!T ~ "value"));
-        }
-
-        return this;
-    }
-
-
-    /// ditto
-    ref Packer pack(T)(in T array) if (isArray!T)
-    {
-        alias typeof(T.init[0]) U;
-
-        /*
-         * Serializes raw type-information to stream.
-         */
-        void beginRaw(in size_t length)
-        {
-            if (length < 32) {
-                const ubyte temp = Format.RAW | cast(ubyte)length;
-                stream_.put(take8from(temp));
-            } else if (length < 65536) {
-                const temp = convertEndianTo!16(length);
-
-                store_[0] = Format.RAW16;
-                *cast(ushort*)&store_[Offset] = temp;
-                stream_.put(store_[0..Offset + ushort.sizeof]);
-            } else {
-                const temp = convertEndianTo!32(length);
-
-                store_[0] = Format.RAW32;
-                *cast(uint*)&store_[Offset] = temp;
-                stream_.put(store_[0..Offset + uint.sizeof]);
-            }
-        }
-
-        if (array.empty)
-            return packNil();
-
-        // Raw bytes
-        static if (isByte!(U) || isSomeChar!(U)) {
-            ubyte[] raw = cast(ubyte[])array;
-
-            beginRaw(raw.length);
-            stream_.put(raw);
-        } else {
-            beginArray(array.length);
-            foreach (elem; array)
-                pack(elem);
-        }
-
-        return this;
-    }
-
-
-    /// ditto
-    ref Packer pack(T)(in T array) if (isAssociativeArray!T)
-    {
-        if (array is null)
-            return packNil();
-
-        beginMap(array.length);
-        foreach (key, value; array) {
-            pack(key);
-            pack(value);
-        }
-
-        return this;
-    }
-
-
-    /// ditto
-    ref Packer pack(Types...)(auto ref const Types objects) if (Types.length > 1)
-    {
-        foreach (i, T; Types)
-            pack(objects[i]);
-
-        return this;
-    }
-
-
-    /**
-     * Serializes $(D_PARAM object) and writes to stream.
-     *
-     * Calling $(D toMsgpack) if $(D_KEYWORD class) and $(D_KEYWORD struct) implement $(D toMsgpack) method. $(D toMsgpack) signature is:
-     * -----
-     * void toMsgpack(Packer)(ref Packer packer) const
-     * -----
-     * This method serializes all members of T object if $(D_KEYWORD class) and $(D_KEYWORD struct) don't implement $(D toMsgpack).
-     *
-     * An object that doesn't implement $(D toMsgpack) is serialized to Array type.
-     * -----
-     * packer.pack(tuple(true, 1, "Hi!"))  // -> '[true, 1, "Hi!"]', not 'ture, 1, "Hi!"'
-     *
-     * struct Foo
-     * {
-     *     int num    = 10;
-     *     string msg = "D!";
-     * }
-     * packer.pack(Foo());  // -> '[10, "D!"]'
-     *
-     * class Base
-     * {
-     *     bool flag = true;
-     * }
-     * class Derived : Base
-     * {
-     *     double = 0.5f;
-     * }
-     * packer.pack(new Derived());  // -> '[true, 0.5f]'
-     * -----
-     *
-     * Params:
-     *  object = the content to serialize.
-     *
-     * Returns:
-     *  self, i.e. for method chaining.
-     */
-    ref Packer pack(T)(in T object) if (is(Unqual!T == class))
-    {
-        if (object is null)
-            return packNil();
-
-        static if (hasMember!(T, "toMsgpack"))
-        {
-            static if (__traits(compiles, { T t; t.toMsgpack(this, withFieldName_); })) {
-                object.toMsgpack(this, withFieldName_);
-            } else static if (__traits(compiles, { T t; t.toMsgpack(this); })) { // backward compatible
-                object.toMsgpack(this);
-            } else {
-                static assert(0, "Failed to invoke 'toMsgpack' on type '" ~ Unqual!T.stringof ~ "'");
-            }
-        } else {
-            // TODO: Add object serialization handler
-            if (T.classinfo !is object.classinfo) {
-                throw new MessagePackException("Can't pack derived class through reference to base class.");
-            }
-
-            alias SerializingClasses!(T) Classes;
-
-            immutable memberNum = SerializingMemberNumbers!(Classes);
-            if (withFieldName_)
-                beginMap(memberNum);
-            else
-                beginArray(memberNum);
-
-            foreach (Class; Classes) {
-                Class obj = cast(Class)object;
-                if (withFieldName_) {
-                    foreach (i, f ; obj.tupleof) {
-                        pack(getFieldName!(Class, i));
-                        pack(f);
-                    }
-                } else {
-                    foreach (f ; obj.tupleof)
-                        pack(f);
-                }
-            }
-        }
-
-        return this;
-    }
-
-
-    /// ditto
-    ref Packer pack(T)(auto ref T object) if (is(Unqual!T == struct))
-    {
-        static if (hasMember!(T, "toMsgpack"))
-        {
-            static if (__traits(compiles, { T t; t.toMsgpack(this, withFieldName_); })) {
-                object.toMsgpack(this, withFieldName_);
-            } else static if (__traits(compiles, { T t; t.toMsgpack(this); })) { // backward compatible
-                object.toMsgpack(this);
-            } else {
-                static assert(0, "Failed to invoke 'toMsgpack' on type '" ~ Unqual!T.stringof ~ "'");
-            }
-        } else static if (isTuple!T) {
-            beginArray(object.field.length);
-            foreach (f; object.field)
-                pack(f);
-        } else {  // simple struct
-            immutable memberNum = object.tupleof.length;
-            if (withFieldName_)
-                beginMap(memberNum);
-            else
-                beginArray(memberNum);
-
-            if (withFieldName_) {
-                foreach (i, f; object.tupleof) {
-                    pack(getFieldName!(T, i));
-                    pack(f);
-                }
-            } else {
-                foreach (f; object.tupleof)
-                    pack(f);
-            }
-        }
-
-        return this;
-    }
-
-
-    /**
-     * Serializes the arguments as container to stream.
-     *
-     * -----
-     * packer.packArray(true, 1);  // -> [true, 1]
-     * packer.packMap("Hi", 100);  // -> ["Hi":100]
-     * -----
-     *
-     * In packMap, the number of arguments must be even.
-     *
-     * Params:
-     *  objects = the contents to serialize.
-     *
-     * Returns:
-     *  self, i.e. for method chaining.
-     */
-    ref Packer packArray(Types...)(auto ref const Types objects)
-    {
-        beginArray(Types.length);
-        foreach (i, T; Types)
-            pack(objects[i]);
-        //pack(objects);  // slow :(
-
-        return this;
-    }
-
-
-    /// ditto
-    ref Packer packMap(Types...)(auto ref const Types objects)
-    {
-        static assert(Types.length % 2 == 0, "The number of arguments must be even");
-
-        beginMap(Types.length / 2);
-        foreach (i, T; Types)
-            pack(objects[i]);
-
-        return this;
-    }
-
-
-    /**
-     * Serializes the type-information to stream.
-     *
-     * These methods don't serialize contents.
-     * You need to call pack method to serialize contents at your own risk.
-     * -----
-     * packer.beginArray(3).pack(true, 1);  // -> [true, 1,
-     *
-     * // other operation
-     * 
-     * packer.pack("Hi!");                  // -> [true, 1, "Hi!"]
-     * -----
-     *
-     * Params:
-     *  length = the length of container.
-     *
-     * Returns:
-     *  self, i.e. for method chaining.
-     */
-    ref Packer beginArray(in size_t length)
-    {
-        if (length < 16) {
-            const ubyte temp = Format.ARRAY | cast(ubyte)length;
-            stream_.put(take8from(temp));
-        } else if (length < 65536) {
-            const temp = convertEndianTo!16(length);
-
-            store_[0] = Format.ARRAY16;
-            *cast(ushort*)&store_[Offset] = temp;
-            stream_.put(store_[0..Offset + ushort.sizeof]);
-        } else {
-            const temp = convertEndianTo!32(length);
-
-            store_[0] = Format.ARRAY32;
-            *cast(uint*)&store_[Offset] = temp;
-            stream_.put(store_[0..Offset + uint.sizeof]);
-        }
-
-        return this;
-    }
-
-
-    /// ditto
-    ref Packer beginMap(in size_t length)
-    {
-        if (length < 16) {
-            const ubyte temp = Format.MAP | cast(ubyte)length;
-            stream_.put(take8from(temp));
-        } else if (length < 65536) {
-            const temp = convertEndianTo!16(length);
-
-            store_[0] = Format.MAP16;
-            *cast(ushort*)&store_[Offset] = temp;
-            stream_.put(store_[0..Offset + ushort.sizeof]);
-        } else {
-            const temp = convertEndianTo!32(length);
-
-            store_[0] = Format.MAP32;
-            *cast(uint*)&store_[Offset] = temp;
-            stream_.put(store_[0..Offset + uint.sizeof]);
-        }
-
-        return this;
-    }
-
-
-  private:
-    /*
-     * Serializes the nil value.
-     */
-    ref Packer packNil()
-    {
-        stream_.put(Format.NIL);
-        return this;
-    }
-}
-
-
-/**
- * Helper for $(D Packer) construction.
- *
- * Params:
- *  stream = the stream to write.
- *
- * Returns:
- *  a $(D Packer) object instantiated and initialized according to the arguments.
- */
-Packer!(Stream) packer(Stream)(Stream stream, bool withFieldName = false)
-{
-    return typeof(return)(stream, withFieldName);
-}
-
-
-version (unittest) 
-{
-    alias Appender!(ubyte[]) SimpleBuffer;
-
-    mixin template DefinePacker()
-    {
-        SimpleBuffer buffer; Packer!(SimpleBuffer*) packer = packer(&buffer);
-    }
-
-    mixin template DefineDictionalPacker()
-    {
-        SimpleBuffer buffer; Packer!(SimpleBuffer*) packer = packer(&buffer, true);
-    }
-}
-
-unittest
-{
-    { // unique value
-        mixin DefinePacker;
-
-        ubyte[] result = [Format.NIL, Format.TRUE, Format.FALSE];
-
-        packer.pack(null, true, false);
-        foreach (i, value; packer.stream.data)
-            assert(value == result[i]);
-    }
-    { // uint *
-        static struct UTest { ubyte format; ulong value; }
-
-        enum : ulong { A = ubyte.max, B = ushort.max, C = uint.max, D = ulong.max }
-
-        static UTest[][] tests = [
-            [{Format.UINT8, A}], 
-            [{Format.UINT8, A}, {Format.UINT16, B}],
-            [{Format.UINT8, A}, {Format.UINT16, B}, {Format.UINT32, C}],
-            [{Format.UINT8, A}, {Format.UINT16, B}, {Format.UINT32, C}, {Format.UINT64, D}],
-        ];
-
-        foreach (I, T; TypeTuple!(ubyte, ushort, uint, ulong)) {
-            foreach (i, test; tests[I]) {
-                mixin DefinePacker;
-
-                packer.pack(cast(T)test.value);
-                assert(buffer.data[0] == test.format);
-
-                switch (i) {
-                case 0:
-                    auto answer = take8from!(T.sizeof * 8)(test.value);
-                    assert(memcmp(&buffer.data[1], &answer, ubyte.sizeof) == 0);
-                    break;
-                case 1:
-                    auto answer = convertEndianTo!16(test.value);
-                    assert(memcmp(&buffer.data[1], &answer, ushort.sizeof) == 0);
-                    break;
-                case 2:
-                    auto answer = convertEndianTo!32(test.value);
-                    assert(memcmp(&buffer.data[1], &answer, uint.sizeof) == 0);
-                    break;
-                default:
-                    auto answer = convertEndianTo!64(test.value);
-                    assert(memcmp(&buffer.data[1], &answer, ulong.sizeof) == 0);
-                }
-            }
-        }
-    }
-    { // int *
-        static struct STest { ubyte format; long value; }
-
-        enum : long { A = byte.min, B = short.min, C = int.min, D = long.min }
-
-        static STest[][] tests = [
-            [{Format.INT8, A}], 
-            [{Format.INT8, A}, {Format.INT16, B}],
-            [{Format.INT8, A}, {Format.INT16, B}, {Format.INT32, C}],
-            [{Format.INT8, A}, {Format.INT16, B}, {Format.INT32, C}, {Format.INT64, D}],
-        ];
-
-        foreach (I, T; TypeTuple!(byte, short, int, long)) {
-            foreach (i, test; tests[I]) {
-                mixin DefinePacker;
-
-                packer.pack(cast(T)test.value);
-                assert(buffer.data[0] == test.format);
-
-                switch (i) {
-                case 0:
-                    auto answer = take8from!(T.sizeof * 8)(test.value);
-                    assert(memcmp(&buffer.data[1], &answer, byte.sizeof) == 0);
-                    break;
-                case 1:
-                    auto answer = convertEndianTo!16(test.value);
-                    assert(memcmp(&buffer.data[1], &answer, short.sizeof) == 0);
-                    break;
-                case 2:
-                    auto answer = convertEndianTo!32(test.value);
-                    assert(memcmp(&buffer.data[1], &answer, int.sizeof) == 0);
-                    break;
-                default:
-                    auto answer = convertEndianTo!64(test.value);
-                    assert(memcmp(&buffer.data[1], &answer, long.sizeof) == 0);
-                }
-            }
-        }
-    }
-    { // fload, double
-        static if (real.sizeof == double.sizeof)
-            alias TypeTuple!(float, double, double) FloatingTypes;
-        else
-            alias TypeTuple!(float, double, real) FloatingTypes;
-
-        static struct FTest { ubyte format; real value; }
-
-        static FTest[] tests = [
-            {Format.FLOAT,  float.min},
-            {Format.DOUBLE, double.max},
-            {Format.REAL,   real.max},
-        ];
-
-        foreach (I, T; FloatingTypes) {
-            mixin DefinePacker;
-
-            packer.pack(cast(T)tests[I].value);
-            assert(buffer.data[0] == tests[I].format);
-
-            switch (I) {
-            case 0:
-                const answer = convertEndianTo!32(_f(cast(T)tests[I].value).i);
-                assert(memcmp(&buffer.data[1], &answer, float.sizeof) == 0);
-                break;
-            case 1:
-                const answer = convertEndianTo!64(_d(cast(T)tests[I].value).i);
-                assert(memcmp(&buffer.data[1], &answer, double.sizeof) == 0);
-                break;
-            default:
-                const t = _r(cast(T)tests[I].value);
-                const f = convertEndianTo!64(t.fraction);
-                const e = convertEndianTo!16(t.exponent);
-                assert(memcmp(&buffer.data[1],            &f, f.sizeof) == 0);
-                assert(memcmp(&buffer.data[1 + f.sizeof], &e, e.sizeof) == 0);
-            }
-        }
-    }
-    { // pointer
-        static struct PTest
-        { 
-            ubyte format; 
-
-            union
-            {
-                ulong*  p0;
-                long*   p1;
-                double* p2;
-            }
-        }
-
-        PTest[] tests = [PTest(Format.UINT64), PTest(Format.INT64), PTest(Format.DOUBLE)];
-
-        ulong  v0 = ulong.max;
-        long   v1 = long.min;
-        double v2 = double.max;
-
-        foreach (I, Index; TypeTuple!("0", "1", "2")) {
-            mixin DefinePacker;
-
-            mixin("tests[I].p" ~ Index ~ " = &v" ~ Index ~ ";");
-
-            packer.pack(mixin("tests[I].p" ~ Index));
-            assert(buffer.data[0] == tests[I].format);
-
-            switch (I) {
-            case 0:
-                auto answer = convertEndianTo!64(*tests[I].p0);
-                assert(memcmp(&buffer.data[1], &answer, ulong.sizeof) == 0);
-                break;
-            case 1:
-                auto answer = convertEndianTo!64(*tests[I].p1);
-                assert(memcmp(&buffer.data[1], &answer, long.sizeof) == 0);
-                break;
-            default:
-                const answer = convertEndianTo!64(_d(*tests[I].p2).i);
-                assert(memcmp(&buffer.data[1], &answer, double.sizeof) == 0);
-            }
-        }
-    }
-    { // enum
-        enum E : ubyte { A = ubyte.max }
-
-        mixin DefinePacker; E e = E.A;
-
-        packer.pack(e);
-        assert(buffer.data[0] == Format.UINT8);
-
-        auto answer = E.A;
-        assert(memcmp(&buffer.data[1], &answer, (OriginalType!E).sizeof) == 0);
-    }
-    { // container
-        static struct Test { ubyte format; size_t value; }
-
-        enum : ulong { A = 16 / 2, B = ushort.max, C = uint.max }
-
-        static Test[][] tests = [
-            [{Format.ARRAY | A, Format.ARRAY | A}, {Format.ARRAY16, B}, {Format.ARRAY32, C}],
-            [{Format.MAP   | A, Format.MAP   | A}, {Format.MAP16,   B}, {Format.MAP32,   C}],
-        ];
-
-        foreach (I, Name; TypeTuple!("Array", "Map")) {
-            auto test = tests[I];
-
-            foreach (i, T; TypeTuple!(ubyte, ushort, uint)) {
-                mixin DefinePacker; 
-                mixin("packer.begin" ~ Name ~ "(i ? test[i].value : A);");
-
-                assert(buffer.data[0] == test[i].format);
-
-                switch (i) {
-                case 0:
-                    auto answer = take8from(test[i].value);
-                    assert(memcmp(&buffer.data[0], &answer, ubyte.sizeof) == 0);
-                    break;
-                case 1:
-                    auto answer = convertEndianTo!16(test[i].value);
-                    assert(memcmp(&buffer.data[1], &answer, ushort.sizeof) == 0);
-                    break;
-                default:
-                    auto answer = convertEndianTo!32(test[i].value);
-                    assert(memcmp(&buffer.data[1], &answer, uint.sizeof) == 0);
-                }
-            }
-        }
-    }
-    { // user defined
-        {
-            static struct S
-            {
-                uint num = uint.max;
-
-                void toMsgpack(P)(ref P p) const { p.packArray(num); }
-            }
-
-            mixin DefinePacker; S test;
-
-            packer.pack(test);
-
-            assert(buffer.data[0] == (Format.ARRAY | 1));
-            assert(buffer.data[1] ==  Format.UINT32);
-            assert(memcmp(&buffer.data[2], &test.num, uint.sizeof) == 0);
-        }
-        {
-            mixin DefinePacker; auto test = tuple(true, false, uint.max);
-
-            packer.pack(test);
-
-            assert(buffer.data[0] == (Format.ARRAY | 3));
-            assert(buffer.data[1] ==  Format.TRUE);
-            assert(buffer.data[2] ==  Format.FALSE);
-            assert(buffer.data[3] ==  Format.UINT32);
-            assert(memcmp(&buffer.data[4], &test.field[2], uint.sizeof) == 0);
-        }
-        {
-            static class C
-            {
-                uint num;
-
-                this(uint n) { num = n; }
-
-                void toMsgpack(P)(ref P p) const { p.packArray(num); }
-            }
-
-            mixin DefinePacker; C test = new C(ushort.max);
-
-            packer.pack(test);
-
-            assert(buffer.data[0] == (Format.ARRAY | 1));
-            assert(buffer.data[1] ==  Format.UINT16);
-            assert(memcmp(&buffer.data[2], &test.num, ushort.sizeof) == 0);
-        }
-    }
-    { // simple struct and class
-        {
-            static struct Simple
-            {
-                uint num = uint.max;
-            }
-
-            mixin DefinePacker; Simple test;
-
-            packer.pack(test);
-
-            assert(buffer.data[0] == (Format.ARRAY | 1));
-            assert(buffer.data[1] ==  Format.UINT32);
-            assert(memcmp(&buffer.data[2], &test.num, uint.sizeof) == 0);
-        }
-
-        static class SimpleA
-        {
-            bool flag = true;
-        }
-
-        static class SimpleB : SimpleA
-        {
-            ubyte type = 100;
-        }
-
-        static class SimpleC : SimpleB
-        {
-            uint num = uint.max;
-        }
-
-        {  // from derived class
-            mixin DefinePacker; SimpleC test = new SimpleC();
-
-            packer.pack(test);
-
-            assert(buffer.data[0] == (Format.ARRAY | 3));
-            assert(buffer.data[1] ==  Format.TRUE);
-            assert(buffer.data[2] ==  100);
-            assert(buffer.data[3] ==  Format.UINT32);
-            assert(memcmp(&buffer.data[4], &test.num, uint.sizeof) == 0);
-        }
-        {  // from base class
-            mixin DefinePacker; SimpleB test = new SimpleC();
-
-            try {
-                packer.pack(test);
-                assert(false);
-            } catch (Exception e) { }
-        }
-    }
-}
-
-
-// deserializing routines
-
-
-/**
- * $(D UnpackException) is thrown on deserialization failure
- */
-class UnpackException : MessagePackException
-{
-    this(string message)
-    { 
-        super(message);
-    }
-}
-
-
-version (D_Ddoc)
-{
-    /**
-     * Internal buffer and related operations for Unpacker
-     *
-     * Following Unpackers mixin this template. So, Unpacker can use following methods.
-     *
-     * -----
-     * //buffer image:
-     * +-------------------------------------------+
-     * | [object] | [obj | unparsed... | unused... |
-     * +-------------------------------------------+
-     *            ^ offset
-     *                   ^ current
-     *                                 ^ used
-     *                                             ^ buffer.length
-     * -----
-     *
-     * This mixin template is a private.
-     */
-    mixin template InternalBuffer()
-    {
-      private:
-        ubyte[] buffer_;  // internal buffer
-        size_t  used_;    // index that buffer cosumed
-        size_t  offset_;  // index that buffer parsed
-        size_t  parsed_;  // total size of parsed message
-        bool    hasRaw_;  // indicates whether Raw object has been deserialized
-
-
-      public:
-        /**
-         * Forwards to internal buffer.
-         *
-         * Returns:
-         *  the reference of internal buffer.
-         */
-        @property @safe
-        nothrow ubyte[] buffer();
-
-
-        /**
-         * Fills internal buffer with $(D_PARAM target).
-         *
-         * Params:
-         *  target = new serialized buffer to deserialize.
-         */
-        @safe void feed(in ubyte[] target);
-
-
-        /**
-         * Consumes buffer. This method is helper for buffer property.
-         * You must use this method if you write bytes to buffer directly.
-         *
-         * Params:
-         *  size = the number of consuming.
-         */
-        @safe
-        nothrow void bufferConsumed(in size_t size);
-
-
-        /**
-         * Removes unparsed buffer.
-         */
-        @safe
-        nothrow void removeUnparsed();
-
-
-        /**
-         * Returns:
-         *  the total size including unparsed buffer size.
-         */
-        @property @safe
-        nothrow size_t size() const;
-
-
-        /**
-         * Returns:
-         *  the parsed size of buffer.
-         */
-        @property @safe
-        nothrow size_t parsedSize() const;
-
-
-        /**
-         * Returns:
-         *  the unparsed size of buffer.
-         */
-        @property @safe
-        nothrow size_t unparsedSize() const;
-
-
-    private:
-        @safe
-        void initializeBuffer(in ubyte[] target, in size_t bufferSize = 8192);
-    }
-}
-else
-{ 
-    private mixin template InternalBuffer()
-    {
-      private:
-        ubyte[] buffer_;  // internal buffer
-        size_t  used_;    // index that buffer cosumed
-        size_t  offset_;  // index that buffer parsed
-        size_t  parsed_;  // total size of parsed message
-        bool    hasRaw_;  // indicates whether Raw object has been deserialized
-
-
-      public:
-        @property @safe
-        nothrow ubyte[] buffer()
-        {
-            return buffer_;
-        }
-
-
-        @safe
-        void feed(in ubyte[] target)
-        in
-        {
-            assert(target.length);
-        }
-        body
-        {
-            /*
-             * Expands internal buffer.
-             *
-             * Params:
-             *  size = new buffer size to append.
-             */
-            void expandBuffer(in size_t size)
-            {
-                // rewinds buffer(completed deserialization)
-                if (used_ == offset_ && !hasRaw_) {
-                    used_ =  offset_ = 0;
-
-                    if (buffer_.length < size)
-                        buffer_.length = size;
-
-                    return;
-                }
-
-                // deserializing state is mid-flow(buffer has non-parsed data yet)
-                auto unparsed = buffer_[offset_..used_];
-                auto restSize = buffer_.length - used_ + offset_;
-                auto newSize  = size > restSize ? unparsedSize + size : buffer_.length;
-
-                if (hasRaw_) {
-                    hasRaw_ = false;
-                    buffer_ = new ubyte[](newSize);
-                } else {
-                    buffer_.length = newSize;
-
-                    // avoids overlapping copy
-                    auto area = buffer_[0..unparsedSize];
-                    unparsed  = area.overlap(unparsed) ? unparsed.dup : unparsed;
-                }
-
-                buffer_[0..unparsedSize] = unparsed;
-                used_   = unparsedSize;
-                offset_ = 0;
-            }
-
-            const size = target.length;
-
-            // lacks current buffer?
-            if (buffer_.length - used_ < size)
-                expandBuffer(size);
-
-            buffer_[used_..used_ + size] = target;
-            used_ += size;
-        }
-
-
-        @safe
-        nothrow void bufferConsumed(in size_t size)
-        {
-            if (used_ + size > buffer_.length)
-                used_ = buffer_.length;
-            else
-                used_ += size;
-        }
-
-
-        @safe
-        nothrow void removeUnparsed()
-        {
-            used_ = offset_;
-        }
-
-
-        @property @safe
-        nothrow size_t size() const
-        {
-            return parsed_ - offset_ + used_;
-        }
-
-
-        @property @safe
-        nothrow size_t parsedSize() const
-        {
-            return parsed_;
-        }
-
-
-        @property @safe
-        nothrow size_t unparsedSize() const
-        {
-            return used_ - offset_;
-        }
-
-
-      private:
-        @safe
-        nothrow void initializeBuffer(in ubyte[] target, in size_t bufferSize = 8192)
-        {
-            const size = target.length;
-
-            buffer_ = new ubyte[](size > bufferSize ? size : bufferSize); 
-            used_   = size;
-            buffer_[0..size] = target;
-        }
-    }
-}
-
-
-/**
- * This $(D Unpacker) is a $(D MessagePack) direct-conversion deserializer
- *
- * This implementation is suitable for fixed data.
- *
- * Example:
- * -----
- * // serializedData is [10, 0.1, false]
- * auto unpacker = Unpacker(serializedData);
- *
- * uint   n;
- * double d;
- * bool   b;
- *
- * unpacker.unpackArray(n, d, b);
- *
- * // using Tuple
- * Tuple!(uint, double, bool) record;
- * unpacker.unpack(record);  // record is [10, 0.1, false]
- * -----
- *
- * NOTE:
- *  Unpacker becomes template struct if Phobos supports truly IO module.
- */
-struct Unpacker
-{
-  private:
-    enum Offset = 1;
-
-    mixin InternalBuffer;
-
-
-  public:
-    /**
-     * Constructs a $(D Unpacker).
-     *
-     * Params:
-     *  target     = byte buffer to deserialize
-     *  bufferSize = size limit of buffer size
-     */
-    this(in ubyte[] target, in size_t bufferSize = 8192)
-    {
-        initializeBuffer(target, bufferSize);
-    }
-
-
-    /**
-     * Clears states for next deserialization.
-     */
-    @safe
-    nothrow void clear()
-    {
-        parsed_ = 0;
-    }
-
-
-    /**
-     * Deserializes $(D_PARAM T) object and assigns to $(D_PARAM value).
-     *
-     * If the argument is pointer, dereferences pointer and assigns deserialized value.
-     * -----
-     * int* a;
-     * unpacker.unpack(a)  // enforce throws Exception because a is null or
-     *                     // no throw if deserialized value is nil
-     *
-     * int b; a = &b;
-     * unpacker.unpack(b)  // b is deserialized value or
-     *                     // assigns null if deserialized value is nil
-     * -----
-     * 
-     * Params:
-     *  value = the reference of value to assign.
-     *
-     * Returns:
-     *  self, i.e. for method chaining.
-     *
-     * Throws:
-     *  UnpackException when doesn't read from buffer or precision loss occurs and
-     *  MessagePackException when $(D_PARAM T) type doesn't match serialized type.
-     */
-    ref Unpacker unpack(T)(ref T value) if (is(Unqual!T == bool))
-    {
-        canRead(Offset, 0);
-        const header = read();
-
-        switch (header) {
-        case Format.TRUE:
-            value = true;
-            break;
-        case Format.FALSE:
-            value = false;
-            break;
-        default:
-            rollback();
-        }
-
-        return this;
-    }
-
-
-    /// ditto
-    ref Unpacker unpack(T)(ref T value) if (isUnsigned!T)
-    {
-        canRead(Offset, 0);
-        const header = read();
-
-        if (0x00 <= header && header <= 0x7f) {
-            value = header;
-        } else {
-            switch (header) {
-            case Format.UINT8:
-                canRead(ubyte.sizeof);
-                value = read();
-                break;
-            case Format.UINT16:
-                canRead(ushort.sizeof);
-                auto us = load16To!ushort(read(ushort.sizeof));
-                if (us > T.max)
-                    rollback(ushort.sizeof);
-                value = cast(T)us;
-                break;
-            case Format.UINT32:
-                canRead(uint.sizeof);
-                auto ui = load32To!uint(read(uint.sizeof));
-                if (ui > T.max)
-                    rollback(uint.sizeof);
-                value = cast(T)ui;
-                break;
-            case Format.UINT64:
-                canRead(ulong.sizeof);
-                auto ul = load64To!ulong(read(ulong.sizeof));
-                if (ul > T.max)
-                    rollback(ulong.sizeof);
-                value = cast(T)ul;
-                break;
-            default:
-                rollback();
-            }
-        }
-
-        return this;
-    }
-
-
-    /// ditto
-    ref Unpacker unpack(T)(ref T value) if (isSigned!T && isIntegral!T)
-    {
-        canRead(Offset, 0);
-        const header = read();
-
-        if ((0x00 <= header && header <= 0x7f) || (0xe0 <= header && header <= 0xff)) {
-            value = cast(T)header;
-        } else {
-            switch (header) {
-            case Format.UINT8:
-                canRead(ubyte.sizeof);
-                auto ub = read();
-                if (ub > T.max)
-                    rollback(ubyte.sizeof);
-                value = cast(T)ub;
-                break;
-            case Format.UINT16:
-                canRead(ushort.sizeof);
-                auto us = load16To!ushort(read(ushort.sizeof));
-                if (us > T.max)
-                    rollback(ushort.sizeof);
-                value = cast(T)us;
-                break;
-            case Format.UINT32:
-                canRead(uint.sizeof);
-                auto ui = load32To!uint(read(uint.sizeof));
-                if (ui > T.max)
-                    rollback(uint.sizeof);
-                value = cast(T)ui;
-                break;
-            case Format.UINT64:
-                canRead(ulong.sizeof);
-                auto ul = load64To!ulong(read(ulong.sizeof));
-                if (ul > T.max)
-                    rollback(ulong.sizeof);
-                value = cast(T)ul;
-                break;
-            case Format.INT8:
-                canRead(byte.sizeof);
-                value = cast(byte)read();
-                break;
-            case Format.INT16:
-                canRead(short.sizeof);
-                auto s = load16To!short(read(short.sizeof));
-                if (s < T.min || T.max < s)
-                    rollback(short.sizeof);
-                value = cast(T)s;
-                break;
-            case Format.INT32:
-                canRead(int.sizeof);
-                auto i = load32To!int(read(int.sizeof));
-                if (i < T.min || T.max < i)
-                    rollback(int.sizeof);
-                value = cast(T)i;
-                break;
-            case Format.INT64:
-                canRead(long.sizeof);
-                auto l = load64To!long(read(long.sizeof));
-                if (l < T.min || T.max < l)
-                    rollback(long.sizeof);
-                value = cast(T)l;
-                break;
-            default:
-                rollback();
-            }
-        }
-
-        return this;
-    }
-
-
-    /// ditto
-    ref Unpacker unpack(T)(ref T value) if (isFloatingPoint!T)
-    {
-        canRead(Offset, 0);
-        const header = read();
-
-        switch (header) {
-        case Format.FLOAT:
-            _f temp;
-
-            canRead(uint.sizeof);
-            temp.i = load32To!uint(read(uint.sizeof));
-            value  = temp.f;
-            break;
-        case Format.DOUBLE:
-            // check precision loss
-            static if (is(Unqual!T == float))
-                rollback();
-
-            _d temp;
-
-            canRead(ulong.sizeof);
-            temp.i = load64To!ulong(read(ulong.sizeof));
-            value  = temp.f;
-            break;
-        case Format.REAL:
-            // check precision loss
-            static if (is(Unqual!T == float) || is(Unqual!T == double))
-                rollback();
-
-            canRead(RealSize);
-
-            version (NonX86)
-            {
-                CustomFloat!80 temp;
-
-                const frac = load64To!ulong (read(ulong.sizeof));
-                const exp  = load16To!ushort(read(ushort.sizeof));
-
-                temp.significand = frac;
-                temp.exponent    = exp & 0x7fff;
-                temp.sign        = exp & 0x8000 ? true : false;
-
-                // NOTE: temp.get!real is inf on non-x86 when deserialized value is larger than double.max.
-                value = temp.get!real;
-            }
-            else
-            {
-                _r temp;
-
-                temp.fraction = load64To!(typeof(temp.fraction))(read(temp.fraction.sizeof));
-                temp.exponent = load16To!(typeof(temp.exponent))(read(temp.exponent.sizeof));
-
-                value = temp.f;
-            }
-
-            break;
-        default:
-            rollback();
-        }
-
-        return this;
-    }
-
-
-    /// ditto
-    ref Unpacker unpack(T)(ref T value) if (is(Unqual!T == enum))
-    {
-        OriginalType!T temp;
-
-        unpack(temp);
-
-        value = cast(T)temp;
-
-        return this;
-    }
-
-
-    /// ditto
-    ref Unpacker unpack(T)(T value) if (isPointer!T)
-    {
-        static if (is(Unqual!T == void*)) {
-            enforce(value !is null,  "Can't deserialize void type");
-            unpackNil(value);
-        } else {
-            if (checkNil())
-                unpackNil(value);
-            else
-                enforce(value !is null, T.stringof ~ " is null pointer");
-
-            unpack(mixin(AsteriskOf!T ~ "value"));
-        }
-
-        return this;
-    }
-
-
-    /// ditto
-    ref Unpacker unpack(Types...)(ref Types objects) if (Types.length > 1)
-    {
-        foreach (i, T; Types)
-            unpack!(T)(objects[i]);
-
-        return this;
-    }
-
-
-    /**
-     * Deserializes $(D_PARAM T) object and assigns to $(D_PARAM array).
-     *
-     * This is convenient method for array deserialization.
-     * Rollback will be completely successful if you deserialize raw type((u)byte[] or string types).
-     * But, Rollback will be one element(e.g. int) if you deserialize other types(e.g. int[], int[int])
-     *
-     * No assign if the length of deserialized object is 0.
-     *
-     * In a static array, this method checks the length. Do rollback and throw exception
-     * if length of $(D_PARAM array) is different from length of deserialized object.
-     *
-     * Params:
-     *  array = the reference of array to assign.
-     *
-     * Returns:
-     *  self, i.e. for method chaining.
-     *
-     * Throws:
-     *  UnpackException when doesn't read from buffer or precision loss occurs and
-     *  MessagePackException when $(D_PARAM T) type doesn't match serialized type.
-     */
-    ref Unpacker unpack(T)(ref T array) if (isArray!T)
-    {
-        alias typeof(T.init[0]) U;
-
-        /*
-         * Deserializes type-information of raw type.
-         */
-        @safe
-        size_t beginRaw()
-        {
-            canRead(Offset, 0);
-            const  header = read();
-            size_t length;
-
-            if (0xa0 <= header && header <= 0xbf) {
-                length = header & 0x1f;
-            } else {
-                switch (header) {
-                case Format.RAW16:
-                    canRead(ushort.sizeof);
-                    length = load16To!size_t(read(ushort.sizeof));
-                    break;
-                case Format.RAW32:
-                    canRead(uint.sizeof);
-                    length = load32To!size_t(read(uint.sizeof));
-                    break;
-                case Format.NIL:
-                    break;
-                default:
-                    rollback();
-                }
-            }
-
-            return length;
-        }
-
-
-        if (checkNil())
-            return unpackNil(array);
-
-        // Raw bytes
-        static if (isByte!U || isSomeChar!U) {
-            auto length = beginRaw();
-            auto offset = calculateSize!(true)(length);
-            if (length == 0)
-                return this;
-
-            static if (isStaticArray!T) {
-                if (length != array.length)
-                    rollback(offset);
-            }
-
-            canRead(length, offset + Offset);
-            static if (isStaticArray!T) {
-                array = (cast(U[])read(length))[0 .. T.length];
-            } else {
-                array = cast(T)read(length);
-            }
-
-            static if (isDynamicArray!T)
-                hasRaw_ = true;
-        } else {
-            auto length = beginArray();
-            if (length == 0)
-                return this;
-
-            static if (isStaticArray!T) {
-                if (length != array.length)
-                    rollback(calculateSize(length));
-            } else {
-                array.length = length;
-            }
-
-            foreach (i; 0..length)
-                unpack(array[i]);
-        }
-
-        return this;
-    }
-
-
-    /// ditto
-    ref Unpacker unpack(T)(ref T array) if (isAssociativeArray!T)
-    {
-        alias typeof(T.init.keys[0])   K;
-        alias typeof(T.init.values[0]) V;
-
-        if (checkNil())
-            return unpackNil(array);
-
-        auto length = beginMap();
-        if (length == 0)
-            return this;
-
-        foreach (i; 0..length) {
-            K k; unpack(k);
-            V v; unpack(v);
-            array[k] = v;
-        }
-
-        return this;
-    }
-
-
-    /**
-     * Deserializes $(D_PARAM T) object and assigns to $(D_PARAM object).
-     *
-     * Calling $(D fromMsgpack) if $(D_KEYWORD class) and $(D_KEYWORD struct) implement $(D fromMsgpack) method. $(D fromMsgpack) signature is:
-     * -----
-     * void fromMsgpack(ref Unpacker unpacker)
-     * -----
-     * Assumes $(D std.typecons.Tuple) or simple struct if $(D_KEYWORD struct) doesn't implement $(D fromMsgpack).
-     * Checks length if $(D_PARAM T) is a $(D std.typecons.Tuple) or simple struct.
-     *
-     * Params:
-     *  object = the reference of object to assign.
-     *  args   = the arguments to class constructor(class only).
-     *           This is used at new statement if $(D_PARAM object) is $(D_KEYWORD null).
-     *
-     * Returns:
-     *  self, i.e. for method chaining.
-     */
-    ref Unpacker unpack(T, Args...)(ref T object, auto ref Args args) if (is(Unqual!T == class))
-    {
-        if (checkNil())
-            return unpackNil(object);
-
-        if (object is null)
-            object = new T(args);
-
-        static if (hasMember!(T, "fromMsgpack"))
-        {
-            static if (__traits(compiles, { T t; t.fromMsgpack(this); })) {
-                object.fromMsgpack(this);
-            } else {
-                static assert(0, "Failed to invoke 'fromMsgpack' on type '" ~ Unqual!T.stringof ~ "'");
-            }
-        } else {
-            // TODO: Add object deserialization handler
-            if (T.classinfo !is object.classinfo) {
-                throw new MessagePackException("Can't unpack derived class through reference to base class.");
-            }
-
-            alias SerializingClasses!(T) Classes;
-
-            auto length = beginArray();
-            if (length == 0)
-                return this;
-
-            if (length != SerializingMemberNumbers!(Classes))
-                rollback(calculateSize(length));
-
-            foreach (Class; Classes) {
-                Class obj = cast(Class)object;
-                foreach (i, member; obj.tupleof)
-                    unpack(obj.tupleof[i]);
-            }
-        }
-
-        return this;
-    }
-
-
-    /// ditto
-    ref Unpacker unpack(T)(ref T object) if (is(Unqual!T == struct))
-    {
-        static if (hasMember!(T, "fromMsgpack"))
-        {
-            static if (__traits(compiles, { T t; t.fromMsgpack(this); })) {
-                object.fromMsgpack(this);
-            } else {
-                static assert(0, "Failed to invoke 'fromMsgpack' on type '" ~ Unqual!T.stringof ~ "'");
-            }
-        } else {
-            auto length = beginArray();
-            if (length == 0)
-                return this;
-
-            static if (isTuple!T) {
-                if (length != T.Types.length)
-                    rollback(calculateSize(length));
-
-                foreach (i, Type; T.Types)
-                    unpack(object.field[i]);
-            } else {  // simple struct
-                if (length != object.tupleof.length)
-                    rollback(calculateSize(length));
-
-                foreach (i, member; object.tupleof)
-                    unpack(object.tupleof[i]);
-            }
-        }
-
-        return this;
-    }
-
-
-    /**
-     * Deserializes the container object and assigns to each argument.
-     *
-     * These methods check the length. Do rollback if
-     * the length of arguments is different from length of deserialized object.
-     *
-     * In unpackMap, the number of arguments must be even.
-     *
-     * Params:
-     *  objects = the references of object to assign.
-     *
-     * Returns:
-     *  self, i.e. for method chaining.
-     */
-    ref Unpacker unpackArray(Types...)(ref Types objects)
-    {
-        auto length = beginArray();
-        if (length != Types.length)
-            rollback(calculateSize(length));
-
-        foreach (i, T; Types)
-            unpack(objects[i]);
-        // unpack(objects);  // slow :(
-
-        return this;
-    }
-
-
-    /// ditto
-    ref Unpacker unpackMap(Types...)(ref Types objects)
-    {
-        static assert(Types.length % 2 == 0, "The number of arguments must be even");
-
-        auto length = beginMap();
-        if (length != Types.length / 2)
-            rollback(calculateSize(length));
-
-        foreach (i, T; Types)
-            unpack(objects[i]);
-
-        return this;
-    }
-
-
-    /**
-     * Deserializes the type-information of container.
-     *
-     * These methods don't deserialize contents.
-     * You need to call unpack method to deserialize contents at your own risk.
-     * -----
-     * // serialized data is [1, "Hi!"];
-     * int num;
-     * unpacker.beginArray(2).unpack(num);  // num is 1
-     *
-     * // other operation
-     *
-     * string str;
-     * unpacker.unpack(str);  // str is "Hi!"
-     * -----
-     *
-     * Returns:
-     *  the container size.
-     */
-    @safe
-    size_t beginArray()
-    {
-        canRead(Offset, 0);
-        const  header = read();
-        size_t length;
-
-        if (0x90 <= header && header <= 0x9f) {
-            length = header & 0x0f;
-        } else {
-            switch (header) {
-            case Format.ARRAY16:
-                canRead(ushort.sizeof);
-                length = load16To!size_t(read(ushort.sizeof));
-                break;
-            case Format.ARRAY32:
-                canRead(uint.sizeof);
-                length = load32To!size_t(read(uint.sizeof));
-                break;
-            case Format.NIL:
-                break;
-            default:
-                rollback();
-            }
-        }
-
-        return length;
-    }
-
-
-    /// ditto
-    @safe
-    size_t beginMap()
-    {
-        canRead(Offset, 0);
-        const  header = read();
-        size_t length;
-
-        if (0x80 <= header && header <= 0x8f) {
-            length = header & 0x0f;
-        } else {
-            switch (header) {
-            case Format.MAP16:
-                canRead(ushort.sizeof);
-                length = load16To!size_t(read(ushort.sizeof));
-                break;
-            case Format.MAP32:
-                canRead(uint.sizeof);
-                length = load32To!size_t(read(uint.sizeof));
-                break;
-            case Format.NIL:
-                break;
-            default:
-                rollback();
-            }
-        }
-
-        return length;
-    }
-
-
-    /**
-     * Scans an entire buffer and converts each objects.
-     *
-     * This method is used for unpacking record-like objects.
-     *
-     * Example:
-     * -----
-     * // serialized data is "[1, 2][3, 4][5, 6][...".
-     * auto unpacker = Unpacker(serializedData);
-     * foreach (n, d; &unpacker.scan!(int, int))  // == "foreach (int n, int d; unpacker)"
-     *     writeln(n, d); // 1st loop "1, 2", 2nd loop "3, 4"...
-     * -----
-     */
-    int scan(Types...)(scope int delegate(ref Types) dg)
-    {
-        return opApply!(Types)(delegate int(ref Types objects) { return dg(objects); });
-    }
-
-
-    /// ditto
-    int opApply(Types...)(scope int delegate(ref Types) dg)
-    {
-        int result;
-
-        while (used_ - offset_) {
-            auto length = beginArray();
-            if (length != Types.length)
-                rollback(calculateSize(length));
-
-            Types objects;
-            foreach (i, T; Types)
-                unpack(objects[i]);
-
-            result = dg(objects);
-            if (result)
-                return result;
-        }
-
-        return result;
-    }
-
-
-  private:
-    /*
-     * Deserializes nil object and assigns to $(D_PARAM value).
-     *
-     * Params:
-     *  value = the reference of value to assign.
-     *
-     * Returns:
-     *  self, i.e. for method chaining.
-     *
-     * Throws:
-     *  UnpackException when doesn't read from buffer or precision loss occurs and
-     *  MessagePackException when $(D_PARAM T) type doesn't match serialized type.
-     */
-    @safe
-    ref Unpacker unpackNil(T)(ref T value)
-    {
-        canRead(Offset, 0);
-        const header = read();
-
-        if (header == Format.NIL)
-            value = null;
-        else
-            rollback();
-
-        return this;
-    }
-
-
-    /*
-     * Next object is nil?
-     *
-     * Returns:
-     *  true if next object is nil.
-     */
-    @safe
-    bool checkNil()
-    {
-        canRead(Offset, 0);
-
-        return buffer_[offset_] == Format.NIL;
-    }
-
-
-    /*
-     * Calculates the format size of container length.
-     */
-    size_t calculateSize(bool rawType = false)(in size_t length)
-    {
-        static if (rawType)
-            return length < 32 ? 0 : length < 65536 ? ushort.sizeof : uint.sizeof;
-        else
-            return length < 16 ? 0 : length < 65536 ? ushort.sizeof : uint.sizeof;
-    }
-
-
-    /*
-     * Reading test.
-     *
-     * Params:
-     *  size   = the size to read.
-     *  offset = the offset to subtract when doesn't read from buffer.
-     *
-     * Throws:
-     *  UnpackException when doesn't read from buffer.
-     */
-    @safe
-    void canRead(in size_t size, in size_t offset = Offset)
-    {
-        if (used_ - offset_ < size) {
-            if (offset)
-                offset_ -= offset;
-
-            throw new UnpackException("Insufficient buffer");
-        }
-    }
-
-
-    /*
-     * Reads value from buffer and advances offset.
-     */
-    @safe
-    nothrow ubyte read()
-    {
-        return buffer_[offset_++];
-    }
-
-
-    /*
-     * Reads value from buffer and advances offset.
-     */
-    @safe
-    nothrow ubyte[] read(in size_t size)
-    {
-        auto result = buffer_[offset_..offset_ + size];
-
-        offset_ += size;
-
-        return result;
-    }
-
-
-    /*
-     * Do rollback and throws exception.
-     */
-    @safe
-    void rollback(in size_t size = 0)
-    {
-        offset_ -= size + Offset;
-        onInvalidType();
-    }
-}
-
-
-unittest
-{
-    { // unique
-        mixin DefinePacker;
-
-        Tuple!(bool, bool) result, test = tuple(true, false);
-
-        packer.pack(test);
-
-        auto unpacker = Unpacker(packer.stream.data);
-        unpacker.unpack(result);
-
-        assert(test == result);
-    }
-    { // uint *
-        mixin DefinePacker;
-
-        Tuple!(ubyte, ushort, uint, ulong) result,
-            test = tuple(cast(ubyte)ubyte.max, cast(ushort)ushort.max,
-                         cast(uint)uint.max,   cast(ulong)ulong.max);
-
-        packer.pack(test);
-
-        auto unpacker = Unpacker(packer.stream.data);
-        unpacker.unpack(result);
-
-        assert(test == result);
-    }
-    { // int *
-        mixin DefinePacker;
-
-        Tuple!(byte, short, int, long) result,
-            test = tuple(cast(byte)byte.min, cast(short)short.min,
-                         cast(int)int.min,   cast(long)long.min);
-
-        packer.pack(test);
-
-        auto unpacker = Unpacker(packer.stream.data);
-        unpacker.unpack(result);
-
-        assert(test == result);
-    }
-    { // floating point
-        mixin DefinePacker;
-
-        static if (real.sizeof == double.sizeof)
-            Tuple!(float, double, double) result,
-                test = tuple(cast(float)float.min, cast(double)double.max, cast(real)real.min);
-        else
-            Tuple!(float, double, real) result,
-                test = tuple(cast(float)float.min, cast(double)double.max, cast(real)real.min);
-
-        packer.pack(test);
-
-        auto unpacker = Unpacker(packer.stream.data);
-        unpacker.unpack(result);
-
-        assert(test == result);
-    }
-    { // pointer
-        mixin DefinePacker;
-
-        Tuple!(ulong, long, double) origin, values = tuple(ulong.max, long.min, double.min);
-        Tuple!(ulong*, long*, double*) 
-            result = tuple(&origin.field[0], &origin.field[1], &origin.field[2]),
-            test   = tuple(&values.field[0], &values.field[1], &values.field[2]);
-
-        packer.pack(test);
-
-        auto unpacker = Unpacker(packer.stream.data);
-        unpacker.unpack(result);
-
-        foreach (i, v; test.field)
-            assert(*v == *result.field[i]);
-        assert(origin == values);
-    }
-    { // enum
-        enum   : float { D = 0.5 }
-        enum E : ulong { U = 100 }
-
-        mixin DefinePacker;
-
-        float f = D,   resultF;
-        E     e = E.U, resultE;
-
-        packer.pack(D, e);
-
-        auto unpacker = Unpacker(packer.stream.data);
-        unpacker.unpack(resultF, resultE);
-
-        assert(f == resultF);
-        assert(e == resultE);
-    }
-    { // container
-        mixin DefinePacker;
-
-        Tuple!(ulong[], double[uint], string, bool[2], char[2]) result,
-            test = tuple([1UL, 2], [3U:4.0, 5:6.0, 7:8.0],
-                         "MessagePack is nice!", [true, false], "D!");
-
-        packer.pack(test);
-
-        auto unpacker = Unpacker(packer.stream.data);
-        unpacker.unpack(result);
-
-        assert(test == result);
-    }
-    { // user defined
-        {
-            static struct S
-            {
-                uint num;
-
-                void toMsgpack(P)(ref P p) const { p.packArray(num); }
-                void fromMsgpack(ref Unpacker u)
-                { 
-                    assert(u.beginArray() == 1);
-                    u.unpack(num);
-                }
-            }
-
-            mixin DefinePacker; S result, test = S(uint.max);
-
-            packer.pack(test);
-
-            auto unpacker = Unpacker(packer.stream.data);
-            unpacker.unpack(result);
-
-            assert(test.num == result.num);
-        }
-        {
-            static class C
-            {
-                uint num;
-
-                this(uint n) { num = n; }
-
-                void toMsgpack(P)(ref P p) const { p.packArray(num - 1); }
-                void fromMsgpack(ref Unpacker u)
-                {
-                    assert(u.beginArray() == 1);
-                    u.unpack(num);
-                }
-            }
-
-            mixin DefinePacker; C result, test = new C(ushort.max);
-
-            packer.pack(test);
-
-            auto unpacker = Unpacker(packer.stream.data);
-            unpacker.unpack(result, ushort.max);
-
-            assert(test.num == result.num + 1);
-        }
-    }
-    { // simple struct and class
-        {
-            static struct Simple
-            {
-                uint num;
-            }
-
-            mixin DefinePacker; Simple result, test = Simple(uint.max);
-
-            packer.pack(test);
-
-            auto unpacker = Unpacker(packer.stream.data);
-            unpacker.unpack(result);
-
-            assert(test.num == result.num);
-        }
-
-        static class SimpleA
-        {
-            bool flag = true;
-        }
-
-        static class SimpleB : SimpleA
-        {
-            ubyte type = 100;
-        }
-
-        static class SimpleC : SimpleB
-        {
-            uint num = uint.max;
-        }
-
-        { // from derived class
-            mixin DefinePacker; SimpleC result, test = new SimpleC();
-
-            test.flag = false;
-            test.type = 99;
-            test.num  = uint.max / 2;
-
-            packer.pack(test);
-
-            auto unpacker = Unpacker(packer.stream.data);
-            unpacker.unpack(result);
-
-            assert(test.flag == result.flag);
-            assert(test.type == result.type);
-            assert(test.num  == result.num);
-        }
-        { // from base class
-            mixin DefinePacker; SimpleC test = new SimpleC();
-
-            packer.pack(test);
-
-            SimpleB result = new SimpleC();
-            auto unpacker  = Unpacker(packer.stream.data);
-
-            try {
-                unpacker.unpack(result);
-                assert(false);
-            } catch (Exception e) { }
-        }
-    }
-    { // variadic
-        mixin DefinePacker;
-
-        Tuple!(uint, long, double) test = tuple(uint.max, long.min, double.max);
-
-        packer.pack(test);
-
-        auto unpacker = Unpacker(packer.stream.data);
-
-        uint u; long l; double d;
-
-        unpacker.unpackArray(u, l, d);
-
-        assert(test == tuple(u, l, d));
-    }
-    { // scan / opApply
-        ubyte[] data;
-        mixin DefinePacker;
-
-        foreach (i; 0..2)
-            packer.pack(tuple(1, 0.5, "Hi!"));
-
-        foreach (n, d, s; &Unpacker(packer.stream.data).scan!(int, double, string)) {
-            assert(n == 1);
-            assert(d == 0.5);
-            assert(s == "Hi!");
-        }
-    }
-}
-
-
-// Static resolution routines for Stream deserializer
-
-
-/**
- * $(D Value) is a $(D MessagePack) value representation
- *
- * Example:
- * -----
- * auto unpacker = StreamingUnpacker(pack(1, 0.1L) ~ pack(true) ~ pack("foobarbaz"));
- *
- * foreach (unpacked; unpacker) {
- *     if (unpacked.type == Value.Type.array) {
- *         foreach (obj; unpacked) {
- *             switch (obj.type) {
- *             case Value.Type.unsigned: writeln(obj.as!(uint)); break;
- *             case Value.Type.floating:            writeln(obj.as!(real)); break;
- *             defalut:
- *                 throw new Exception("Unknown type");
- *             }
- *         }
- *     } else {
- *         if (unpacked.type == Value.Type.boolean)
- *             writeln(unpacked.as!(bool));
- *         else
- *             writeln("Message: ", unpacked.as!(string));
- *     }
- * }
- * -----
- */
-struct Value
-{
-    /**
-     * $(D MessagePack) value type
-     */
-    static enum Type
-    {
-        nil,       /// nil(null in D)
-        boolean,   /// true, false
-        unsigned,  /// positive fixnum, uint 8, uint 16, uint 32, uint 64
-        signed,    /// negative fixnum, int 8, int 16, int 32, int 64
-        floating,  /// float, double, real
-        array,     /// fix array, array 16, array 32
-        map,       /// fix map, map 16, map 32
-        raw        /// fix raw, raw 16, raw 32
-    }
-
-    /**
-     * msgpack value representation
-     */
-    static union Via
-    {
-        bool         boolean;   /// corresponding to Type.boolean
-        ulong        uinteger;  /// corresponding to Type.unsigned
-        long         integer;   /// corresponding to Type.signed
-        real         floating;  /// corresponding to Type.floating
-        Value[]      array;     /// corresponding to Type.array
-        Value[Value] map;       /// corresponding to Type.map
-        ubyte[]      raw;       /// corresponding to Type.raw
-    }
-
-
-    Type type;  /// represents value type 
-    Via  via;   /// represents real value
-
-
-    /**
-     * Constructs a $(D Value) with arguments.
-     *
-     * Params:
-     *  value = the real content.
-     *  type  = the type of value.
-     */
-    @safe
-    this(Type type = Type.nil)
-    {
-        this.type = type;
-    }
-
-
-    /// ditto
-    @trusted
-    this(bool value, Type type = Type.boolean)
-    {
-        this(type);
-        via.boolean = value;
-    }
-
-
-    /// ditto
-    @trusted
-    this(ulong value, Type type = Type.unsigned)
-    {
-        this(type);
-        via.uinteger = value;
-    }
-
-
-    /// ditto
-    @trusted
-    this(long value, Type type = Type.signed)
-    {
-        this(type);
-        via.integer = value;
-    }
-
-
-    /// ditto
-    @trusted
-    this(real value, Type type = Type.floating)
-    {
-        this(type);
-        via.floating = value;
-    }
-
-
-    /// ditto
-    @trusted
-    this(Value[] value, Type type = Type.array)
-    {
-        this(type);
-        via.array = value;
-    }
-
-
-    /// ditto
-    @trusted
-    this(Value[Value] value, Type type = Type.map)
-    {
-        this(type);
-        via.map = value;
-    }
-
-
-    /// ditto
-    @trusted
-    this(ubyte[] value, Type type = Type.raw)
-    {
-        this(type);
-        via.raw = value;
-    }
-
-
-    /**
-     * Converts value to $(D_PARAM T) type.
-     *
-     * Returns:
-     *  converted value.
-     *
-     * Throws:
-     *  MessagePackException if type is mismatched.
-     *
-     * NOTE:
-     *  Current implementation uses cast.
-     */
-    @property @trusted
-    T as(T)() if (is(T == bool))
-    {
-        if (type != Type.boolean)
-            onCastError();
-
-        return via.boolean;
-    }
-
-
-    /// ditto
-    @property @trusted
-    T as(T)() if (isIntegral!T)
-    {
-        if (type == Type.unsigned)
-            return cast(T)via.uinteger;
-
-        if (type == Type.signed)
-            return cast(T)via.integer;
-
-        onCastError();
-
-        assert(false);
-    }
-
-
-    /// ditto
-    @property @trusted
-    T as(T)() if (isFloatingPoint!T)
-    {
-        if (type != Type.floating)
-            onCastError();
-
-        return cast(T)via.floating;
-    }
-
-
-    /// ditto
-    @property @trusted
-    T as(T)() if (is(Unqual!T == enum))
-    {
-        return cast(T)as!(OriginalType!T);
-    }
-
-
-    /// ditto
-    @property @trusted
-    T as(T)() if (isArray!T)
-    {
-        alias typeof(T.init[0]) V;
-
-        if (type == Type.nil)
-            return null;
-
-        static if (isByte!V || isSomeChar!V) {
-            if (type != Type.raw)
-                onCastError();
-
-            return cast(T)via.raw;
-        } else {
-            if (type != Type.array)
-                onCastError();
-
-            V[] array;
-
-            foreach (elem; via.array)
-                array ~= elem.as!(V);
-
-            return array;
-        }
-    }
-
-
-    /// ditto
-    @property @trusted
-    T as(T)() if (isAssociativeArray!T)
-    {
-        alias typeof(T.init.keys[0])   K;
-        alias typeof(T.init.values[0]) V;
-
-        if (type == Type.nil)
-            return null;
-
-        if (type != Type.map)
-            onCastError();
-
-        V[K] map;
-
-        foreach (key, value; via.map)
-            map[key.as!(K)] = value.as!(V);
-
-        return map;
-    }
-
-
-    /**
-     * Converts to $(D_PARAM T) type.
-     *
-     * Calling $(D fromMsgpack) if $(D_KEYWORD class) and $(D_KEYWORD struct) implement $(D fromMsgpack) method. $(D fromMsgpack) signature is:
-     * -----
-     * void fromMsgpack(Value value)
-     * -----
-     * This method assigns converted values to all members of T object if $(D_KEYWORD class) and $(D_KEYWORD struct) don't implement $(D fromMsgpack).
-     *
-     * Params:
-     *  args = arguments to class constructor(class only).
-     *
-     * Returns:
-     *  converted value.
-     */
-    @property @trusted
-    T as(T, Args...)(Args args) if (is(T == class))
-    {
-        if (type == Type.nil)
-            return null;
-
-        T object = new T(args);
-
-        static if (hasMember!(T, "fromMsgpack"))
-        {
-            static if (__traits(compiles, { T t; t.fromMsgpack(this); })) {
-                object.fromMsgpack(this);
-            } else {
-                static assert(0, "Failed to invoke 'fromMsgpack' on type '" ~ Unqual!T.stringof ~ "'");
-            }
-        } else {
-            alias SerializingClasses!(T) Classes;
-
-            if (via.array.length != SerializingMemberNumbers!(Classes))
-                throw new MessagePackException("The number of deserialized object member is mismatched");
-
-            size_t offset;
-            foreach (Class; Classes) {
-                Class obj = cast(Class)object;
-                foreach (i, member; obj.tupleof)
-                    obj.tupleof[i] = via.array[offset++].as!(typeof(member));
-            }
-        }
-
-        return object;
-    }
-
-
-    /// ditto
-    @property @trusted
-    T as(T)() if (is(T == struct))
-    {
-        T obj;
-
-        static if (hasMember!(T, "fromMsgpack"))
-        {
-            static if (__traits(compiles, { T t; t.fromMsgpack(this); })) {
-                obj.fromMsgpack(this);
-            } else {
-                static assert(0, "Failed to invoke 'fromMsgpack' on type '" ~ Unqual!T.stringof ~ "'");
-            }
-        } else {
-            static if (isTuple!T) {
-                if (via.array.length != T.Types.length)
-                    throw new MessagePackException("The number of deserialized Tuple element is mismatched");
-
-                foreach (i, Type; T.Types)
-                    obj.field[i] = via.array[i].as!(Type);
-            } else {  // simple struct
-                if (via.array.length != obj.tupleof.length)
-                    throw new MessagePackException("The number of deserialized struct member is mismatched");
-
-                foreach (i, member; obj.tupleof)
-                    obj.tupleof[i] = via.array[i].as!(typeof(member));
-            }
-        }
-
-        return obj;
-    }
-
-
-    /**
-     * Special method called by $(D Packer).
-     *
-     * Params:
-     *  packer = a MessagePack serializer.
-     */
-    void toMsgpack(Packer)(ref Packer packer) const
-    {
-        final switch (type) {
-        case Type.nil:
-            packer.packNil();
-            break;
-        case Type.boolean:
-            packer.pack(via.boolean);
-            break;
-        case Type.unsigned:
-            packer.pack(via.uinteger);
-            break;
-        case Type.signed:
-            packer.pack(via.integer);
-            break;
-        case Type.floating:
-            packer.pack(via.floating);
-            break;
-        case Type.raw:
-            packer.pack(via.raw);
-            break;
-        case Type.array:
-            packer.beginArray(via.array.length);
-            foreach (elem; via.array)
-                elem.toMsgpack(packer);
-            break;
-        case Type.map:
-            packer.beginMap(via.map.length);
-            foreach (key, value; via.map) {
-                key.toMsgpack(packer);
-                value.toMsgpack(packer);
-            }
-            break;
-        }
-    }
-
-
-    /**
-     * Comparison for equality. @trusted for union.
-     */
-    @trusted
-    bool opEquals(Tdummy = void)(ref const Value other) const
-    {
-        if (type != other.type)
-            return false;
-
-        final switch (other.type) {
-        case Type.nil:      return true;
-        case Type.boolean:  return opEquals(other.via.boolean);
-        case Type.unsigned: return opEquals(other.via.uinteger);
-        case Type.signed:   return opEquals(other.via.integer);
-        case Type.floating: return opEquals(other.via.floating);
-        case Type.raw:      return opEquals(other.via.raw);
-        case Type.array:    return opEquals(other.via.array);
-        case Type.map:      return opEquals(other.via.map);
-        }
-    }
-
-
-    /// ditto
-    @trusted
-    bool opEquals(T : bool)(in T other) const
-    {
-        if (type != Type.boolean)
-            return false;
-
-        return via.boolean == other;
-    }
-
-
-    /// ditto
-    @trusted
-    bool opEquals(T : ulong)(in T other) const
-    {
-        static if (__traits(isUnsigned, T)) {
-            if (type != Type.unsigned)
-                return false;
-
-            return via.uinteger == other;
-        } else {
-            if (type != Type.signed)
-                return false;
-
-            return via.integer == other;
-        }
-    }
-
-
-    /// ditto
-    @trusted
-    bool opEquals(T : real)(in T other) const
-    {
-        if (type != Type.floating)
-            return false;
-
-        return via.floating == other;
-    }
-
-
-    /// ditto
-    @trusted
-    bool opEquals(T : const Value[])(in T other) const
-    {
-        if (type != Type.array)
-            return false;
-
-        return via.array == other;
-    }
-
-
-    /// ditto
-    @trusted
-    bool opEquals(T : const Value[Value])(in T other) const
-    {
-        if (type != Type.map)
-            return false;
-
-        // This comparison is instead of default comparison because 'via.map == other' raises "Access Violation".
-        foreach (key, value; via.map) {
-            if (key in other) {
-                if (other[key] != value)
-                    return false;
-            } else {
-                return false;
-            }
-        }
-
-        return true;
-    }
-
-
-    /// ditto
-    @trusted
-    bool opEquals(T : ubyte[])(in T other) const
-    {
-        if (type != Type.raw)
-            return false;
-
-        return via.raw == other;
-    }
-}
-
-
-unittest
-{
-    // nil
-    Value value = Value();
-    Value other = Value();
-
-    assert(value      == other);
-    assert(value.type == Value.Type.nil);
-
-    // boolean
-    value = Value(true);
-    other = Value(false);
-
-    assert(value           != other);
-    assert(value.type      == Value.Type.boolean);
-    assert(value.as!(bool) == true);
-    assert(other           == false);
-
-    try {
-        auto b = value.as!(uint);
-        assert(false);
-    } catch (MessagePackException e) { }
-
-    // unsigned integer
-    value = Value(10UL);
-    other = Value(10UL);
-
-    assert(value           == other);
-    assert(value.type      == Value.Type.unsigned);
-    assert(value.as!(uint) == 10);
-    assert(other           == 10UL);
-
-    // signed integer
-    value = Value(-20L);
-    other = Value(-10L);
-
-    assert(value          != other);
-    assert(value.type     == Value.Type.signed);
-    assert(value.as!(int) == -20);
-    assert(other          == -10L);
-
-    // enum
-    enum E : int { F = -20 }
-
-    E e = value.as!(E);
-    assert(e == E.F);
-
-    // floating point
-    value = Value(0.1e-10L);
-    other = Value(0.1e-20L);
-
-    assert(value           != other);
-    assert(value.type      == Value.Type.floating);
-    assert(value.as!(real) == 0.1e-10L);
-    assert(other           == 0.1e-20L);
-
-    // raw
-    value = Value(cast(ubyte[])[72, 105, 33]);
-    other = Value(cast(ubyte[])[72, 105, 33]);
-
-    assert(value             == other);
-    assert(value.type        == Value.Type.raw);
-    assert(value.as!(string) == "Hi!");
-    assert(other             == cast(ubyte[])[72, 105, 33]);
-
-    // array
-    auto t = Value(cast(ubyte[])[72, 105, 33]);
-    value = Value([t]);
-    other = Value([t]);
-
-    assert(value               == other);
-    assert(value.type          == Value.Type.array);
-    assert(value.as!(string[]) == ["Hi!"]);
-    assert(other               == [t]);
-
-    // map
-    value = Value([Value(1L):Value(2L)]);
-    other = Value([Value(1L):Value(1L)]);
-
-    assert(value               != other);
-    assert(value.type          == Value.Type.map);
-    assert(value.as!(int[int]) == [1:2]);
-    assert(other               == [Value(1L):Value(1L)]);
-
-    value = Value(10UL);
-
-    // struct
-    static struct S
-    {
-        ulong num;
-
-        void fromMsgpack(Value value) { num = value.via.uinteger; }
-    }
-
-    S s = value.as!(S);
-    assert(s.num == 10);
-
-    value = Value([Value(0.5f), Value(cast(ubyte[])[72, 105, 33])]);
-
-    // struct
-    static struct Simple
-    {
-        double num;
-        string msg;
-    }
-
-    Simple simple = value.as!(Simple);
-    assert(simple.num == 0.5f);
-    assert(simple.msg == "Hi!");
-
-    value = Value(10UL);
-
-    // class
-    static class C
-    {
-        ulong num;
-
-        void fromMsgpack(Value value) { num = value.via.uinteger; }
-    }
-
-    C c = value.as!(C);
-    assert(c.num == 10);
-
-    static class SimpleA
-    {
-        bool flag = true;
-    }
-
-    static class SimpleB : SimpleA
-    {
-        ubyte type = 100;
-    }
-
-    static class SimpleC : SimpleB
-    {
-        uint num = uint.max;
-    }
-
-    value = Value([Value(false), Value(99UL), Value(cast(ulong)(uint.max / 2u))]);
-
-    SimpleC sc = value.as!(SimpleC);
-    assert(sc.flag == false);
-    assert(sc.type == 99);
-    assert(sc.num  == uint.max / 2);
-
-    // std.typecons.Tuple
-    value = Value([Value(true), Value(1UL), Value(cast(ubyte[])"Hi!")]);
-
-    auto tuple = value.as!(Tuple!(bool, uint, string));
-    assert(tuple.field[0] == true);
-    assert(tuple.field[1] == 1u);
-    assert(tuple.field[2] == "Hi!");
-
-    /* 
-     * non-MessagePackable object is stopped by static assert
-     * static struct NonMessagePackable {}
-     * auto nonMessagePackable = value.as!(NonMessagePackable);
-     */
-}
-
-
-/**
- * $(D Unpacked) is a $(D Range) wrapper for stream deserialization result
- */
-struct Unpacked
-{
-    Value value;  /// deserialized value
-
-    alias value this;
-
-
-    /**
-     * Constructs a $(D Unpacked) with argument.
-     *
-     * Params:
-     *  value = a deserialized value.
-     */
-    @safe
-    this(ref Value value)
-    {
-        this.value = value;
-    }
-
-
-    /**
-     * InputRange primitive operation that checks iteration state.
-     *
-     * Returns:
-     *  true if there are no more elements to be iterated.
-     */
-    @property @trusted
-    nothrow bool empty() const  // std.array.empty isn't nothrow function
-    {
-        return (value.type == Value.Type.array) && !value.via.array.length;
-    }
-
-
-    /**
-     * Range primitive operation that returns the length of the range.
-     *
-     * Returns:
-     *  the number of values.
-     */
-    @property @trusted
-    size_t length()
-    {
-        return value.via.array.length;
-    }
-
-
-    /**
-     * InputRange primitive operation that returns the currently iterated element.
-     *
-     * Returns:
-     *  the deserialized $(D Value).
-     */
-    @property @trusted
-    ref Value front()
-    {
-        return value.via.array.front;
-    }
-
-
-    /**
-     * InputRange primitive operation that advances the range to its next element.
-     */
-    @trusted
-    void popFront()
-    {
-        value.via.array.popFront();
-    }
-
-    /**
-     * RandomAccessRange primitive operation.
-     *
-     * Returns:
-     *  the deserialized $(D Value) at $(D_PARAM n) position.
-     */
-    @trusted
-    nothrow ref Value opIndex(size_t n)
-    {
-        return value.via.array[n];
-    }
-
-    /**
-     * Returns a slice of the range.
-     *
-     * Paramas:
-     *  from = the start point of slicing.
-     *  to   = the end point of slicing.
-     *
-     * Returns:
-     *  the slice of Values.
-     */
-    @trusted
-    Value[] opSlice(size_t from, size_t to)
-    {
-        return value.via.array[from..to];
-    }
-
-    /**
-     * Range primitive operation that returns the snapshot.
-     *
-     * Returns:
-     *  the snapshot of this Value.
-     */
-    @property @safe
-    Unpacked save()
-    {
-        return Unpacked(value);
-    }
-}
-
-
-unittest
-{
-    static assert(isForwardRange!Unpacked);
-    static assert(hasLength!Unpacked);
-}
-
-
-/**
- * This $(D StreamingUnpacker) is a $(D MessagePack) streaming deserializer
- *
- * This implementation enables you to load multiple objects from a stream(like network).
- *
- * Example:
- * -----
- * ...
- * auto unpacker = StreamingUnpacker(serializedData);
- * ...
- *
- * // appends new data to buffer if pre execute() call didn't finish deserialization.
- * unpacker.feed(newSerializedData);
- *
- * while (unpacker.execute()) {
- *     foreach (obj; unpacker.purge()) {
- *         // do stuff (obj is a Value)
- *     }
- * }
- * 
- * if (unpacker.size)
- *     throw new Exception("Message is too large");
- * -----
- */
-struct StreamingUnpacker
-{
-  private:
-    /*
-     * Context state of deserialization
-     */
-    enum State
-    {
-        HEADER = 0x00,
-
-        // Floating point, Unsigned, Signed interger (== header & 0x03)
-        FLOAT = 0x0a,
-        DOUBLE,
-        UINT8,
-        UINT16,
-        UINT32,
-        UINT64,
-        INT8,
-        INT16,
-        INT32,
-        INT64,
-
-        // Container (== header & 0x01)
-        RAW16 = 0x1a,
-        RAW32,
-        ARRAY16,
-        ARRAY36,
-        MAP16,
-        MAP32,
-        RAW,
-
-        // D-specific type
-        REAL
-    }
-
-
-    /*
-     * Element type of container
-     */
-    enum ContainerElement
-    {
-        ARRAY_ITEM,
-        MAP_KEY,
-        MAP_VALUE
-    }
-
-
-    /*
-     * Internal stack context
-     */
-    static struct Context
-    {
-        static struct Container
-        {
-            ContainerElement type;   // value container type
-            Value            value;  // current value
-            Value            key;    // for map value
-            size_t           count;  // container length
-        }
-
-        State       state;  // current state of deserialization
-        size_t      trail;  // current deserializing size
-        size_t      top;    // current index of stack
-        Container[] stack;  // storing values
-    }
-
-    Context context_;  // stack environment for streaming deserialization
-
-    mixin InternalBuffer;
-
-
-  public:
-    /**
-     * Constructs a $(D StreamingUnpacker).
-     *
-     * Params:
-     *  target     = byte buffer to deserialize
-     *  bufferSize = size limit of buffer size
-     */
-    @safe
-    this(in ubyte[] target, in size_t bufferSize = 8192)
-    {
-        initializeBuffer(target, bufferSize);
-        initializeContext();
-    }
-
-
-    /**
-     * Forwards to deserialized object.
-     *
-     * Returns:
-     *  the $(D Unpacked) object contains deserialized value.
-     */
-    @property @safe
-    Unpacked unpacked()
-    {
-        return Unpacked(context_.stack[0].value);
-    }
-
-
-    /**
-     * Clears some states for next deserialization.
-     */
-    @safe
-    nothrow void clear()
-    {
-        initializeContext();
-
-        parsed_ = 0;
-    }
-
-
-    /**
-     * Convenient method for unpacking and clearing states.
-     *
-     * Example:
-     * -----
-     * foreach (obj; unpacker.purge()) {
-     *     // do stuff
-     * }
-     * -----
-     * is equivalent to
-     * -----
-     * foreach (obj; unpacker.unpacked) {
-     *     // do stuff
-     * }
-     * unpacker.clear();
-     * -----
-     *
-     * Returns:
-     *  the $(D Unpacked) object contains deserialized value.
-     */
-    @safe
-    Unpacked purge()
-    {
-        auto result = Unpacked(context_.stack[0].value);
-
-        clear();
-
-        return result;
-    }
-
-
-    /**
-     * Executes deserialization.
-     *
-     * Returns:
-     *  true if deserialization has been completed, otherwise false.
-     *
-     * Throws:
-     *  $(D UnpackException) when parse error occurs.
-     */
-    bool execute()
-    {
-        /*
-         * Current implementation is very dirty(goto! goto!! goto!!!).
-         * This Complexity for performance(avoid function call).
-         */
-
-        bool   ret;
-        size_t cur = offset_;
-        Value obj;
-
-        // restores before state
-        auto state =  context_.state;
-        auto trail =  context_.trail;
-        auto top   =  context_.top;
-        auto stack = &context_.stack;
-
-        /*
-         * Helper for container deserialization
-         */
-        bool startContainer(string Type)(ContainerElement type, size_t length)
-        {
-            mixin("callback" ~ Type ~ "((*stack)[top].value, length);");
-
-            if (length == 0)
-                return false;
-
-            (*stack)[top].type  = type;
-            (*stack)[top].count = length;
-            (*stack).length     = ++top + 1;
-
-            return true;
-        }
-
-        // non-deserialized data is nothing
-        if (used_ - offset_ == 0)
-            goto Labort;
-
-        do {
-          Lstart:
-            if (state == State.HEADER) {
-                const header = buffer_[cur];
-
-                if (0x00 <= header && header <= 0x7f) {         // positive
-                    callbackUInt(obj, header);
-                    goto Lpush;
-                } else if (0xe0 <= header && header <= 0xff) {  // negative
-                    callbackInt(obj, cast(byte)header);
-                    goto Lpush;
-                } else if (0xa0 <= header && header <= 0xbf) {  // fix raw
-                    trail = header & 0x1f;
-                    if (trail == 0)
-                        goto Lraw;
-                    state = State.RAW;
-                    cur++;
-                    goto Lstart;
-                } else if (0x90 <= header && header <= 0x9f) {  // fix array
-                    if (!startContainer!"Array"(ContainerElement.ARRAY_ITEM, header & 0x0f))
-                        goto Lpush;
-                    goto Lagain;
-                } else if (0x80 <= header && header <= 0x8f) {  // fix map
-                    if (!startContainer!"Map"(ContainerElement.MAP_KEY, header & 0x0f))
-                        goto Lpush;
-                    goto Lagain;
-                } else {
-                    switch (header) {
-                    case Format.UINT8:
-                    case Format.UINT16:
-                    case Format.UINT32:
-                    case Format.UINT64:
-                    case Format.INT8:
-                    case Format.INT16:
-                    case Format.INT32:
-                    case Format.INT64:
-                    case Format.FLOAT:
-                    case Format.DOUBLE:
-                        trail = 1 << (header & 0x03); // computes object size
-                        state = cast(State)(header & 0x1f);
-                        break;
-                    case Format.REAL:
-                        trail = RealSize;
-                        state = State.REAL;
-                        break;
-                    case Format.ARRAY16:
-                    case Format.ARRAY32:
-                    case Format.MAP16:
-                    case Format.MAP32:
-                    case Format.RAW16:
-                    case Format.RAW32:
-                        trail = 2 << (header & 0x01);  // computes container size
-                        state = cast(State)(header & 0x1f);
-                        break;
-                    case Format.NIL:
-                        callbackNil(obj);
-                        goto Lpush;
-                    case Format.TRUE:
-                        callbackBool(obj, true);
-                        goto Lpush;
-                    case Format.FALSE:
-                        callbackBool(obj, false);
-                        goto Lpush;
-                    default:
-                        throw new UnpackException("Unknown type");
-                    }
-
-                    cur++;
-                    goto Lstart;
-                }
-            } else {
-                // data lack for deserialization
-                if (used_ - cur < trail)
-                    goto Labort;
-
-                const base = cur; cur += trail - 1;  // fix current position
-
-                final switch (state) {
-                case State.FLOAT:
-                    _f temp;
-
-                    temp.i = load32To!uint(buffer_[base..base + trail]);                    
-                    callbackFloat(obj, temp.f);
-                    goto Lpush;
-                case State.DOUBLE:
-                    _d temp;
-
-                    temp.i = load64To!ulong(buffer_[base..base + trail]);
-                    callbackFloat(obj, temp.f);
-                    goto Lpush;
-                case State.REAL:
-                    const expb = base + ulong.sizeof;
-
-                    version (NonX86)
-                    {
-                        CustomFloat!80 temp;
-
-                        const frac = load64To!ulong (buffer_[base..expb]);
-                        const exp  = load16To!ushort(buffer_[expb..expb + ushort.sizeof]);
-
-                        temp.significand = frac;
-                        temp.exponent    = exp & 0x7fff;
-                        temp.sign        = exp & 0x8000 ? true : false;
-
-                        // NOTE: temp.get!real is inf on non-x86 when deserialized value is larger than double.max.
-                        callbackFloat(obj, temp.get!real);
-                    }
-                    else
-                    {
-                        _r temp;
-
-                        temp.fraction = load64To!(typeof(temp.fraction))(buffer_[base..expb]);
-                        temp.exponent = load16To!(typeof(temp.exponent))(buffer_[expb..expb + temp.exponent.sizeof]);
-
-                        callbackFloat(obj, temp.f);
-                    }
-
-                    goto Lpush;
-                case State.UINT8:
-                    callbackUInt(obj, buffer_[base]);
-                    goto Lpush;
-                case State.UINT16:
-                    callbackUInt(obj, load16To!ulong(buffer_[base..base + trail]));
-                    goto Lpush;
-                case State.UINT32:
-                    callbackUInt(obj, load32To!ulong(buffer_[base..base + trail]));
-                    goto Lpush;
-                case State.UINT64:
-                    callbackUInt(obj, load64To!ulong(buffer_[base..base + trail]));
-                    goto Lpush;
-                case State.INT8:
-                    callbackInt(obj, cast(byte)buffer_[base]);
-                    goto Lpush;
-                case State.INT16:
-                    callbackInt(obj, load16To!long(buffer_[base..base + trail]));
-                    goto Lpush;
-                case State.INT32:
-                    callbackInt(obj, load32To!long(buffer_[base..base + trail]));
-                    goto Lpush;
-                case State.INT64:
-                    callbackInt(obj, load64To!long(buffer_[base..base + trail]));
-                    goto Lpush;
-                case State.RAW: Lraw:
-                    hasRaw_ = true;
-                    callbackRaw(obj, buffer_[base..base + trail]);
-                    goto Lpush;
-                case State.RAW16:
-                    trail = load16To!size_t(buffer_[base..base + trail]);
-                    if (trail == 0)
-                        goto Lraw;
-                    state = State.RAW;
-                    cur++;
-                    goto Lstart;
-                case State.RAW32:
-                    trail = load32To!size_t(buffer_[base..base + trail]);
-                    if (trail == 0)
-                        goto Lraw;
-                    state = State.RAW;
-                    cur++;
-                    goto Lstart;
-                case State.ARRAY16:
-                    if (!startContainer!"Array"(ContainerElement.ARRAY_ITEM,
-                                                load16To!size_t(buffer_[base..base + trail])))
-                        goto Lpush;
-                    goto Lagain;
-                case State.ARRAY36:
-                    if (!startContainer!"Array"(ContainerElement.ARRAY_ITEM,
-                                                load32To!size_t(buffer_[base..base + trail])))
-                        goto Lpush;
-                    goto Lagain;
-                case State.MAP16:
-                    if (!startContainer!"Map"(ContainerElement.MAP_KEY,
-                                              load16To!size_t(buffer_[base..base + trail])))
-                        goto Lpush;
-                    goto Lagain;
-                case State.MAP32:
-                    if (!startContainer!"Map"(ContainerElement.MAP_KEY,
-                                              load32To!size_t(buffer_[base..base + trail])))
-                        goto Lpush;
-                    goto Lagain;
-                case State.HEADER:
-                    break;
-                }
-            }
-
-          Lpush:
-            if (top == 0)
-                goto Lfinish;
-
-            auto container = &(*stack)[top - 1];
-
-            final switch (container.type) {
-            case ContainerElement.ARRAY_ITEM:
-                container.value.via.array ~= obj;
-                if (--container.count == 0) {
-                    obj = container.value;
-                    top--;
-                    goto Lpush;
-                }
-                break;
-            case ContainerElement.MAP_KEY:
-                container.key  = obj;
-                container.type = ContainerElement.MAP_VALUE;
-                break;
-            case ContainerElement.MAP_VALUE:
-                container.value.via.map[container.key] = obj;
-                if (--container.count == 0) {
-                    obj = container.value;
-                    top--;
-                    goto Lpush;
-                }
-                container.type = ContainerElement.MAP_KEY;
-            }
-
-          Lagain:
-            state = State.HEADER;
-            cur++;
-        } while (cur < used_);
-
-        goto Labort;
-
-      Lfinish:
-        (*stack)[0].value = obj;
-        ret = true;
-        cur++;
-        goto Lend;
-
-      Labort:
-        ret = false;
-
-      Lend:
-        context_.state = state;
-        context_.trail = trail;
-        context_.top   = top;
-        parsed_       += cur - offset_;
-        offset_        = cur;
-
-        return ret;
-    }
-
-
-    /**
-     * supports foreach. One loop provides $(D Unpacked) object contains execute() result.
-     * This is convenient in case that $(D MessagePack) values are continuous.
-     */
-    int opApply(scope int delegate(ref Unpacked) dg)
-    {
-        int result;
-
-        while (execute()) {
-            auto unpackedResult = Unpacked(context_.stack[0].value);
-            result = dg(unpackedResult);
-            if (result)
-                break;
-
-            clear();
-        }
-
-        return result;
-    }
-
-
-  private:
-    /*
-     * initializes internal stack environment.
-     */
-    @safe
-    nothrow void initializeContext()
-    {
-        context_.state        = State.HEADER;
-        context_.trail        = 0;
-        context_.top          = 0;
-        context_.stack.length = 1;
-    }
-}
-
-
-unittest
-{
-    // serialize
-    mixin DefinePacker;
-
-    packer.packArray(null, true, 1, -2, "Hi!", [1], [1:1], double.max);
-
-    // deserialize
-    auto unpacker = StreamingUnpacker(packer.stream.data); unpacker.execute();
-    auto unpacked = unpacker.purge();
-
-    // Range test
-    foreach (unused; 0..2) {
-        uint i;
-
-        foreach (obj; unpacked)
-            i++;
-
-        assert(i == unpacked.via.array.length);
-    }
-
-    auto result = unpacked.via.array;
-
-    assert(result[0].type          == Value.Type.nil);
-    assert(result[1].via.boolean   == true);
-    assert(result[2].via.uinteger  == 1);
-    assert(result[3].via.integer   == -2);
-    assert(result[4].via.raw       == [72, 105, 33]);
-    assert(result[5].as!(int[])    == [1]);
-    assert(result[6].as!(int[int]) == [1:1]);
-    assert(result[7].as!(double)   == double.max);
-}
-
-
-private:
-
-
-/*
- * Sets value type and value.
- *
- * Params:
- *  value = the value to set
- *  number = the content to set
- */
-@trusted
-void callbackUInt(ref Value value, ulong number)
-{
-    value.type         = Value.Type.unsigned;
-    value.via.uinteger = number;
-}
-
-
-/// ditto
-@trusted
-void callbackInt(ref Value value, long number)
-{
-    value.type        = Value.Type.signed;
-    value.via.integer = number;
-}
-
-
-/// ditto
-@trusted
-void callbackFloat(ref Value value, real number)
-{
-    value.type         = Value.Type.floating;
-    value.via.floating = number;
-}
-
-
-/// ditto
-@trusted
-void callbackRaw(ref Value value, ubyte[] raw)
-{
-    value.type    = Value.Type.raw;
-    value.via.raw = raw;
-}
-
-
-/// ditto
-@trusted
-void callbackArray(ref Value value, size_t length)
-{
-    value.type = Value.Type.array;
-    value.via.array.length = 0;
-    value.via.array.reserve(length);
-}
-
-
-/// ditto
-@trusted
-void callbackMap(ref Value value, lazy size_t length)
-{
-    value.type    = Value.Type.map;
-    value.via.map = null;  // clears previous result avoiding 'Access Violation'
-}
-
-
-/// ditto
-@safe
-void callbackNil(ref Value value)
-{
-    value.type = Value.Type.nil;
-}
-
-
-/// ditto
-@trusted
-void callbackBool(ref Value value, bool boolean)
-{
-    value.type        = Value.Type.boolean;
-    value.via.boolean = boolean;
-}
-
-
-unittest
-{
-    Value value;
-
-    // Unsigned integer
-    callbackUInt(value, uint.max);
-    assert(value.type         == Value.Type.unsigned);
-    assert(value.via.uinteger == uint.max);
-
-    // Signed integer
-    callbackInt(value, int.min);
-    assert(value.type        == Value.Type.signed);
-    assert(value.via.integer == int.min);
-
-    // Floating point
-    callbackFloat(value, real.max);
-    assert(value.type         == Value.Type.floating);
-    assert(value.via.floating == real.max);
-
-    // Raw
-    callbackRaw(value, cast(ubyte[])[1]);
-    assert(value.type    == Value.Type.raw);
-    assert(value.via.raw == cast(ubyte[])[1]);
-
-    // Array
-    Value[] array; array.reserve(16);
-
-    callbackArray(value, 16);
-    assert(value.type               == Value.Type.array);
-    assert(value.via.array.capacity == array.capacity);
-
-    // Map
-    Value[Value] map;
-
-    callbackMap(value, 16);
-    assert(value.type    == Value.Type.map);
-    assert(value.via.map == null);
-
-    // NIL
-    callbackNil(value);
-    assert(value.type == Value.Type.nil);
-
-    // Bool
-    callbackBool(value, true);
-    assert(value.type        == Value.Type.boolean);
-    assert(value.via.boolean == true);
-}
-
-
-private:
-
-
-/*
- * A callback for type-mismatched error in cast conversion.
- */
-@safe
-pure void onCastError()
-{
-    throw new MessagePackException("Attempt to cast with another type");
-}
-
-
-/*
- * A callback for type-mismatched error in deserialization process.
- */
-@safe
-pure void onInvalidType()
-{
-    throw new MessagePackException("Attempt to unpack with non-compatible type");
-}
-
-
-public:
-
-
-// Convenient functions
-
-
-/**
- * Serializes $(D_PARAM args).
- *
- * Assumes single object if the length of $(D_PARAM args) == 1,
- * otherwise array object.
- *
- * Params:
- *  args = the contents to serialize.
- *
- * Returns:
- *  a serialized data.
- */
-ubyte[] pack(bool withFieldName = false, Args...)(in Args args)
-{
-    auto packer = packer(Appender!(ubyte[])(), withFieldName);
-
-    static if (Args.length == 1)
-        packer.pack(args[0]);
-    else
-        packer.packArray(args);
-
-    return packer.stream.data;
-}
-
-
-unittest
-{
-    auto serialized = pack(false);
-
-    assert(serialized[0] == Format.FALSE);
-
-    auto deserialized = unpack(pack(1, true, "Foo"));
-
-    assert(deserialized.type == Value.Type.array);
-    assert(deserialized.via.array[0].type == Value.Type.unsigned);
-    assert(deserialized.via.array[1].type == Value.Type.boolean);
-    assert(deserialized.via.array[2].type == Value.Type.raw);
-}
-
-
-/**
- * Deserializes $(D_PARAM buffer) using stream deserializer.
- *
- * Params:
- *  buffer = the buffer to deserialize.
- *
- * Returns:
- *  a $(D Unpacked) contains deserialized object.
- *
- * Throws:
- *  UnpackException if deserialization doesn't succeed.
- */
-Unpacked unpack(Tdummy = void)(in ubyte[] buffer)
-{
-    auto unpacker = StreamingUnpacker(buffer);
-
-    if (!unpacker.execute())
-        throw new UnpackException("Deserialization failure");
-
-    return unpacker.unpacked;
-}
-
-
-/**
- * Deserializes $(D_PARAM buffer) using direct-conversion deserializer.
- *
- * Assumes single object if the length of $(D_PARAM args) == 1,
- * otherwise array object.
- *
- * Params:
- *  buffer = the buffer to deserialize.
- *  args   = the references of values to assign.
- */
-void unpack(Args...)(in ubyte[] buffer, ref Args args)
-{
-    auto unpacker = Unpacker(buffer);
-
-    static if (Args.length == 1)
-        unpacker.unpack(args[0]);
-    else
-        unpacker.unpackArray(args);
-}
-
-
-unittest
-{
-    { // stream
-        auto result = unpack(pack(false));
-
-        assert(result.via.boolean == false);
-    }
-    { // direct conversion
-        Tuple!(uint, string) result, test = tuple(1, "Hi!");
-        
-        unpack(pack(test), result);
-
-        assert(result == test);
-
-        test.field[0] = 2;
-        test.field[1] = "Hey!";
-
-        unpack(pack(test.field[0], test.field[1]), result.field[0], result.field[1]);
-
-        assert(result == test);
-    }
-}
-
-
-// Utilities template
-
-
-/**
- * Handy helper for creating MessagePackable object.
- *
- * toMsgpack / fromMsgpack are special methods for serialization / deserialization.
- * This template provides those methods to struct/class.
- *
- * Example:
- * -----
- * struct S
- * {
- *     int num; string str;
- *
- *     // http://d.puremagic.com/issues/show_bug.cgi?id = 1099
- *     mixin MessagePackable;  // all members
- *     // mixin MessagePackable!("num");  // num only
- * }
- * -----
- *
- * Defines those methods manually if you treat complex data-structure.
- */
-mixin template MessagePackable(Members...)
-{
-    static if (Members.length == 0) {
-        /**
-         * Serializes members using $(D_PARAM packer).
-         *
-         * Params:
-         *  packer = the serializer to pack.
-         */
-        void toMsgpack(Packer)(ref Packer packer, bool withFieldName = false) const
-        {
-            if (withFieldName) {
-                packer.beginMap(this.tupleof.length);
-                foreach (i, member; this.tupleof) {
-                    pack(getFieldName!(typeof(this), i));
-                    packer.pack(member);
-                }
-            } else {
-                packer.beginArray(this.tupleof.length);
-                foreach (member; this.tupleof)
-                    packer.pack(member);
-            }
-        }
-
-
-        /**
-         * Deserializes $(D MessagePack) object to members using Value.
-         *
-         * Params:
-         *  value = the MessagePack value to unpack.
-         *
-         * Throws:
-         *  MessagePackException if $(D_PARAM value) is not an Array type.
-         */
-        void fromMsgpack(Value value)
-        {
-            // enables if std.contracts.enforce is moved to object_.d
-            // enforceEx!MessagePackException(value.type == Value.Type.array, "Value must be Array type");
-            if (value.type != Value.Type.array)
-                throw new MessagePackException("Value must be an Array type");
-            if (value.via.array.length != this.tupleof.length)
-                throw new MessagePackException("The size of deserialized value is mismatched");
-
-            foreach (i, member; this.tupleof)
-                this.tupleof[i] = value.via.array[i].as!(typeof(member));
-        }
-
-
-        /**
-         * Deserializes $(D MessagePack) object to members using direct-conversion deserializer.
-         *
-         * Params:
-         *  value = the reference to direct-conversion deserializer.
-         *
-         * Throws:
-         *  MessagePackException if the size of deserialized value is mismatched.
-         */
-        void fromMsgpack(ref Unpacker unpacker)
-        {
-            auto length = unpacker.beginArray();
-            if (length != this.tupleof.length)
-                throw new MessagePackException("The size of deserialized value is mismatched");
-
-            foreach (i, member; this.tupleof)
-                unpacker.unpack(this.tupleof[i]);
-        }
-    } else {
-        /**
-         * Member selecting version of toMsgpack.
-         */
-        void toMsgpack(Packer)(ref Packer packer, bool withFieldName = false) const
-        {
-            if (withFieldName) {
-                packer.beginMap(Members.length);
-                foreach (member; Members) {
-                    packer.pack(member);
-                    packer.pack(mixin(member));
-                }
-            } else {
-                packer.beginArray(Members.length);
-                foreach (member; Members)
-                    packer.pack(mixin(member));
-            }
-        }
-
-
-        /**
-         * Member selecting version of fromMsgpack for Value.
-         */
-        void fromMsgpack(Value value)
-        {
-            if (value.type != Value.Type.array)
-                throw new MessagePackException("Value must be an Array type");
-            if (value.via.array.length != Members.length)
-                throw new MessagePackException("The size of deserialized value is mismatched");
-
-            foreach (i, member; Members)
-                mixin(member ~ "= value.via.array[i].as!(typeof(" ~ member ~ "));");
-        }
-
-
-        /**
-         * Member selecting version of fromMsgpack for direct-converion deserializer.
-         */
-        void fromMsgpack(ref Unpacker unpacker)
-        {
-            auto length = unpacker.beginArray();
-            if (length != Members.length)
-                throw new MessagePackException("The size of deserialized value is mismatched");
-
-            foreach (member; Members)
-                unpacker.unpack(mixin(member));
-        }
-    }
-}
-
-
-unittest
-{
-    { // all members
-        /*
-         * Comment out because "src/msgpack.d(4048): Error: struct msgpack.__unittest16.S no size yet for forward reference" occurs
-         */
-        static struct S
-        {
-            uint num; string str;
-            mixin MessagePackable;
-        }
-
-        mixin DefinePacker;
-
-        S orig = S(10, "Hi!"); orig.toMsgpack(packer);
-
-        { // stream
-            auto unpacker = StreamingUnpacker(packer.stream.data); unpacker.execute();
-
-            S result; result.fromMsgpack(unpacker.unpacked);
-
-            assert(result.num == 10);
-            assert(result.str == "Hi!");
-        }
-        { // direct conversion
-            auto unpacker = Unpacker(packer.stream.data);
-
-            S result; unpacker.unpack(result);
-
-            assert(result.num == 10);
-            assert(result.str == "Hi!");
-        }
-    }
-    { // member select
-        static class C
-        {
-            uint num; string str;
-
-            this() {}
-            this(uint n, string s) { num = n; str = s; }
-
-            mixin MessagePackable!("num");
-        }
-
-        mixin DefinePacker;
-
-        C orig = new C(10, "Hi!"); orig.toMsgpack(packer);
-
-        { // stream
-            auto unpacker = StreamingUnpacker(packer.stream.data); unpacker.execute();
-
-            C result = new C; result.fromMsgpack(unpacker.unpacked);
-
-            assert(result.num == 10);
-        }
-        { // direct conversion
-            auto unpacker = Unpacker(packer.stream.data);
-
-            C result; unpacker.unpack(result);
-
-            assert(result.num == 10);
-        }
-    }
-}
-
-
-private:
-
-
-// Common and system dependent operations
-
-
-/*
- * MessagePack type-information format
- *
- * See_Also:
- *  $(LINK2 http://redmine.msgpack.org/projects/msgpack/wiki/FormatSpec, MessagePack Specificaton)
- */
-enum Format : ubyte
-{
-    // unsinged integer
-    UINT8  = 0xcc,  // ubyte
-    UINT16 = 0xcd,  // ushort
-    UINT32 = 0xce,  // uint
-    UINT64 = 0xcf,  // ulong
-
-    // signed integer
-    INT8  = 0xd0,   // byte
-    INT16 = 0xd1,   // short
-    INT32 = 0xd2,   // int
-    INT64 = 0xd3,   // long
-
-    // floating point
-    FLOAT  = 0xca,  // float
-    DOUBLE = 0xcb,  // double
-
-    // raw byte
-    RAW   = 0xa0,
-    RAW16 = 0xda,
-    RAW32 = 0xdb,
-
-    // array
-    ARRAY   = 0x90,
-    ARRAY16 = 0xdc,
-    ARRAY32 = 0xdd,
-
-    // map
-    MAP   = 0x80,
-    MAP16 = 0xde,
-    MAP32 = 0xdf,
-
-    // other
-    NIL   = 0xc0,   // null
-    TRUE  = 0xc3,
-    FALSE = 0xc2,
-
-    // real (This format is D only!)
-    REAL = 0xd4
-}
-
-
-/*
- * For float type serialization / deserialization
- */
-union _f
-{
-    float f;
-    uint  i;
-}
-
-
-/*
- * For double type serialization / deserialization
- */
-union _d
-{
-    double f;
-    ulong  i;
-}
-
-
-/*
- * For real type serialization / deserialization
- *
- * 80-bit real is padded to 12 bytes(Linux) and 16 bytes(Mac).
- * http://lists.puremagic.com/pipermail/digitalmars-d/2010-June/077394.html
- */
-union _r
-{
-    real f;
-
-    struct
-    {
-        ulong  fraction;
-        ushort exponent;  // includes sign
-    }
-}
-
-enum RealSize = 10;  // Real size is 80bit
-
-
-/*
- * Detects whether $(D_PARAM T) is a built-in byte type.
- */
-template isByte(T)
-{
-    enum isByte = staticIndexOf!(Unqual!T, byte, ubyte) >= 0;
-}
-
-
-unittest
-{
-    static assert(isByte!(byte));
-    static assert(isByte!(const(byte)));
-    static assert(isByte!(ubyte));
-    static assert(isByte!(immutable(ubyte)));
-    static assert(!isByte!(short));
-    static assert(!isByte!(char));
-    static assert(!isByte!(string));
-}
-
-
-/*
- * Gets asterisk string from pointer type
- */
-template AsteriskOf(T)
-{
-    static if (is(T P == U*, U))
-        enum AsteriskOf = "*" ~ AsteriskOf!U;
-    else
-        enum AsteriskOf = "";
-}
-
-
-/**
- * Get the number of member to serialize.
- */
-template SerializingMemberNumbers(Classes...)
-{
-    static if (Classes.length == 0)
-        enum SerializingMemberNumbers = 0;
-    else
-        enum SerializingMemberNumbers = Classes[0].tupleof.length + SerializingMemberNumbers!(Classes[1..$]);
-}
-
-
-/**
- * Get derived classes with serialization-order
- */
-template SerializingClasses(T)
-{
-    // There is no information in Object type. Currently disable Object serialization.
-    static if (is(T == Object))
-        static assert(false, "Object type serialization doesn't support yet. Please define toMsgpack/fromMsgpack and use cast");
-    else
-        alias TypeTuple!(Reverse!(Erase!(Object, BaseClassesTuple!(T))), T) SerializingClasses;
-}
-
-
-/**
- * Get a field name of class or struct.
- */
-template getFieldName(Type, size_t i)
-{
-    import std.conv : text;
-
-    static assert((is(Unqual!Type == class) || is(Unqual!Type == struct)), "Type must be class or struct: type = " ~ Type.stringof);
-    static assert(i < Type.tupleof.length, text(Type.stringof, " has ", Type.tupleof.length, " attributes: given index = ", i));
-
-    // 3 means () + .
-    enum getFieldName = Type.tupleof[i].stringof[3 + Type.stringof.length..$];
-}
-
-
-version (LittleEndian)
-{
-    /*
-     * Converts $(value) to different Endian.
-     *
-     * Params:
-     *  value = the LittleEndian value to convert.
-     *
-     * Returns:
-     *  the converted value.
-     */
-    @trusted
-    ushort convertEndianTo(size_t Bit, T)(in T value) if (Bit == 16)
-    {
-        return ntohs(cast(ushort)value);
-    }
-
-
-    // ditto
-    @trusted
-    uint convertEndianTo(size_t Bit, T)(in T value) if (Bit == 32)
-    {
-        return ntohl(cast(uint)value);
-    }
-
-
-    // ditto
-    @trusted
-    ulong convertEndianTo(size_t Bit, T)(in T value) if (Bit == 64)
-    {
-        // dmd has convert function?
-        return ((((cast(ulong)value) << 56) & 0xff00000000000000UL) |
-                (((cast(ulong)value) << 40) & 0x00ff000000000000UL) |
-                (((cast(ulong)value) << 24) & 0x0000ff0000000000UL) |
-                (((cast(ulong)value) <<  8) & 0x000000ff00000000UL) |
-                (((cast(ulong)value) >>  8) & 0x00000000ff000000UL) |
-                (((cast(ulong)value) >> 24) & 0x0000000000ff0000UL) |
-                (((cast(ulong)value) >> 40) & 0x000000000000ff00UL) |
-                (((cast(ulong)value) >> 56) & 0x00000000000000ffUL));
-    }
-
-
-    unittest
-    {
-        assert(convertEndianTo!16(0x0123)             == 0x2301);
-        assert(convertEndianTo!32(0x01234567)         == 0x67452301);
-        assert(convertEndianTo!64(0x0123456789abcdef) == 0xefcdab8967452301);
-    }
-
-
-    /*
-     * Comapatible for BigEndian environment.
-     */
-    ubyte take8from(size_t bit = 8, T)(T value)
-    {
-        static if (bit == 8 || bit == 16 || bit == 32 || bit == 64)
-            return (cast(ubyte*)&value)[0];
-        else
-            static assert(false, bit.stringof ~ " is not support bit width.");
-    }
-
-
-    unittest
-    {
-        foreach (Integer; TypeTuple!(ubyte, ushort, uint, ulong)) {
-            assert(take8from!8 (cast(Integer)0x01)               == 0x01);
-            assert(take8from!16(cast(Integer)0x0123)             == 0x23);
-            assert(take8from!32(cast(Integer)0x01234567)         == 0x67);
-            assert(take8from!64(cast(Integer)0x0123456789abcdef) == 0xef);
-        }
-    }
-}
-else
-{
-    /*
-     * Comapatible for LittleEndian environment.
-     */
-    @safe
-    ushort convertEndianTo(size_t Bit, T)(in T value) if (Bit == 16)
-    {
-        return cast(ushort)value;
-    }
-
-
-    // ditto
-    @safe
-    uint convertEndianTo(size_t Bit, T)(in T value) if (Bit == 32)
-    {
-        return cast(uint)value;
-    }
-
-
-    // ditto
-    @safe
-    ulong convertEndianTo(size_t Bit, T)(in T value) if (Bit == 64)
-    {
-        return cast(ulong)value;
-    }
-
-
-    unittest
-    {
-        assert(convertEndianTo!16(0x0123)       == 0x0123);
-        assert(convertEndianTo!32(0x01234567)   == 0x01234567);
-        assert(convertEndianTo!64(0x0123456789) == 0x0123456789);
-    }
-
-
-    /*
-     * Takes 8bit from $(D_PARAM value)
-     *
-     * Params:
-     *  value = the content to take.
-     *
-     * Returns:
-     *  the 8bit value corresponding $(D_PARAM bit) width.
-     */
-    ubyte take8from(size_t bit = 8, T)(T value)
-    {
-        static if (bit == 8)
-            return (cast(ubyte*)&value)[0];
-        else static if (bit == 16)
-            return (cast(ubyte*)&value)[1];
-        else static if (bit == 32)
-            return (cast(ubyte*)&value)[3];
-        else static if (bit == 64)
-            return (cast(ubyte*)&value)[7];
-        else
-            static assert(false, bit.stringof ~ " is not support bit width.");
-    }
-
-
-    unittest
-    {
-        foreach (Integer; TypeTuple!(ubyte, ushort, uint, ulong)) {
-            assert(take8from!8 (cast(Integer)0x01)               == 0x01);
-            assert(take8from!16(cast(Integer)0x0123)             == 0x23);
-            assert(take8from!32(cast(Integer)0x01234567)         == 0x67);
-            assert(take8from!64(cast(Integer)0x0123456789abcdef) == 0xef);
-        }
-    }
-}
-
-
-/*
- * Loads $(D_PARAM T) type value from $(D_PARAM buffer).
- *
- * Params:
- *  buffer = the serialized contents.
- *
- * Returns:
- *  the Endian-converted value.
- */
-T load16To(T)(ubyte[] buffer)
-{
-    return cast(T)(convertEndianTo!16(*cast(ushort*)buffer.ptr));
-}
-
-
-// ditto
-T load32To(T)(ubyte[] buffer)
-{
-    return cast(T)(convertEndianTo!32(*cast(uint*)buffer.ptr));
-}
-
-
-// ditto
-T load64To(T)(ubyte[] buffer)
-{
-    return cast(T)(convertEndianTo!64(*cast(ulong*)buffer.ptr));
-}
-=======
-// MessagePack was written as msgpack.d by Masahiro Nakagawa.
-// Since his implementation is very well done, it's being reused in this library instead of making a custom serialization format.
-
-// Written in the D programming language.
-
-/**
- * MessagePack serializer and deserializer implementation.
- *
- * MessagePack is a binary-based serialization specification.
- *
- * Example:
- * -----
- * auto data = tuple("MessagePack!", [1, 2], true);
- *
- * auto serialized = pack(data);
- *
- * // ...
- *
- * typeof(data) deserialized;
- *
- * unpack(serialized, deserialized);
- *
- * assert(data == deserialized);
- * -----
- *
- * See_Also:
- *  $(LINK2 http://msgpack.org/, The MessagePack Project)$(BR)
- *  $(LINK2 http://wiki.msgpack.org/display/MSGPACK/Design+of+Serialization, MessagePack Design concept)$(BR)
- *  $(LINK2 http://wiki.msgpack.org/display/MSGPACK/Format+specification, MessagePack data format)
- *
- * Copyright: Copyright Masahiro Nakagawa 2010-.
- * License:   <a href="http://www.boost.org/LICENSE_1_0.txt">Boost License 1.0</a>.
- * Authors:   Masahiro Nakagawa
- */
-module msgpack;
-
-import std.array;
-import std.exception;
-import std.range;
-import std.stdio;
-import std.traits;
-import std.typecons;
-import std.typetuple;
-
-// for RefBuffer
-version(Posix)
-{
-    import core.sys.posix.sys.uio : iovec;
-}
-else
-{
-    /**
-     * from core.sys.posix.sys.uio.iovec for compatibility with posix.
-     */
-    struct iovec
-    {
-        void*  iov_base;
-        size_t iov_len;
-    }
-}
-
-// for Converting Endian using ntohs and ntohl;
-version (Windows)
-{
-    import std.c.windows.winsock;
-}
-else
-{
-    import core.sys.posix.arpa.inet;
-}
-
-static if (real.sizeof == double.sizeof) {
-    // for 80bit real inter-operation on non-x86 CPU
-    version = NonX86;
-
-    import std.numeric;
-}
-
-version(unittest) import std.file, std.c.string;
-
-
-@trusted:
-
-
-// Buffer implementations
-
-
-/**
- * $(D RefBuffer) is a reference stored buffer for more efficient serialization
- *
- * Example:
- * -----
- * auto packer = packer(RefBuffer(16));  // threshold is 16
- *
- * // packs data
- *
- * writev(fd, cast(void*)packer.buffer.vector.ptr, packer.buffer.vector.length);
- * -----
- */
-struct RefBuffer
-{
-  private:
-    static struct Chunk
-    {
-        ubyte[] data;  // storing serialized value
-        size_t  used;  // used size of data
-    }
-
-    immutable size_t Threshold;
-    immutable size_t ChunkSize;
-
-    // for putCopy
-    Chunk[] chunks_;  // memory chunk for buffer
-    size_t  index_;   // index for cunrrent chunk
-
-    // for putRef
-    iovec[] vecList_;  // reference to large data or copied data.
-
-
-  public:
-    /**
-     * Constructs a buffer.
-     *
-     * Params:
-     *  threshold = the threshold of writing value or stores reference.
-     *  chunkSize = the default size of chunk for allocation.
-     */
-    @safe
-    this(in size_t threshold, in size_t chunkSize = 8192)
-    {
-        Threshold = threshold;
-        ChunkSize = chunkSize;
-
-        chunks_.length = 1;
-        chunks_[index_].data.length = chunkSize;
-    }
-
-
-    /**
-     * Returns the buffer contents that excluding references.
-     *
-     * Returns:
-     *  the non-contiguous copied contents.
-     */
-    @property @safe
-    nothrow ubyte[] data()
-    {
-        ubyte[] result;
-
-        foreach (ref chunk; chunks_)
-            result ~= chunk.data[0..chunk.used];
-
-        return result;
-    }
-
-
-    /**
-     * Forwards to all buffer contents.
-     *
-     * Returns:
-     *  the array of iovec struct that stores references.
-     */
-    @property @safe
-    nothrow ref iovec[] vector()
-    {
-        return vecList_;
-    }
-
-
-    /**
-     * Writes the argument to buffer and stores the reference of writed content 
-     * if the argument size is smaller than threshold,
-     * otherwise stores the reference of argument directly.
-     *
-     * Params:
-     *  value = the content to write.
-     */
-    @safe
-    void put(in ubyte value)
-    {
-        ubyte[1] values = [value];
-        putCopy(values);
-    }
-
-
-    /// ditto
-    @safe
-    void put(in ubyte[] value)
-    {
-        if (value.length < Threshold)
-            putCopy(value);
-        else
-            putRef(value);
-    }
-
-
-  private:
-    /*
-     * Stores the reference of $(D_PARAM value).
-     *
-     * Params:
-     *  value = the content to write.
-     */
-    @trusted
-    void putRef(in ubyte[] value)
-    {
-        vecList_.length += 1;
-        vecList_[$ - 1]  = iovec(cast(void*)value.ptr, value.length);
-    }
-
-
-    /*
-     * Writes $(D_PARAM value) to buffer and appends to its reference.
-     *
-     * Params:
-     *  value = the contents to write.
-     */
-    @trusted
-    void putCopy(in ubyte[] value)
-    {
-        /*
-         * Helper for expanding new space.
-         */
-        void expand(in size_t size)
-        {
-            const newSize = size < ChunkSize ? ChunkSize : size;
-
-            index_++;
-            chunks_.length = 1;
-            chunks_[index_].data.length = newSize;
-        }
-
-        const size = value.length;
-
-        // lacks current chunk?
-        if (chunks_[index_].data.length - chunks_[index_].used < size)
-            expand(size);
-
-        const base = chunks_[index_].used;                     // start index
-        auto  data = chunks_[index_].data[base..base + size];  // chunk to write
-
-        data[] = value;
-        chunks_[index_].used += size;
-
-        // Optimization for avoiding iovec allocation.
-        if (vecList_.length && data.ptr == (vecList_[$ - 1].iov_base +
-                                            vecList_[$ - 1].iov_len))
-            vecList_[$ - 1].iov_len += size;
-        else
-            putRef(data);
-    }
-}
-
-
-unittest
-{
-    static assert(isOutputRange!(RefBuffer, ubyte) &&
-                  isOutputRange!(RefBuffer, ubyte[]));
-
-    auto buffer = RefBuffer(2, 4);
-
-    ubyte[] tests = [1, 2];
-    foreach (v; tests)
-        buffer.put(v);
-    buffer.put(tests);
-
-    assert(buffer.data == tests, "putCopy failed");
-
-    iovec[] vector = buffer.vector;
-    ubyte[] result;
-
-    assert(vector.length == 2, "Optimization failed");
-
-    foreach (v; vector)
-        result ~= (cast(ubyte*)v.iov_base)[0..v.iov_len];
-
-    assert(result == tests ~ tests);
-}
-
-
-/**
- * $(D MessagePackException) is a root Exception for MessagePack related operation.
- */
-class MessagePackException : Exception
-{
-    this(string message)
-    {
-        super(message);
-    }
-}
-
-
-// Serializing routines
-
-
-/**
- * $(D Packer) is a $(D MessagePack) serializer
- *
- * Example:
- * -----
- * auto packer = packer(Appender!(ubyte[])());
- *
- * packer.packArray(false, 100, 1e-10, null);
- *
- * stdout.rawWrite(packer.buffer.data);
- * -----
- *
- * NOTE:
- *  Current implementation can't deal with a circular reference.
- *  If you try to serialize a object that has circular reference, runtime raises 'Stack Overflow'.
- */
-struct Packer(Stream) if (isOutputRange!(Stream, ubyte) && isOutputRange!(Stream, ubyte[]))
-{
-  private:
-    enum size_t Offset = 1;  // type-information offset
-
-    Stream                   stream_;  // the stream to write
-    ubyte[Offset + RealSize] store_;   // stores serialized value
-    bool                     withFieldName_;
-
-
-  public:
-    /**
-     * Constructs a packer with $(D_PARAM stream).
-     *
-     * Params:
-     *  stream        = the stream to write.
-     *  withFieldName = serialize a field name at class or struct
-     */
-    this(Stream stream, bool withFieldName = false)
-    {
-        stream_        = stream;
-        withFieldName_ = withFieldName;
-    }
-
-
-    /**
-     * Forwards to stream.
-     *
-     * Returns:
-     *  the stream.
-     */
-    @property @safe
-    nothrow ref Stream stream()
-    {
-        return stream_;
-    }
-
-
-    /**
-     * Serializes argument and writes to stream.
-     *
-     * If the argument is the pointer type, dereferences the pointer and serializes pointed value.
-     * -----
-     * int  a = 10;
-     * int* b = &b;
-     *
-     * packer.pack(b);  // serializes 10, not address of a
-     * -----
-     * Serializes nil if the argument of nullable type is null.
-     *
-     * NOTE:
-     *  MessagePack doesn't define $(D_KEYWORD real) type format.
-     *  Don't serialize $(D_KEYWORD real) if you communicate with other languages.
-     *  Transfer $(D_KEYWORD double) serialization if $(D_KEYWORD real) on your environment equals $(D_KEYWORD double).
-     *
-     * Params:
-     *  value = the content to serialize.
-     *
-     * Returns:
-     *  self, i.e. for method chaining.
-     */
-    ref Packer pack(T)(in T value) if (is(Unqual!T == bool))
-    {
-        if (value)
-            stream_.put(Format.TRUE);
-        else
-            stream_.put(Format.FALSE);
-
-        return this;
-    }
-
-
-    /// ditto
-    ref Packer pack(T)(in T value) if (isUnsigned!T)
-    {
-        // ulong < ulong is slower than uint < uint
-        static if (!is(Unqual!T  == ulong)) {
-            enum Bits = T.sizeof * 8;
-
-            if (value < (1 << 8)) {
-                if (value < (1 << 7)) {
-                    // fixnum
-                    stream_.put(take8from!Bits(value));
-                } else {
-                    // uint 8
-                    store_[0] = Format.UINT8;
-                    store_[1] = take8from!Bits(value);
-                    stream_.put(store_[0..Offset + ubyte.sizeof]);
-                }
-            } else {
-                if (value < (1 << 16)) {
-                    // uint 16
-                    const temp = convertEndianTo!16(value);
-
-                    store_[0] = Format.UINT16;
-                    *cast(ushort*)&store_[Offset] = temp;
-                    stream_.put(store_[0..Offset + ushort.sizeof]);
-                } else {
-                    // uint 32
-                    const temp = convertEndianTo!32(value);
-
-                    store_[0] = Format.UINT32;
-                    *cast(uint*)&store_[Offset] = temp;
-                    stream_.put(store_[0..Offset + uint.sizeof]);
-                }
-            }
-        } else {
-            if (value < (1UL << 8)) {
-                if (value < (1UL << 7)) {
-                    // fixnum
-                    stream_.put(take8from!64(value));
-                } else {
-                    // uint 8
-                    store_[0] = Format.UINT8;
-                    store_[1] = take8from!64(value);
-                    stream_.put(store_[0..Offset + ubyte.sizeof]);
-                }
-            } else {
-                if (value < (1UL << 16)) {
-                    // uint 16
-                    const temp = convertEndianTo!16(value);
-
-                    store_[0] = Format.UINT16;
-                    *cast(ushort*)&store_[Offset] = temp;
-                    stream_.put(store_[0..Offset + ushort.sizeof]);
-                } else if (value < (1UL << 32)){
-                    // uint 32
-                    const temp = convertEndianTo!32(value);
-
-                    store_[0] = Format.UINT32;
-                    *cast(uint*)&store_[Offset] = temp;
-                    stream_.put(store_[0..Offset + uint.sizeof]);
-                } else {
-                    // uint 64
-                    const temp = convertEndianTo!64(value);
-
-                    store_[0] = Format.UINT64;
-                    *cast(ulong*)&store_[Offset] = temp;
-                    stream_.put(store_[0..Offset + ulong.sizeof]);
-                }
-            }
-        }
-
-        return this;
-    }
-
-
-    /// ditto
-    ref Packer pack(T)(in T value) if (isSigned!T && isIntegral!T)
-    {
-        // long < long is slower than int < int
-        static if (!is(Unqual!T == long)) {
-            enum Bits = T.sizeof * 8;
-
-            if (value < -(1 << 5)) {
-                if (value < -(1 << 15)) {
-                    // int 32
-                    const temp = convertEndianTo!32(value);
-
-                    store_[0] = Format.INT32;
-                    *cast(int*)&store_[Offset] = temp;
-                    stream_.put(store_[0..Offset + int.sizeof]);
-                } else if (value < -(1 << 7)) {
-                    // int 16
-                    const temp = convertEndianTo!16(value);
-
-                    store_[0] = Format.INT16;
-                    *cast(short*)&store_[Offset] = temp;
-                    stream_.put(store_[0..Offset + short.sizeof]);
-                } else {
-                    // int 8
-                    store_[0] = Format.INT8;
-                    store_[1] = take8from!Bits(value);
-                    stream_.put(store_[0..Offset + byte.sizeof]);
-                }
-            } else if (value < (1 << 7)) {
-                // fixnum
-                stream_.put(take8from!Bits(value));
-            } else {
-                if (value < (1 << 8)) {
-                    // uint 8
-                    store_[0] = Format.UINT8;
-                    store_[1] = take8from!Bits(value);
-                    stream_.put(store_[0..Offset + ubyte.sizeof]);
-                } else if (value < (1 << 16)) {
-                    // uint 16
-                    const temp = convertEndianTo!16(value);
-
-                    store_[0] = Format.UINT16;
-                    *cast(ushort*)&store_[Offset] = temp;
-                    stream_.put(store_[0..Offset + ushort.sizeof]);
-                } else {
-                    // uint 32
-                    const temp = convertEndianTo!32(value);
-
-                    store_[0] = Format.UINT32;
-                    *cast(uint*)&store_[Offset] = temp;
-                    stream_.put(store_[0..Offset + uint.sizeof]);
-                }
-            }
-        } else {
-            if (value < -(1L << 5)) {
-                if (value < -(1L << 15)) {
-                    if (value < -(1L << 31)) {
-                        // int 64
-                        const temp = convertEndianTo!64(value);
-
-                        store_[0] = Format.INT64;
-                        *cast(long*)&store_[Offset] = temp;
-                        stream_.put(store_[0..Offset + long.sizeof]);
-                    } else {
-                        // int 32
-                        const temp = convertEndianTo!32(value);
-
-                        store_[0] = Format.INT32;
-                        *cast(int*)&store_[Offset] = temp;
-                        stream_.put(store_[0..Offset + int.sizeof]);
-                    }
-                } else {
-                    if (value < -(1L << 7)) {
-                        // int 16
-                        const temp = convertEndianTo!16(value);
-
-                        store_[0] = Format.INT16;
-                        *cast(short*)&store_[Offset] = temp;
-                        stream_.put(store_[0..Offset + short.sizeof]);
-                    } else {
-                        // int 8
-                        store_[0] = Format.INT8;
-                        store_[1] = take8from!64(value);
-                        stream_.put(store_[0..Offset + byte.sizeof]);
-                    }
-                }
-            } else if (value < (1L << 7)) {
-                // fixnum
-                stream_.put(take8from!64(value));
-            } else {
-                if (value < (1L << 16)) {
-                    if (value < (1L << 8)) {
-                        // uint 8
-                        store_[0] = Format.UINT8;
-                        store_[1] = take8from!64(value);
-                        stream_.put(store_[0..Offset + ubyte.sizeof]);
-                    } else {
-                        // uint 16
-                        const temp = convertEndianTo!16(value);
-
-                        store_[0] = Format.UINT16;
-                        *cast(ushort*)&store_[Offset] = temp;
-                        stream_.put(store_[0..Offset + ushort.sizeof]);
-                    }
-                } else {
-                    if (value < (1L << 32)) {
-                        // uint 32
-                        const temp = convertEndianTo!32(value);
-
-                        store_[0] = Format.UINT32;
-                        *cast(uint*)&store_[Offset] = temp;
-                        stream_.put(store_[0..Offset + uint.sizeof]);
-                    } else {
-                        // uint 64
-                        const temp = convertEndianTo!64(value);
-
-                        store_[0] = Format.UINT64;
-                        *cast(ulong*)&store_[Offset] = temp;
-                        stream_.put(store_[0..Offset + ulong.sizeof]);
-                    }
-                }
-            }
-        }
-
-        return this;
-    }
-
-
-    /// ditto
-    ref Packer pack(T)(in T value) if (isFloatingPoint!T)
-    {
-        static if (is(Unqual!T == float)) {
-            const temp = convertEndianTo!32(_f(value).i);
-
-            store_[0] = Format.FLOAT;
-            *cast(uint*)&store_[Offset] = temp;
-            stream_.put(store_[0..Offset + uint.sizeof]);
-        } else static if (is(Unqual!T == double)) {
-            const temp = convertEndianTo!64(_d(value).i);
-
-            store_[0] = Format.DOUBLE;
-            *cast(ulong*)&store_[Offset] = temp;
-            stream_.put(store_[0..Offset + ulong.sizeof]);
-        } else {
-            static if (real.sizeof > double.sizeof) {
-                store_[0]      = Format.REAL;
-                const temp     = _r(value);
-                const fraction = convertEndianTo!64(temp.fraction);
-                const exponent = convertEndianTo!16(temp.exponent);
-
-                *cast(Unqual!(typeof(fraction))*)&store_[Offset]                   = fraction;
-                *cast(Unqual!(typeof(exponent))*)&store_[Offset + fraction.sizeof] = exponent;
-                stream_.put(store_[0..$]);
-            } else {  // Non-x86 CPUs, real type equals double type.
-                pack(cast(double)value);
-            }
-        }
-
-        return this;
-    }
-
-
-    /// ditto
-    ref Packer pack(T)(in T value) if (is(Unqual!T == enum))
-    {
-        pack(cast(OriginalType!T)value);
-
-        return this;
-    }
-
-
-    /// Overload for pack(null) for 2.057 or later
-    static if (!is(typeof(null) == void*))
-    {
-        ref Packer pack(T)(in T value) if (is(Unqual!T == typeof(null)))
-        {
-            return packNil();
-        }
-    }
-
-
-    /// ditto
-    ref Packer pack(T)(in T value) if (isPointer!T)
-    {
-        static if (is(Unqual!T == void*)) {  // for pack(null) for 2.056 or earlier
-            enforce(value is null, "Can't serialize void type");
-            stream_.put(Format.NIL);
-        } else {
-            if (value is null)
-                stream_.put(Format.NIL);
-            else
-                pack(mixin(AsteriskOf!T ~ "value"));
-        }
-
-        return this;
-    }
-
-
-    /// ditto
-    ref Packer pack(T)(in T array) if (isArray!T)
-    {
-        alias typeof(T.init[0]) U;
-
-        /*
-         * Serializes raw type-information to stream.
-         */
-        void beginRaw(in size_t length)
-        {
-            if (length < 32) {
-                const ubyte temp = Format.RAW | cast(ubyte)length;
-                stream_.put(take8from(temp));
-            } else if (length < 65536) {
-                const temp = convertEndianTo!16(length);
-
-                store_[0] = Format.RAW16;
-                *cast(ushort*)&store_[Offset] = temp;
-                stream_.put(store_[0..Offset + ushort.sizeof]);
-            } else {
-                const temp = convertEndianTo!32(length);
-
-                store_[0] = Format.RAW32;
-                *cast(uint*)&store_[Offset] = temp;
-                stream_.put(store_[0..Offset + uint.sizeof]);
-            }
-        }
-
-        if (array.empty)
-            return packNil();
-
-        // Raw bytes
-        static if (isByte!(U) || isSomeChar!(U)) {
-            ubyte[] raw = cast(ubyte[])array;
-
-            beginRaw(raw.length);
-            stream_.put(raw);
-        } else {
-            beginArray(array.length);
-            foreach (elem; array)
-                pack(elem);
-        }
-
-        return this;
-    }
-
-
-    /// ditto
-    ref Packer pack(T)(in T array) if (isAssociativeArray!T)
-    {
-        if (array is null)
-            return packNil();
-
-        beginMap(array.length);
-        foreach (key, value; array) {
-            pack(key);
-            pack(value);
-        }
-
-        return this;
-    }
-
-
-    /// ditto
-    ref Packer pack(Types...)(auto ref const Types objects) if (Types.length > 1)
-    {
-        foreach (i, T; Types)
-            pack(objects[i]);
-
-        return this;
-    }
-
-
-    /**
-     * Serializes $(D_PARAM object) and writes to stream.
-     *
-     * Calling $(D toMsgpack) if $(D_KEYWORD class) and $(D_KEYWORD struct) implement $(D toMsgpack) method. $(D toMsgpack) signature is:
-     * -----
-     * void toMsgpack(Packer)(ref Packer packer) const
-     * -----
-     * This method serializes all members of T object if $(D_KEYWORD class) and $(D_KEYWORD struct) don't implement $(D toMsgpack).
-     *
-     * An object that doesn't implement $(D toMsgpack) is serialized to Array type.
-     * -----
-     * packer.pack(tuple(true, 1, "Hi!"))  // -> '[true, 1, "Hi!"]', not 'ture, 1, "Hi!"'
-     *
-     * struct Foo
-     * {
-     *     int num    = 10;
-     *     string msg = "D!";
-     * }
-     * packer.pack(Foo());  // -> '[10, "D!"]'
-     *
-     * class Base
-     * {
-     *     bool flag = true;
-     * }
-     * class Derived : Base
-     * {
-     *     double = 0.5f;
-     * }
-     * packer.pack(new Derived());  // -> '[true, 0.5f]'
-     * -----
-     *
-     * Params:
-     *  object = the content to serialize.
-     *
-     * Returns:
-     *  self, i.e. for method chaining.
-     */
-    ref Packer pack(T)(in T object) if (is(Unqual!T == class))
-    {
-        if (object is null)
-            return packNil();
-
-        static if (hasMember!(T, "toMsgpack"))
-        {
-            static if (__traits(compiles, { T t; t.toMsgpack(this, withFieldName_); })) {
-                object.toMsgpack(this, withFieldName_);
-            } else static if (__traits(compiles, { T t; t.toMsgpack(this); })) { // backward compatible
-                object.toMsgpack(this);
-            } else {
-                static assert(0, "Failed to invoke 'toMsgpack' on type '" ~ Unqual!T.stringof ~ "'");
-            }
-        } else {
-            // TODO: Add object serialization handler
-            if (T.classinfo !is object.classinfo) {
-                throw new MessagePackException("Can't pack derived class through reference to base class.");
-            }
-
-            alias SerializingClasses!(T) Classes;
-
-            immutable memberNum = SerializingMemberNumbers!(Classes);
-            if (withFieldName_)
-                beginMap(memberNum);
-            else
-                beginArray(memberNum);
-
-            foreach (Class; Classes) {
-                Class obj = cast(Class)object;
-                if (withFieldName_) {
-                    foreach (i, f ; obj.tupleof) {
-                        pack(getFieldName!(Class, i));
-                        pack(f);
-                    }
-                } else {
-                    foreach (f ; obj.tupleof)
-                        pack(f);
-                }
-            }
-        }
-
-        return this;
-    }
-
-
-    /// ditto
-    ref Packer pack(T)(auto ref T object) if (is(Unqual!T == struct))
-    {
-        static if (hasMember!(T, "toMsgpack"))
-        {
-            static if (__traits(compiles, { T t; t.toMsgpack(this, withFieldName_); })) {
-                object.toMsgpack(this, withFieldName_);
-            } else static if (__traits(compiles, { T t; t.toMsgpack(this); })) { // backward compatible
-                object.toMsgpack(this);
-            } else {
-                static assert(0, "Failed to invoke 'toMsgpack' on type '" ~ Unqual!T.stringof ~ "'");
-            }
-        } else static if (isTuple!T) {
-            beginArray(object.field.length);
-            foreach (f; object.field)
-                pack(f);
-        } else {  // simple struct
-            immutable memberNum = object.tupleof.length;
-            if (withFieldName_)
-                beginMap(memberNum);
-            else
-                beginArray(memberNum);
-
-            if (withFieldName_) {
-                foreach (i, f; object.tupleof) {
-                    pack(getFieldName!(T, i));
-                    pack(f);
-                }
-            } else {
-                foreach (f; object.tupleof)
-                    pack(f);
-            }
-        }
-
-        return this;
-    }
-
-
-    /**
-     * Serializes the arguments as container to stream.
-     *
-     * -----
-     * packer.packArray(true, 1);  // -> [true, 1]
-     * packer.packMap("Hi", 100);  // -> ["Hi":100]
-     * -----
-     *
-     * In packMap, the number of arguments must be even.
-     *
-     * Params:
-     *  objects = the contents to serialize.
-     *
-     * Returns:
-     *  self, i.e. for method chaining.
-     */
-    ref Packer packArray(Types...)(auto ref const Types objects)
-    {
-        beginArray(Types.length);
-        foreach (i, T; Types)
-            pack(objects[i]);
-        //pack(objects);  // slow :(
-
-        return this;
-    }
-
-
-    /// ditto
-    ref Packer packMap(Types...)(auto ref const Types objects)
-    {
-        static assert(Types.length % 2 == 0, "The number of arguments must be even");
-
-        beginMap(Types.length / 2);
-        foreach (i, T; Types)
-            pack(objects[i]);
-
-        return this;
-    }
-
-
-    /**
-     * Serializes the type-information to stream.
-     *
-     * These methods don't serialize contents.
-     * You need to call pack method to serialize contents at your own risk.
-     * -----
-     * packer.beginArray(3).pack(true, 1);  // -> [true, 1,
-     *
-     * // other operation
-     * 
-     * packer.pack("Hi!");                  // -> [true, 1, "Hi!"]
-     * -----
-     *
-     * Params:
-     *  length = the length of container.
-     *
-     * Returns:
-     *  self, i.e. for method chaining.
-     */
-    ref Packer beginArray(in size_t length)
-    {
-        if (length < 16) {
-            const ubyte temp = Format.ARRAY | cast(ubyte)length;
-            stream_.put(take8from(temp));
-        } else if (length < 65536) {
-            const temp = convertEndianTo!16(length);
-
-            store_[0] = Format.ARRAY16;
-            *cast(ushort*)&store_[Offset] = temp;
-            stream_.put(store_[0..Offset + ushort.sizeof]);
-        } else {
-            const temp = convertEndianTo!32(length);
-
-            store_[0] = Format.ARRAY32;
-            *cast(uint*)&store_[Offset] = temp;
-            stream_.put(store_[0..Offset + uint.sizeof]);
-        }
-
-        return this;
-    }
-
-
-    /// ditto
-    ref Packer beginMap(in size_t length)
-    {
-        if (length < 16) {
-            const ubyte temp = Format.MAP | cast(ubyte)length;
-            stream_.put(take8from(temp));
-        } else if (length < 65536) {
-            const temp = convertEndianTo!16(length);
-
-            store_[0] = Format.MAP16;
-            *cast(ushort*)&store_[Offset] = temp;
-            stream_.put(store_[0..Offset + ushort.sizeof]);
-        } else {
-            const temp = convertEndianTo!32(length);
-
-            store_[0] = Format.MAP32;
-            *cast(uint*)&store_[Offset] = temp;
-            stream_.put(store_[0..Offset + uint.sizeof]);
-        }
-
-        return this;
-    }
-
-
-  private:
-    /*
-     * Serializes the nil value.
-     */
-    ref Packer packNil()
-    {
-        stream_.put(Format.NIL);
-        return this;
-    }
-}
-
-
-/**
- * Helper for $(D Packer) construction.
- *
- * Params:
- *  stream = the stream to write.
- *
- * Returns:
- *  a $(D Packer) object instantiated and initialized according to the arguments.
- */
-Packer!(Stream) packer(Stream)(Stream stream, bool withFieldName = false)
-{
-    return typeof(return)(stream, withFieldName);
-}
-
-
-version (unittest) 
-{
-    alias Appender!(ubyte[]) SimpleBuffer;
-
-    mixin template DefinePacker()
-    {
-        SimpleBuffer buffer; Packer!(SimpleBuffer*) packer = packer(&buffer);
-    }
-
-    mixin template DefineDictionalPacker()
-    {
-        SimpleBuffer buffer; Packer!(SimpleBuffer*) packer = packer(&buffer, true);
-    }
-}
-
-unittest
-{
-    { // unique value
-        mixin DefinePacker;
-
-        ubyte[] result = [Format.NIL, Format.TRUE, Format.FALSE];
-
-        packer.pack(null, true, false);
-        foreach (i, value; packer.stream.data)
-            assert(value == result[i]);
-    }
-    { // uint *
-        static struct UTest { ubyte format; ulong value; }
-
-        enum : ulong { A = ubyte.max, B = ushort.max, C = uint.max, D = ulong.max }
-
-        static UTest[][] tests = [
-            [{Format.UINT8, A}], 
-            [{Format.UINT8, A}, {Format.UINT16, B}],
-            [{Format.UINT8, A}, {Format.UINT16, B}, {Format.UINT32, C}],
-            [{Format.UINT8, A}, {Format.UINT16, B}, {Format.UINT32, C}, {Format.UINT64, D}],
-        ];
-
-        foreach (I, T; TypeTuple!(ubyte, ushort, uint, ulong)) {
-            foreach (i, test; tests[I]) {
-                mixin DefinePacker;
-
-                packer.pack(cast(T)test.value);
-                assert(buffer.data[0] == test.format);
-
-                switch (i) {
-                case 0:
-                    auto answer = take8from!(T.sizeof * 8)(test.value);
-                    assert(memcmp(&buffer.data[1], &answer, ubyte.sizeof) == 0);
-                    break;
-                case 1:
-                    auto answer = convertEndianTo!16(test.value);
-                    assert(memcmp(&buffer.data[1], &answer, ushort.sizeof) == 0);
-                    break;
-                case 2:
-                    auto answer = convertEndianTo!32(test.value);
-                    assert(memcmp(&buffer.data[1], &answer, uint.sizeof) == 0);
-                    break;
-                default:
-                    auto answer = convertEndianTo!64(test.value);
-                    assert(memcmp(&buffer.data[1], &answer, ulong.sizeof) == 0);
-                }
-            }
-        }
-    }
-    { // int *
-        static struct STest { ubyte format; long value; }
-
-        enum : long { A = byte.min, B = short.min, C = int.min, D = long.min }
-
-        static STest[][] tests = [
-            [{Format.INT8, A}], 
-            [{Format.INT8, A}, {Format.INT16, B}],
-            [{Format.INT8, A}, {Format.INT16, B}, {Format.INT32, C}],
-            [{Format.INT8, A}, {Format.INT16, B}, {Format.INT32, C}, {Format.INT64, D}],
-        ];
-
-        foreach (I, T; TypeTuple!(byte, short, int, long)) {
-            foreach (i, test; tests[I]) {
-                mixin DefinePacker;
-
-                packer.pack(cast(T)test.value);
-                assert(buffer.data[0] == test.format);
-
-                switch (i) {
-                case 0:
-                    auto answer = take8from!(T.sizeof * 8)(test.value);
-                    assert(memcmp(&buffer.data[1], &answer, byte.sizeof) == 0);
-                    break;
-                case 1:
-                    auto answer = convertEndianTo!16(test.value);
-                    assert(memcmp(&buffer.data[1], &answer, short.sizeof) == 0);
-                    break;
-                case 2:
-                    auto answer = convertEndianTo!32(test.value);
-                    assert(memcmp(&buffer.data[1], &answer, int.sizeof) == 0);
-                    break;
-                default:
-                    auto answer = convertEndianTo!64(test.value);
-                    assert(memcmp(&buffer.data[1], &answer, long.sizeof) == 0);
-                }
-            }
-        }
-    }
-    { // fload, double
-        static if (real.sizeof == double.sizeof)
-            alias TypeTuple!(float, double, double) FloatingTypes;
-        else
-            alias TypeTuple!(float, double, real) FloatingTypes;
-
-        static struct FTest { ubyte format; real value; }
-
-        static FTest[] tests = [
-            {Format.FLOAT,  float.min},
-            {Format.DOUBLE, double.max},
-            {Format.REAL,   real.max},
-        ];
-
-        foreach (I, T; FloatingTypes) {
-            mixin DefinePacker;
-
-            packer.pack(cast(T)tests[I].value);
-            assert(buffer.data[0] == tests[I].format);
-
-            switch (I) {
-            case 0:
-                const answer = convertEndianTo!32(_f(cast(T)tests[I].value).i);
-                assert(memcmp(&buffer.data[1], &answer, float.sizeof) == 0);
-                break;
-            case 1:
-                const answer = convertEndianTo!64(_d(cast(T)tests[I].value).i);
-                assert(memcmp(&buffer.data[1], &answer, double.sizeof) == 0);
-                break;
-            default:
-                const t = _r(cast(T)tests[I].value);
-                const f = convertEndianTo!64(t.fraction);
-                const e = convertEndianTo!16(t.exponent);
-                assert(memcmp(&buffer.data[1],            &f, f.sizeof) == 0);
-                assert(memcmp(&buffer.data[1 + f.sizeof], &e, e.sizeof) == 0);
-            }
-        }
-    }
-    { // pointer
-        static struct PTest
-        { 
-            ubyte format; 
-
-            union
-            {
-                ulong*  p0;
-                long*   p1;
-                double* p2;
-            }
-        }
-
-        PTest[] tests = [PTest(Format.UINT64), PTest(Format.INT64), PTest(Format.DOUBLE)];
-
-        ulong  v0 = ulong.max;
-        long   v1 = long.min;
-        double v2 = double.max;
-
-        foreach (I, Index; TypeTuple!("0", "1", "2")) {
-            mixin DefinePacker;
-
-            mixin("tests[I].p" ~ Index ~ " = &v" ~ Index ~ ";");
-
-            packer.pack(mixin("tests[I].p" ~ Index));
-            assert(buffer.data[0] == tests[I].format);
-
-            switch (I) {
-            case 0:
-                auto answer = convertEndianTo!64(*tests[I].p0);
-                assert(memcmp(&buffer.data[1], &answer, ulong.sizeof) == 0);
-                break;
-            case 1:
-                auto answer = convertEndianTo!64(*tests[I].p1);
-                assert(memcmp(&buffer.data[1], &answer, long.sizeof) == 0);
-                break;
-            default:
-                const answer = convertEndianTo!64(_d(*tests[I].p2).i);
-                assert(memcmp(&buffer.data[1], &answer, double.sizeof) == 0);
-            }
-        }
-    }
-    { // enum
-        enum E : ubyte { A = ubyte.max }
-
-        mixin DefinePacker; E e = E.A;
-
-        packer.pack(e);
-        assert(buffer.data[0] == Format.UINT8);
-
-        auto answer = E.A;
-        assert(memcmp(&buffer.data[1], &answer, (OriginalType!E).sizeof) == 0);
-    }
-    { // container
-        static struct Test { ubyte format; size_t value; }
-
-        enum : ulong { A = 16 / 2, B = ushort.max, C = uint.max }
-
-        static Test[][] tests = [
-            [{Format.ARRAY | A, Format.ARRAY | A}, {Format.ARRAY16, B}, {Format.ARRAY32, C}],
-            [{Format.MAP   | A, Format.MAP   | A}, {Format.MAP16,   B}, {Format.MAP32,   C}],
-        ];
-
-        foreach (I, Name; TypeTuple!("Array", "Map")) {
-            auto test = tests[I];
-
-            foreach (i, T; TypeTuple!(ubyte, ushort, uint)) {
-                mixin DefinePacker; 
-                mixin("packer.begin" ~ Name ~ "(i ? test[i].value : A);");
-
-                assert(buffer.data[0] == test[i].format);
-
-                switch (i) {
-                case 0:
-                    auto answer = take8from(test[i].value);
-                    assert(memcmp(&buffer.data[0], &answer, ubyte.sizeof) == 0);
-                    break;
-                case 1:
-                    auto answer = convertEndianTo!16(test[i].value);
-                    assert(memcmp(&buffer.data[1], &answer, ushort.sizeof) == 0);
-                    break;
-                default:
-                    auto answer = convertEndianTo!32(test[i].value);
-                    assert(memcmp(&buffer.data[1], &answer, uint.sizeof) == 0);
-                }
-            }
-        }
-    }
-    { // user defined
-        {
-            static struct S
-            {
-                uint num = uint.max;
-
-                void toMsgpack(P)(ref P p) const { p.packArray(num); }
-            }
-
-            mixin DefinePacker; S test;
-
-            packer.pack(test);
-
-            assert(buffer.data[0] == (Format.ARRAY | 1));
-            assert(buffer.data[1] ==  Format.UINT32);
-            assert(memcmp(&buffer.data[2], &test.num, uint.sizeof) == 0);
-        }
-        {
-            mixin DefinePacker; auto test = tuple(true, false, uint.max);
-
-            packer.pack(test);
-
-            assert(buffer.data[0] == (Format.ARRAY | 3));
-            assert(buffer.data[1] ==  Format.TRUE);
-            assert(buffer.data[2] ==  Format.FALSE);
-            assert(buffer.data[3] ==  Format.UINT32);
-            assert(memcmp(&buffer.data[4], &test.field[2], uint.sizeof) == 0);
-        }
-        {
-            static class C
-            {
-                uint num;
-
-                this(uint n) { num = n; }
-
-                void toMsgpack(P)(ref P p) const { p.packArray(num); }
-            }
-
-            mixin DefinePacker; C test = new C(ushort.max);
-
-            packer.pack(test);
-
-            assert(buffer.data[0] == (Format.ARRAY | 1));
-            assert(buffer.data[1] ==  Format.UINT16);
-            assert(memcmp(&buffer.data[2], &test.num, ushort.sizeof) == 0);
-        }
-    }
-    { // simple struct and class
-        {
-            static struct Simple
-            {
-                uint num = uint.max;
-            }
-
-            mixin DefinePacker; Simple test;
-
-            packer.pack(test);
-
-            assert(buffer.data[0] == (Format.ARRAY | 1));
-            assert(buffer.data[1] ==  Format.UINT32);
-            assert(memcmp(&buffer.data[2], &test.num, uint.sizeof) == 0);
-        }
-
-        static class SimpleA
-        {
-            bool flag = true;
-        }
-
-        static class SimpleB : SimpleA
-        {
-            ubyte type = 100;
-        }
-
-        static class SimpleC : SimpleB
-        {
-            uint num = uint.max;
-        }
-
-        {  // from derived class
-            mixin DefinePacker; SimpleC test = new SimpleC();
-
-            packer.pack(test);
-
-            assert(buffer.data[0] == (Format.ARRAY | 3));
-            assert(buffer.data[1] ==  Format.TRUE);
-            assert(buffer.data[2] ==  100);
-            assert(buffer.data[3] ==  Format.UINT32);
-            assert(memcmp(&buffer.data[4], &test.num, uint.sizeof) == 0);
-        }
-        {  // from base class
-            mixin DefinePacker; SimpleB test = new SimpleC();
-
-            try {
-                packer.pack(test);
-                assert(false);
-            } catch (Exception e) { }
-        }
-    }
-}
-
-
-// deserializing routines
-
-
-/**
- * $(D UnpackException) is thrown on deserialization failure
- */
-class UnpackException : MessagePackException
-{
-    this(string message)
-    { 
-        super(message);
-    }
-}
-
-
-version (D_Ddoc)
-{
-    /**
-     * Internal buffer and related operations for Unpacker
-     *
-     * Following Unpackers mixin this template. So, Unpacker can use following methods.
-     *
-     * -----
-     * //buffer image:
-     * +-------------------------------------------+
-     * | [object] | [obj | unparsed... | unused... |
-     * +-------------------------------------------+
-     *            ^ offset
-     *                   ^ current
-     *                                 ^ used
-     *                                             ^ buffer.length
-     * -----
-     *
-     * This mixin template is a private.
-     */
-    mixin template InternalBuffer()
-    {
-      private:
-        ubyte[] buffer_;  // internal buffer
-        size_t  used_;    // index that buffer cosumed
-        size_t  offset_;  // index that buffer parsed
-        size_t  parsed_;  // total size of parsed message
-        bool    hasRaw_;  // indicates whether Raw object has been deserialized
-
-
-      public:
-        /**
-         * Forwards to internal buffer.
-         *
-         * Returns:
-         *  the reference of internal buffer.
-         */
-        @property @safe
-        nothrow ubyte[] buffer();
-
-
-        /**
-         * Fills internal buffer with $(D_PARAM target).
-         *
-         * Params:
-         *  target = new serialized buffer to deserialize.
-         */
-        @safe void feed(in ubyte[] target);
-
-
-        /**
-         * Consumes buffer. This method is helper for buffer property.
-         * You must use this method if you write bytes to buffer directly.
-         *
-         * Params:
-         *  size = the number of consuming.
-         */
-        @safe
-        nothrow void bufferConsumed(in size_t size);
-
-
-        /**
-         * Removes unparsed buffer.
-         */
-        @safe
-        nothrow void removeUnparsed();
-
-
-        /**
-         * Returns:
-         *  the total size including unparsed buffer size.
-         */
-        @property @safe
-        nothrow size_t size() const;
-
-
-        /**
-         * Returns:
-         *  the parsed size of buffer.
-         */
-        @property @safe
-        nothrow size_t parsedSize() const;
-
-
-        /**
-         * Returns:
-         *  the unparsed size of buffer.
-         */
-        @property @safe
-        nothrow size_t unparsedSize() const;
-
-
-    private:
-        @safe
-        void initializeBuffer(in ubyte[] target, in size_t bufferSize = 8192);
-    }
-}
-else
-{ 
-    private mixin template InternalBuffer()
-    {
-      private:
-        ubyte[] buffer_;  // internal buffer
-        size_t  used_;    // index that buffer cosumed
-        size_t  offset_;  // index that buffer parsed
-        size_t  parsed_;  // total size of parsed message
-        bool    hasRaw_;  // indicates whether Raw object has been deserialized
-
-
-      public:
-        @property @safe
-        nothrow ubyte[] buffer()
-        {
-            return buffer_;
-        }
-
-
-        @safe
-        void feed(in ubyte[] target)
-        in
-        {
-            assert(target.length);
-        }
-        body
-        {
-            /*
-             * Expands internal buffer.
-             *
-             * Params:
-             *  size = new buffer size to append.
-             */
-            void expandBuffer(in size_t size)
-            {
-                // rewinds buffer(completed deserialization)
-                if (used_ == offset_ && !hasRaw_) {
-                    used_ =  offset_ = 0;
-
-                    if (buffer_.length < size)
-                        buffer_.length = size;
-
-                    return;
-                }
-
-                // deserializing state is mid-flow(buffer has non-parsed data yet)
-                auto unparsed = buffer_[offset_..used_];
-                auto restSize = buffer_.length - used_ + offset_;
-                auto newSize  = size > restSize ? unparsedSize + size : buffer_.length;
-
-                if (hasRaw_) {
-                    hasRaw_ = false;
-                    buffer_ = new ubyte[](newSize);
-                } else {
-                    buffer_.length = newSize;
-
-                    // avoids overlapping copy
-                    auto area = buffer_[0..unparsedSize];
-                    unparsed  = area.overlap(unparsed) ? unparsed.dup : unparsed;
-                }
-
-                buffer_[0..unparsedSize] = unparsed;
-                used_   = unparsedSize;
-                offset_ = 0;
-            }
-
-            const size = target.length;
-
-            // lacks current buffer?
-            if (buffer_.length - used_ < size)
-                expandBuffer(size);
-
-            buffer_[used_..used_ + size] = target;
-            used_ += size;
-        }
-
-
-        @safe
-        nothrow void bufferConsumed(in size_t size)
-        {
-            if (used_ + size > buffer_.length)
-                used_ = buffer_.length;
-            else
-                used_ += size;
-        }
-
-
-        @safe
-        nothrow void removeUnparsed()
-        {
-            used_ = offset_;
-        }
-
-
-        @property @safe
-        nothrow size_t size() const
-        {
-            return parsed_ - offset_ + used_;
-        }
-
-
-        @property @safe
-        nothrow size_t parsedSize() const
-        {
-            return parsed_;
-        }
-
-
-        @property @safe
-        nothrow size_t unparsedSize() const
-        {
-            return used_ - offset_;
-        }
-
-
-      private:
-        @safe
-        nothrow void initializeBuffer(in ubyte[] target, in size_t bufferSize = 8192)
-        {
-            const size = target.length;
-
-            buffer_ = new ubyte[](size > bufferSize ? size : bufferSize); 
-            used_   = size;
-            buffer_[0..size] = target;
-        }
-    }
-}
-
-
-/**
- * This $(D Unpacker) is a $(D MessagePack) direct-conversion deserializer
- *
- * This implementation is suitable for fixed data.
- *
- * Example:
- * -----
- * // serializedData is [10, 0.1, false]
- * auto unpacker = Unpacker(serializedData);
- *
- * uint   n;
- * double d;
- * bool   b;
- *
- * unpacker.unpackArray(n, d, b);
- *
- * // using Tuple
- * Tuple!(uint, double, bool) record;
- * unpacker.unpack(record);  // record is [10, 0.1, false]
- * -----
- *
- * NOTE:
- *  Unpacker becomes template struct if Phobos supports truly IO module.
- */
-struct Unpacker
-{
-  private:
-    enum Offset = 1;
-
-    mixin InternalBuffer;
-
-
-  public:
-    /**
-     * Constructs a $(D Unpacker).
-     *
-     * Params:
-     *  target     = byte buffer to deserialize
-     *  bufferSize = size limit of buffer size
-     */
-    this(in ubyte[] target, in size_t bufferSize = 8192)
-    {
-        initializeBuffer(target, bufferSize);
-    }
-
-
-    /**
-     * Clears states for next deserialization.
-     */
-    @safe
-    nothrow void clear()
-    {
-        parsed_ = 0;
-    }
-
-
-    /**
-     * Deserializes $(D_PARAM T) object and assigns to $(D_PARAM value).
-     *
-     * If the argument is pointer, dereferences pointer and assigns deserialized value.
-     * -----
-     * int* a;
-     * unpacker.unpack(a)  // enforce throws Exception because a is null or
-     *                     // no throw if deserialized value is nil
-     *
-     * int b; a = &b;
-     * unpacker.unpack(b)  // b is deserialized value or
-     *                     // assigns null if deserialized value is nil
-     * -----
-     * 
-     * Params:
-     *  value = the reference of value to assign.
-     *
-     * Returns:
-     *  self, i.e. for method chaining.
-     *
-     * Throws:
-     *  UnpackException when doesn't read from buffer or precision loss occurs and
-     *  MessagePackException when $(D_PARAM T) type doesn't match serialized type.
-     */
-    ref Unpacker unpack(T)(ref T value) if (is(Unqual!T == bool))
-    {
-        canRead(Offset, 0);
-        const header = read();
-
-        switch (header) {
-        case Format.TRUE:
-            value = true;
-            break;
-        case Format.FALSE:
-            value = false;
-            break;
-        default:
-            rollback();
-        }
-
-        return this;
-    }
-
-
-    /// ditto
-    ref Unpacker unpack(T)(ref T value) if (isUnsigned!T)
-    {
-        canRead(Offset, 0);
-        const header = read();
-
-        if (0x00 <= header && header <= 0x7f) {
-            value = header;
-        } else {
-            switch (header) {
-            case Format.UINT8:
-                canRead(ubyte.sizeof);
-                value = read();
-                break;
-            case Format.UINT16:
-                canRead(ushort.sizeof);
-                auto us = load16To!ushort(read(ushort.sizeof));
-                if (us > T.max)
-                    rollback(ushort.sizeof);
-                value = cast(T)us;
-                break;
-            case Format.UINT32:
-                canRead(uint.sizeof);
-                auto ui = load32To!uint(read(uint.sizeof));
-                if (ui > T.max)
-                    rollback(uint.sizeof);
-                value = cast(T)ui;
-                break;
-            case Format.UINT64:
-                canRead(ulong.sizeof);
-                auto ul = load64To!ulong(read(ulong.sizeof));
-                if (ul > T.max)
-                    rollback(ulong.sizeof);
-                value = cast(T)ul;
-                break;
-            default:
-                rollback();
-            }
-        }
-
-        return this;
-    }
-
-
-    /// ditto
-    ref Unpacker unpack(T)(ref T value) if (isSigned!T && isIntegral!T)
-    {
-        canRead(Offset, 0);
-        const header = read();
-
-        if ((0x00 <= header && header <= 0x7f) || (0xe0 <= header && header <= 0xff)) {
-            value = cast(T)header;
-        } else {
-            switch (header) {
-            case Format.UINT8:
-                canRead(ubyte.sizeof);
-                auto ub = read();
-                if (ub > T.max)
-                    rollback(ubyte.sizeof);
-                value = cast(T)ub;
-                break;
-            case Format.UINT16:
-                canRead(ushort.sizeof);
-                auto us = load16To!ushort(read(ushort.sizeof));
-                if (us > T.max)
-                    rollback(ushort.sizeof);
-                value = cast(T)us;
-                break;
-            case Format.UINT32:
-                canRead(uint.sizeof);
-                auto ui = load32To!uint(read(uint.sizeof));
-                if (ui > T.max)
-                    rollback(uint.sizeof);
-                value = cast(T)ui;
-                break;
-            case Format.UINT64:
-                canRead(ulong.sizeof);
-                auto ul = load64To!ulong(read(ulong.sizeof));
-                if (ul > T.max)
-                    rollback(ulong.sizeof);
-                value = cast(T)ul;
-                break;
-            case Format.INT8:
-                canRead(byte.sizeof);
-                value = cast(byte)read();
-                break;
-            case Format.INT16:
-                canRead(short.sizeof);
-                auto s = load16To!short(read(short.sizeof));
-                if (s < T.min || T.max < s)
-                    rollback(short.sizeof);
-                value = cast(T)s;
-                break;
-            case Format.INT32:
-                canRead(int.sizeof);
-                auto i = load32To!int(read(int.sizeof));
-                if (i < T.min || T.max < i)
-                    rollback(int.sizeof);
-                value = cast(T)i;
-                break;
-            case Format.INT64:
-                canRead(long.sizeof);
-                auto l = load64To!long(read(long.sizeof));
-                if (l < T.min || T.max < l)
-                    rollback(long.sizeof);
-                value = cast(T)l;
-                break;
-            default:
-                rollback();
-            }
-        }
-
-        return this;
-    }
-
-
-    /// ditto
-    ref Unpacker unpack(T)(ref T value) if (isFloatingPoint!T)
-    {
-        canRead(Offset, 0);
-        const header = read();
-
-        switch (header) {
-        case Format.FLOAT:
-            _f temp;
-
-            canRead(uint.sizeof);
-            temp.i = load32To!uint(read(uint.sizeof));
-            value  = temp.f;
-            break;
-        case Format.DOUBLE:
-            // check precision loss
-            static if (is(Unqual!T == float))
-                rollback();
-
-            _d temp;
-
-            canRead(ulong.sizeof);
-            temp.i = load64To!ulong(read(ulong.sizeof));
-            value  = temp.f;
-            break;
-        case Format.REAL:
-            // check precision loss
-            static if (is(Unqual!T == float) || is(Unqual!T == double))
-                rollback();
-
-            canRead(RealSize);
-
-            version (NonX86)
-            {
-                CustomFloat!80 temp;
-
-                const frac = load64To!ulong (read(ulong.sizeof));
-                const exp  = load16To!ushort(read(ushort.sizeof));
-
-                temp.significand = frac;
-                temp.exponent    = exp & 0x7fff;
-                temp.sign        = exp & 0x8000 ? true : false;
-
-                // NOTE: temp.get!real is inf on non-x86 when deserialized value is larger than double.max.
-                value = temp.get!real;
-            }
-            else
-            {
-                _r temp;
-
-                temp.fraction = load64To!(typeof(temp.fraction))(read(temp.fraction.sizeof));
-                temp.exponent = load16To!(typeof(temp.exponent))(read(temp.exponent.sizeof));
-
-                value = temp.f;
-            }
-
-            break;
-        default:
-            rollback();
-        }
-
-        return this;
-    }
-
-
-    /// ditto
-    ref Unpacker unpack(T)(ref T value) if (is(Unqual!T == enum))
-    {
-        OriginalType!T temp;
-
-        unpack(temp);
-
-        value = cast(T)temp;
-
-        return this;
-    }
-
-
-    /// ditto
-    ref Unpacker unpack(T)(T value) if (isPointer!T)
-    {
-        static if (is(Unqual!T == void*)) {
-            enforce(value !is null,  "Can't deserialize void type");
-            unpackNil(value);
-        } else {
-            if (checkNil())
-                unpackNil(value);
-            else
-                enforce(value !is null, T.stringof ~ " is null pointer");
-
-            unpack(mixin(AsteriskOf!T ~ "value"));
-        }
-
-        return this;
-    }
-
-
-    /// ditto
-    ref Unpacker unpack(Types...)(ref Types objects) if (Types.length > 1)
-    {
-        foreach (i, T; Types)
-            unpack!(T)(objects[i]);
-
-        return this;
-    }
-
-
-    /**
-     * Deserializes $(D_PARAM T) object and assigns to $(D_PARAM array).
-     *
-     * This is convenient method for array deserialization.
-     * Rollback will be completely successful if you deserialize raw type((u)byte[] or string types).
-     * But, Rollback will be one element(e.g. int) if you deserialize other types(e.g. int[], int[int])
-     *
-     * No assign if the length of deserialized object is 0.
-     *
-     * In a static array, this method checks the length. Do rollback and throw exception
-     * if length of $(D_PARAM array) is different from length of deserialized object.
-     *
-     * Params:
-     *  array = the reference of array to assign.
-     *
-     * Returns:
-     *  self, i.e. for method chaining.
-     *
-     * Throws:
-     *  UnpackException when doesn't read from buffer or precision loss occurs and
-     *  MessagePackException when $(D_PARAM T) type doesn't match serialized type.
-     */
-    ref Unpacker unpack(T)(ref T array) if (isArray!T)
-    {
-        alias typeof(T.init[0]) U;
-
-        /*
-         * Deserializes type-information of raw type.
-         */
-        @safe
-        size_t beginRaw()
-        {
-            canRead(Offset, 0);
-            const  header = read();
-            size_t length;
-
-            if (0xa0 <= header && header <= 0xbf) {
-                length = header & 0x1f;
-            } else {
-                switch (header) {
-                case Format.RAW16:
-                    canRead(ushort.sizeof);
-                    length = load16To!size_t(read(ushort.sizeof));
-                    break;
-                case Format.RAW32:
-                    canRead(uint.sizeof);
-                    length = load32To!size_t(read(uint.sizeof));
-                    break;
-                case Format.NIL:
-                    break;
-                default:
-                    rollback();
-                }
-            }
-
-            return length;
-        }
-
-
-        if (checkNil())
-            return unpackNil(array);
-
-        // Raw bytes
-        static if (isByte!U || isSomeChar!U) {
-            auto length = beginRaw();
-            auto offset = calculateSize!(true)(length);
-            if (length == 0)
-                return this;
-
-            static if (isStaticArray!T) {
-                if (length != array.length)
-                    rollback(offset);
-            }
-
-            canRead(length, offset + Offset);
-            static if (isStaticArray!T) {
-                array = (cast(U[])read(length))[0 .. T.length];
-            } else {
-                array = cast(T)read(length);
-            }
-
-            static if (isDynamicArray!T)
-                hasRaw_ = true;
-        } else {
-            auto length = beginArray();
-            if (length == 0)
-                return this;
-
-            static if (isStaticArray!T) {
-                if (length != array.length)
-                    rollback(calculateSize(length));
-            } else {
-                array.length = length;
-            }
-
-            foreach (i; 0..length)
-                unpack(array[i]);
-        }
-
-        return this;
-    }
-
-
-    /// ditto
-    ref Unpacker unpack(T)(ref T array) if (isAssociativeArray!T)
-    {
-        alias typeof(T.init.keys[0])   K;
-        alias typeof(T.init.values[0]) V;
-
-        if (checkNil())
-            return unpackNil(array);
-
-        auto length = beginMap();
-        if (length == 0)
-            return this;
-
-        foreach (i; 0..length) {
-            K k; unpack(k);
-            V v; unpack(v);
-            array[k] = v;
-        }
-
-        return this;
-    }
-
-
-    /**
-     * Deserializes $(D_PARAM T) object and assigns to $(D_PARAM object).
-     *
-     * Calling $(D fromMsgpack) if $(D_KEYWORD class) and $(D_KEYWORD struct) implement $(D fromMsgpack) method. $(D fromMsgpack) signature is:
-     * -----
-     * void fromMsgpack(ref Unpacker unpacker)
-     * -----
-     * Assumes $(D std.typecons.Tuple) or simple struct if $(D_KEYWORD struct) doesn't implement $(D fromMsgpack).
-     * Checks length if $(D_PARAM T) is a $(D std.typecons.Tuple) or simple struct.
-     *
-     * Params:
-     *  object = the reference of object to assign.
-     *  args   = the arguments to class constructor(class only).
-     *           This is used at new statement if $(D_PARAM object) is $(D_KEYWORD null).
-     *
-     * Returns:
-     *  self, i.e. for method chaining.
-     */
-    ref Unpacker unpack(T, Args...)(ref T object, auto ref Args args) if (is(Unqual!T == class))
-    {
-        if (checkNil())
-            return unpackNil(object);
-
-        if (object is null)
-            object = new T(args);
-
-        static if (hasMember!(T, "fromMsgpack"))
-        {
-            static if (__traits(compiles, { T t; t.fromMsgpack(this); })) {
-                object.fromMsgpack(this);
-            } else {
-                static assert(0, "Failed to invoke 'fromMsgpack' on type '" ~ Unqual!T.stringof ~ "'");
-            }
-        } else {
-            // TODO: Add object deserialization handler
-            if (T.classinfo !is object.classinfo) {
-                throw new MessagePackException("Can't unpack derived class through reference to base class.");
-            }
-
-            alias SerializingClasses!(T) Classes;
-
-            auto length = beginArray();
-            if (length == 0)
-                return this;
-
-            if (length != SerializingMemberNumbers!(Classes))
-                rollback(calculateSize(length));
-
-            foreach (Class; Classes) {
-                Class obj = cast(Class)object;
-                foreach (i, member; obj.tupleof)
-                    unpack(obj.tupleof[i]);
-            }
-        }
-
-        return this;
-    }
-
-
-    /// ditto
-    ref Unpacker unpack(T)(ref T object) if (is(Unqual!T == struct))
-    {
-        static if (hasMember!(T, "fromMsgpack"))
-        {
-            static if (__traits(compiles, { T t; t.fromMsgpack(this); })) {
-                object.fromMsgpack(this);
-            } else {
-                static assert(0, "Failed to invoke 'fromMsgpack' on type '" ~ Unqual!T.stringof ~ "'");
-            }
-        } else {
-            auto length = beginArray();
-            if (length == 0)
-                return this;
-
-            static if (isTuple!T) {
-                if (length != T.Types.length)
-                    rollback(calculateSize(length));
-
-                foreach (i, Type; T.Types)
-                    unpack(object.field[i]);
-            } else {  // simple struct
-                if (length != object.tupleof.length)
-                    rollback(calculateSize(length));
-
-                foreach (i, member; object.tupleof)
-                    unpack(object.tupleof[i]);
-            }
-        }
-
-        return this;
-    }
-
-
-    /**
-     * Deserializes the container object and assigns to each argument.
-     *
-     * These methods check the length. Do rollback if
-     * the length of arguments is different from length of deserialized object.
-     *
-     * In unpackMap, the number of arguments must be even.
-     *
-     * Params:
-     *  objects = the references of object to assign.
-     *
-     * Returns:
-     *  self, i.e. for method chaining.
-     */
-    ref Unpacker unpackArray(Types...)(ref Types objects)
-    {
-        auto length = beginArray();
-        if (length != Types.length)
-            rollback(calculateSize(length));
-
-        foreach (i, T; Types)
-            unpack(objects[i]);
-        // unpack(objects);  // slow :(
-
-        return this;
-    }
-
-
-    /// ditto
-    ref Unpacker unpackMap(Types...)(ref Types objects)
-    {
-        static assert(Types.length % 2 == 0, "The number of arguments must be even");
-
-        auto length = beginMap();
-        if (length != Types.length / 2)
-            rollback(calculateSize(length));
-
-        foreach (i, T; Types)
-            unpack(objects[i]);
-
-        return this;
-    }
-
-
-    /**
-     * Deserializes the type-information of container.
-     *
-     * These methods don't deserialize contents.
-     * You need to call unpack method to deserialize contents at your own risk.
-     * -----
-     * // serialized data is [1, "Hi!"];
-     * int num;
-     * unpacker.beginArray(2).unpack(num);  // num is 1
-     *
-     * // other operation
-     *
-     * string str;
-     * unpacker.unpack(str);  // str is "Hi!"
-     * -----
-     *
-     * Returns:
-     *  the container size.
-     */
-    @safe
-    size_t beginArray()
-    {
-        canRead(Offset, 0);
-        const  header = read();
-        size_t length;
-
-        if (0x90 <= header && header <= 0x9f) {
-            length = header & 0x0f;
-        } else {
-            switch (header) {
-            case Format.ARRAY16:
-                canRead(ushort.sizeof);
-                length = load16To!size_t(read(ushort.sizeof));
-                break;
-            case Format.ARRAY32:
-                canRead(uint.sizeof);
-                length = load32To!size_t(read(uint.sizeof));
-                break;
-            case Format.NIL:
-                break;
-            default:
-                rollback();
-            }
-        }
-
-        return length;
-    }
-
-
-    /// ditto
-    @safe
-    size_t beginMap()
-    {
-        canRead(Offset, 0);
-        const  header = read();
-        size_t length;
-
-        if (0x80 <= header && header <= 0x8f) {
-            length = header & 0x0f;
-        } else {
-            switch (header) {
-            case Format.MAP16:
-                canRead(ushort.sizeof);
-                length = load16To!size_t(read(ushort.sizeof));
-                break;
-            case Format.MAP32:
-                canRead(uint.sizeof);
-                length = load32To!size_t(read(uint.sizeof));
-                break;
-            case Format.NIL:
-                break;
-            default:
-                rollback();
-            }
-        }
-
-        return length;
-    }
-
-
-    /**
-     * Scans an entire buffer and converts each objects.
-     *
-     * This method is used for unpacking record-like objects.
-     *
-     * Example:
-     * -----
-     * // serialized data is "[1, 2][3, 4][5, 6][...".
-     * auto unpacker = Unpacker(serializedData);
-     * foreach (n, d; &unpacker.scan!(int, int))  // == "foreach (int n, int d; unpacker)"
-     *     writeln(n, d); // 1st loop "1, 2", 2nd loop "3, 4"...
-     * -----
-     */
-    int scan(Types...)(scope int delegate(ref Types) dg)
-    {
-        return opApply!(Types)(delegate int(ref Types objects) { return dg(objects); });
-    }
-
-
-    /// ditto
-    int opApply(Types...)(scope int delegate(ref Types) dg)
-    {
-        int result;
-
-        while (used_ - offset_) {
-            auto length = beginArray();
-            if (length != Types.length)
-                rollback(calculateSize(length));
-
-            Types objects;
-            foreach (i, T; Types)
-                unpack(objects[i]);
-
-            result = dg(objects);
-            if (result)
-                return result;
-        }
-
-        return result;
-    }
-
-
-  private:
-    /*
-     * Deserializes nil object and assigns to $(D_PARAM value).
-     *
-     * Params:
-     *  value = the reference of value to assign.
-     *
-     * Returns:
-     *  self, i.e. for method chaining.
-     *
-     * Throws:
-     *  UnpackException when doesn't read from buffer or precision loss occurs and
-     *  MessagePackException when $(D_PARAM T) type doesn't match serialized type.
-     */
-    @safe
-    ref Unpacker unpackNil(T)(ref T value)
-    {
-        canRead(Offset, 0);
-        const header = read();
-
-        if (header == Format.NIL)
-            value = null;
-        else
-            rollback();
-
-        return this;
-    }
-
-
-    /*
-     * Next object is nil?
-     *
-     * Returns:
-     *  true if next object is nil.
-     */
-    @safe
-    bool checkNil()
-    {
-        canRead(Offset, 0);
-
-        return buffer_[offset_] == Format.NIL;
-    }
-
-
-    /*
-     * Calculates the format size of container length.
-     */
-    size_t calculateSize(bool rawType = false)(in size_t length)
-    {
-        static if (rawType)
-            return length < 32 ? 0 : length < 65536 ? ushort.sizeof : uint.sizeof;
-        else
-            return length < 16 ? 0 : length < 65536 ? ushort.sizeof : uint.sizeof;
-    }
-
-
-    /*
-     * Reading test.
-     *
-     * Params:
-     *  size   = the size to read.
-     *  offset = the offset to subtract when doesn't read from buffer.
-     *
-     * Throws:
-     *  UnpackException when doesn't read from buffer.
-     */
-    @safe
-    void canRead(in size_t size, in size_t offset = Offset)
-    {
-        if (used_ - offset_ < size) {
-            if (offset)
-                offset_ -= offset;
-
-            throw new UnpackException("Insufficient buffer");
-        }
-    }
-
-
-    /*
-     * Reads value from buffer and advances offset.
-     */
-    @safe
-    nothrow ubyte read()
-    {
-        return buffer_[offset_++];
-    }
-
-
-    /*
-     * Reads value from buffer and advances offset.
-     */
-    @safe
-    nothrow ubyte[] read(in size_t size)
-    {
-        auto result = buffer_[offset_..offset_ + size];
-
-        offset_ += size;
-
-        return result;
-    }
-
-
-    /*
-     * Do rollback and throws exception.
-     */
-    @safe
-    void rollback(in size_t size = 0)
-    {
-        offset_ -= size + Offset;
-        onInvalidType();
-    }
-}
-
-
-unittest
-{
-    { // unique
-        mixin DefinePacker;
-
-        Tuple!(bool, bool) result, test = tuple(true, false);
-
-        packer.pack(test);
-
-        auto unpacker = Unpacker(packer.stream.data);
-        unpacker.unpack(result);
-
-        assert(test == result);
-    }
-    { // uint *
-        mixin DefinePacker;
-
-        Tuple!(ubyte, ushort, uint, ulong) result,
-            test = tuple(cast(ubyte)ubyte.max, cast(ushort)ushort.max,
-                         cast(uint)uint.max,   cast(ulong)ulong.max);
-
-        packer.pack(test);
-
-        auto unpacker = Unpacker(packer.stream.data);
-        unpacker.unpack(result);
-
-        assert(test == result);
-    }
-    { // int *
-        mixin DefinePacker;
-
-        Tuple!(byte, short, int, long) result,
-            test = tuple(cast(byte)byte.min, cast(short)short.min,
-                         cast(int)int.min,   cast(long)long.min);
-
-        packer.pack(test);
-
-        auto unpacker = Unpacker(packer.stream.data);
-        unpacker.unpack(result);
-
-        assert(test == result);
-    }
-    { // floating point
-        mixin DefinePacker;
-
-        static if (real.sizeof == double.sizeof)
-            Tuple!(float, double, double) result,
-                test = tuple(cast(float)float.min, cast(double)double.max, cast(real)real.min);
-        else
-            Tuple!(float, double, real) result,
-                test = tuple(cast(float)float.min, cast(double)double.max, cast(real)real.min);
-
-        packer.pack(test);
-
-        auto unpacker = Unpacker(packer.stream.data);
-        unpacker.unpack(result);
-
-        assert(test == result);
-    }
-    { // pointer
-        mixin DefinePacker;
-
-        Tuple!(ulong, long, double) origin, values = tuple(ulong.max, long.min, double.min);
-        Tuple!(ulong*, long*, double*) 
-            result = tuple(&origin.field[0], &origin.field[1], &origin.field[2]),
-            test   = tuple(&values.field[0], &values.field[1], &values.field[2]);
-
-        packer.pack(test);
-
-        auto unpacker = Unpacker(packer.stream.data);
-        unpacker.unpack(result);
-
-        foreach (i, v; test.field)
-            assert(*v == *result.field[i]);
-        assert(origin == values);
-    }
-    { // enum
-        enum   : float { D = 0.5 }
-        enum E : ulong { U = 100 }
-
-        mixin DefinePacker;
-
-        float f = D,   resultF;
-        E     e = E.U, resultE;
-
-        packer.pack(D, e);
-
-        auto unpacker = Unpacker(packer.stream.data);
-        unpacker.unpack(resultF, resultE);
-
-        assert(f == resultF);
-        assert(e == resultE);
-    }
-    { // container
-        mixin DefinePacker;
-
-        Tuple!(ulong[], double[uint], string, bool[2], char[2]) result,
-            test = tuple([1UL, 2], [3U:4.0, 5:6.0, 7:8.0],
-                         "MessagePack is nice!", [true, false], "D!");
-
-        packer.pack(test);
-
-        auto unpacker = Unpacker(packer.stream.data);
-        unpacker.unpack(result);
-
-        assert(test == result);
-    }
-    { // user defined
-        {
-            static struct S
-            {
-                uint num;
-
-                void toMsgpack(P)(ref P p) const { p.packArray(num); }
-                void fromMsgpack(ref Unpacker u)
-                { 
-                    assert(u.beginArray() == 1);
-                    u.unpack(num);
-                }
-            }
-
-            mixin DefinePacker; S result, test = S(uint.max);
-
-            packer.pack(test);
-
-            auto unpacker = Unpacker(packer.stream.data);
-            unpacker.unpack(result);
-
-            assert(test.num == result.num);
-        }
-        {
-            static class C
-            {
-                uint num;
-
-                this(uint n) { num = n; }
-
-                void toMsgpack(P)(ref P p) const { p.packArray(num - 1); }
-                void fromMsgpack(ref Unpacker u)
-                {
-                    assert(u.beginArray() == 1);
-                    u.unpack(num);
-                }
-            }
-
-            mixin DefinePacker; C result, test = new C(ushort.max);
-
-            packer.pack(test);
-
-            auto unpacker = Unpacker(packer.stream.data);
-            unpacker.unpack(result, ushort.max);
-
-            assert(test.num == result.num + 1);
-        }
-    }
-    { // simple struct and class
-        {
-            static struct Simple
-            {
-                uint num;
-            }
-
-            mixin DefinePacker; Simple result, test = Simple(uint.max);
-
-            packer.pack(test);
-
-            auto unpacker = Unpacker(packer.stream.data);
-            unpacker.unpack(result);
-
-            assert(test.num == result.num);
-        }
-
-        static class SimpleA
-        {
-            bool flag = true;
-        }
-
-        static class SimpleB : SimpleA
-        {
-            ubyte type = 100;
-        }
-
-        static class SimpleC : SimpleB
-        {
-            uint num = uint.max;
-        }
-
-        { // from derived class
-            mixin DefinePacker; SimpleC result, test = new SimpleC();
-
-            test.flag = false;
-            test.type = 99;
-            test.num  = uint.max / 2;
-
-            packer.pack(test);
-
-            auto unpacker = Unpacker(packer.stream.data);
-            unpacker.unpack(result);
-
-            assert(test.flag == result.flag);
-            assert(test.type == result.type);
-            assert(test.num  == result.num);
-        }
-        { // from base class
-            mixin DefinePacker; SimpleC test = new SimpleC();
-
-            packer.pack(test);
-
-            SimpleB result = new SimpleC();
-            auto unpacker  = Unpacker(packer.stream.data);
-
-            try {
-                unpacker.unpack(result);
-                assert(false);
-            } catch (Exception e) { }
-        }
-    }
-    { // variadic
-        mixin DefinePacker;
-
-        Tuple!(uint, long, double) test = tuple(uint.max, long.min, double.max);
-
-        packer.pack(test);
-
-        auto unpacker = Unpacker(packer.stream.data);
-
-        uint u; long l; double d;
-
-        unpacker.unpackArray(u, l, d);
-
-        assert(test == tuple(u, l, d));
-    }
-    { // scan / opApply
-        ubyte[] data;
-        mixin DefinePacker;
-
-        foreach (i; 0..2)
-            packer.pack(tuple(1, 0.5, "Hi!"));
-
-        foreach (n, d, s; &Unpacker(packer.stream.data).scan!(int, double, string)) {
-            assert(n == 1);
-            assert(d == 0.5);
-            assert(s == "Hi!");
-        }
-    }
-}
-
-
-// Static resolution routines for Stream deserializer
-
-
-/**
- * $(D Value) is a $(D MessagePack) value representation
- *
- * Example:
- * -----
- * auto unpacker = StreamingUnpacker(pack(1, 0.1L) ~ pack(true) ~ pack("foobarbaz"));
- *
- * foreach (unpacked; unpacker) {
- *     if (unpacked.type == Value.Type.array) {
- *         foreach (obj; unpacked) {
- *             switch (obj.type) {
- *             case Value.Type.unsigned: writeln(obj.as!(uint)); break;
- *             case Value.Type.floating:            writeln(obj.as!(real)); break;
- *             defalut:
- *                 throw new Exception("Unknown type");
- *             }
- *         }
- *     } else {
- *         if (unpacked.type == Value.Type.boolean)
- *             writeln(unpacked.as!(bool));
- *         else
- *             writeln("Message: ", unpacked.as!(string));
- *     }
- * }
- * -----
- */
-struct Value
-{
-    /**
-     * $(D MessagePack) value type
-     */
-    static enum Type
-    {
-        nil,       /// nil(null in D)
-        boolean,   /// true, false
-        unsigned,  /// positive fixnum, uint 8, uint 16, uint 32, uint 64
-        signed,    /// negative fixnum, int 8, int 16, int 32, int 64
-        floating,  /// float, double, real
-        array,     /// fix array, array 16, array 32
-        map,       /// fix map, map 16, map 32
-        raw        /// fix raw, raw 16, raw 32
-    }
-
-    /**
-     * msgpack value representation
-     */
-    static union Via
-    {
-        bool         boolean;   /// corresponding to Type.boolean
-        ulong        uinteger;  /// corresponding to Type.unsigned
-        long         integer;   /// corresponding to Type.signed
-        real         floating;  /// corresponding to Type.floating
-        Value[]      array;     /// corresponding to Type.array
-        Value[Value] map;       /// corresponding to Type.map
-        ubyte[]      raw;       /// corresponding to Type.raw
-    }
-
-
-    Type type;  /// represents value type 
-    Via  via;   /// represents real value
-
-
-    /**
-     * Constructs a $(D Value) with arguments.
-     *
-     * Params:
-     *  value = the real content.
-     *  type  = the type of value.
-     */
-    @safe
-    this(Type type = Type.nil)
-    {
-        this.type = type;
-    }
-
-
-    /// ditto
-    @trusted
-    this(bool value, Type type = Type.boolean)
-    {
-        this(type);
-        via.boolean = value;
-    }
-
-
-    /// ditto
-    @trusted
-    this(ulong value, Type type = Type.unsigned)
-    {
-        this(type);
-        via.uinteger = value;
-    }
-
-
-    /// ditto
-    @trusted
-    this(long value, Type type = Type.signed)
-    {
-        this(type);
-        via.integer = value;
-    }
-
-
-    /// ditto
-    @trusted
-    this(real value, Type type = Type.floating)
-    {
-        this(type);
-        via.floating = value;
-    }
-
-
-    /// ditto
-    @trusted
-    this(Value[] value, Type type = Type.array)
-    {
-        this(type);
-        via.array = value;
-    }
-
-
-    /// ditto
-    @trusted
-    this(Value[Value] value, Type type = Type.map)
-    {
-        this(type);
-        via.map = value;
-    }
-
-
-    /// ditto
-    @trusted
-    this(ubyte[] value, Type type = Type.raw)
-    {
-        this(type);
-        via.raw = value;
-    }
-
-
-    /**
-     * Converts value to $(D_PARAM T) type.
-     *
-     * Returns:
-     *  converted value.
-     *
-     * Throws:
-     *  MessagePackException if type is mismatched.
-     *
-     * NOTE:
-     *  Current implementation uses cast.
-     */
-    @property @trusted
-    T as(T)() if (is(T == bool))
-    {
-        if (type != Type.boolean)
-            onCastError();
-
-        return via.boolean;
-    }
-
-
-    /// ditto
-    @property @trusted
-    T as(T)() if (isIntegral!T)
-    {
-        if (type == Type.unsigned)
-            return cast(T)via.uinteger;
-
-        if (type == Type.signed)
-            return cast(T)via.integer;
-
-        onCastError();
-
-        assert(false);
-    }
-
-
-    /// ditto
-    @property @trusted
-    T as(T)() if (isFloatingPoint!T)
-    {
-        if (type != Type.floating)
-            onCastError();
-
-        return cast(T)via.floating;
-    }
-
-
-    /// ditto
-    @property @trusted
-    T as(T)() if (is(Unqual!T == enum))
-    {
-        return cast(T)as!(OriginalType!T);
-    }
-
-
-    /// ditto
-    @property @trusted
-    T as(T)() if (isArray!T)
-    {
-        alias typeof(T.init[0]) V;
-
-        if (type == Type.nil)
-            return null;
-
-        static if (isByte!V || isSomeChar!V) {
-            if (type != Type.raw)
-                onCastError();
-
-            return cast(T)via.raw;
-        } else {
-            if (type != Type.array)
-                onCastError();
-
-            V[] array;
-
-            foreach (elem; via.array)
-                array ~= elem.as!(V);
-
-            return array;
-        }
-    }
-
-
-    /// ditto
-    @property @trusted
-    T as(T)() if (isAssociativeArray!T)
-    {
-        alias typeof(T.init.keys[0])   K;
-        alias typeof(T.init.values[0]) V;
-
-        if (type == Type.nil)
-            return null;
-
-        if (type != Type.map)
-            onCastError();
-
-        V[K] map;
-
-        foreach (key, value; via.map)
-            map[key.as!(K)] = value.as!(V);
-
-        return map;
-    }
-
-
-    /**
-     * Converts to $(D_PARAM T) type.
-     *
-     * Calling $(D fromMsgpack) if $(D_KEYWORD class) and $(D_KEYWORD struct) implement $(D fromMsgpack) method. $(D fromMsgpack) signature is:
-     * -----
-     * void fromMsgpack(Value value)
-     * -----
-     * This method assigns converted values to all members of T object if $(D_KEYWORD class) and $(D_KEYWORD struct) don't implement $(D fromMsgpack).
-     *
-     * Params:
-     *  args = arguments to class constructor(class only).
-     *
-     * Returns:
-     *  converted value.
-     */
-    @property @trusted
-    T as(T, Args...)(Args args) if (is(T == class))
-    {
-        if (type == Type.nil)
-            return null;
-
-        T object = new T(args);
-
-        static if (hasMember!(T, "fromMsgpack"))
-        {
-            static if (__traits(compiles, { T t; t.fromMsgpack(this); })) {
-                object.fromMsgpack(this);
-            } else {
-                static assert(0, "Failed to invoke 'fromMsgpack' on type '" ~ Unqual!T.stringof ~ "'");
-            }
-        } else {
-            alias SerializingClasses!(T) Classes;
-
-            if (via.array.length != SerializingMemberNumbers!(Classes))
-                throw new MessagePackException("The number of deserialized object member is mismatched");
-
-            size_t offset;
-            foreach (Class; Classes) {
-                Class obj = cast(Class)object;
-                foreach (i, member; obj.tupleof)
-                    obj.tupleof[i] = via.array[offset++].as!(typeof(member));
-            }
-        }
-
-        return object;
-    }
-
-
-    /// ditto
-    @property @trusted
-    T as(T)() if (is(T == struct))
-    {
-        T obj;
-
-        static if (hasMember!(T, "fromMsgpack"))
-        {
-            static if (__traits(compiles, { T t; t.fromMsgpack(this); })) {
-                obj.fromMsgpack(this);
-            } else {
-                static assert(0, "Failed to invoke 'fromMsgpack' on type '" ~ Unqual!T.stringof ~ "'");
-            }
-        } else {
-            static if (isTuple!T) {
-                if (via.array.length != T.Types.length)
-                    throw new MessagePackException("The number of deserialized Tuple element is mismatched");
-
-                foreach (i, Type; T.Types)
-                    obj.field[i] = via.array[i].as!(Type);
-            } else {  // simple struct
-                if (via.array.length != obj.tupleof.length)
-                    throw new MessagePackException("The number of deserialized struct member is mismatched");
-
-                foreach (i, member; obj.tupleof)
-                    obj.tupleof[i] = via.array[i].as!(typeof(member));
-            }
-        }
-
-        return obj;
-    }
-
-
-    /**
-     * Special method called by $(D Packer).
-     *
-     * Params:
-     *  packer = a MessagePack serializer.
-     */
-    void toMsgpack(Packer)(ref Packer packer) const
-    {
-        final switch (type) {
-        case Type.nil:
-            packer.packNil();
-            break;
-        case Type.boolean:
-            packer.pack(via.boolean);
-            break;
-        case Type.unsigned:
-            packer.pack(via.uinteger);
-            break;
-        case Type.signed:
-            packer.pack(via.integer);
-            break;
-        case Type.floating:
-            packer.pack(via.floating);
-            break;
-        case Type.raw:
-            packer.pack(via.raw);
-            break;
-        case Type.array:
-            packer.beginArray(via.array.length);
-            foreach (elem; via.array)
-                elem.toMsgpack(packer);
-            break;
-        case Type.map:
-            packer.beginMap(via.map.length);
-            foreach (key, value; via.map) {
-                key.toMsgpack(packer);
-                value.toMsgpack(packer);
-            }
-            break;
-        }
-    }
-
-
-    /**
-     * Comparison for equality. @trusted for union.
-     */
-    @trusted
-    bool opEquals(Tdummy = void)(ref const Value other) const
-    {
-        if (type != other.type)
-            return false;
-
-        final switch (other.type) {
-        case Type.nil:      return true;
-        case Type.boolean:  return opEquals(other.via.boolean);
-        case Type.unsigned: return opEquals(other.via.uinteger);
-        case Type.signed:   return opEquals(other.via.integer);
-        case Type.floating: return opEquals(other.via.floating);
-        case Type.raw:      return opEquals(other.via.raw);
-        case Type.array:    return opEquals(other.via.array);
-        case Type.map:      return opEquals(other.via.map);
-        }
-    }
-
-
-    /// ditto
-    @trusted
-    bool opEquals(T : bool)(in T other) const
-    {
-        if (type != Type.boolean)
-            return false;
-
-        return via.boolean == other;
-    }
-
-
-    /// ditto
-    @trusted
-    bool opEquals(T : ulong)(in T other) const
-    {
-        static if (__traits(isUnsigned, T)) {
-            if (type != Type.unsigned)
-                return false;
-
-            return via.uinteger == other;
-        } else {
-            if (type != Type.signed)
-                return false;
-
-            return via.integer == other;
-        }
-    }
-
-
-    /// ditto
-    @trusted
-    bool opEquals(T : real)(in T other) const
-    {
-        if (type != Type.floating)
-            return false;
-
-        return via.floating == other;
-    }
-
-
-    /// ditto
-    @trusted
-    bool opEquals(T : const Value[])(in T other) const
-    {
-        if (type != Type.array)
-            return false;
-
-        return via.array == other;
-    }
-
-
-    /// ditto
-    @trusted
-    bool opEquals(T : const Value[Value])(in T other) const
-    {
-        if (type != Type.map)
-            return false;
-
-        // This comparison is instead of default comparison because 'via.map == other' raises "Access Violation".
-        foreach (key, value; via.map) {
-            if (key in other) {
-                if (other[key] != value)
-                    return false;
-            } else {
-                return false;
-            }
-        }
-
-        return true;
-    }
-
-
-    /// ditto
-    @trusted
-    bool opEquals(T : ubyte[])(in T other) const
-    {
-        if (type != Type.raw)
-            return false;
-
-        return via.raw == other;
-    }
-}
-
-
-unittest
-{
-    // nil
-    Value value = Value();
-    Value other = Value();
-
-    assert(value      == other);
-    assert(value.type == Value.Type.nil);
-
-    // boolean
-    value = Value(true);
-    other = Value(false);
-
-    assert(value           != other);
-    assert(value.type      == Value.Type.boolean);
-    assert(value.as!(bool) == true);
-    assert(other           == false);
-
-    try {
-        auto b = value.as!(uint);
-        assert(false);
-    } catch (MessagePackException e) { }
-
-    // unsigned integer
-    value = Value(10UL);
-    other = Value(10UL);
-
-    assert(value           == other);
-    assert(value.type      == Value.Type.unsigned);
-    assert(value.as!(uint) == 10);
-    assert(other           == 10UL);
-
-    // signed integer
-    value = Value(-20L);
-    other = Value(-10L);
-
-    assert(value          != other);
-    assert(value.type     == Value.Type.signed);
-    assert(value.as!(int) == -20);
-    assert(other          == -10L);
-
-    // enum
-    enum E : int { F = -20 }
-
-    E e = value.as!(E);
-    assert(e == E.F);
-
-    // floating point
-    value = Value(0.1e-10L);
-    other = Value(0.1e-20L);
-
-    assert(value           != other);
-    assert(value.type      == Value.Type.floating);
-    assert(value.as!(real) == 0.1e-10L);
-    assert(other           == 0.1e-20L);
-
-    // raw
-    value = Value(cast(ubyte[])[72, 105, 33]);
-    other = Value(cast(ubyte[])[72, 105, 33]);
-
-    assert(value             == other);
-    assert(value.type        == Value.Type.raw);
-    assert(value.as!(string) == "Hi!");
-    assert(other             == cast(ubyte[])[72, 105, 33]);
-
-    // array
-    auto t = Value(cast(ubyte[])[72, 105, 33]);
-    value = Value([t]);
-    other = Value([t]);
-
-    assert(value               == other);
-    assert(value.type          == Value.Type.array);
-    assert(value.as!(string[]) == ["Hi!"]);
-    assert(other               == [t]);
-
-    // map
-    value = Value([Value(1L):Value(2L)]);
-    other = Value([Value(1L):Value(1L)]);
-
-    assert(value               != other);
-    assert(value.type          == Value.Type.map);
-    assert(value.as!(int[int]) == [1:2]);
-    assert(other               == [Value(1L):Value(1L)]);
-
-    value = Value(10UL);
-
-    // struct
-    static struct S
-    {
-        ulong num;
-
-        void fromMsgpack(Value value) { num = value.via.uinteger; }
-    }
-
-    S s = value.as!(S);
-    assert(s.num == 10);
-
-    value = Value([Value(0.5f), Value(cast(ubyte[])[72, 105, 33])]);
-
-    // struct
-    static struct Simple
-    {
-        double num;
-        string msg;
-    }
-
-    Simple simple = value.as!(Simple);
-    assert(simple.num == 0.5f);
-    assert(simple.msg == "Hi!");
-
-    value = Value(10UL);
-
-    // class
-    static class C
-    {
-        ulong num;
-
-        void fromMsgpack(Value value) { num = value.via.uinteger; }
-    }
-
-    C c = value.as!(C);
-    assert(c.num == 10);
-
-    static class SimpleA
-    {
-        bool flag = true;
-    }
-
-    static class SimpleB : SimpleA
-    {
-        ubyte type = 100;
-    }
-
-    static class SimpleC : SimpleB
-    {
-        uint num = uint.max;
-    }
-
-    value = Value([Value(false), Value(99UL), Value(cast(ulong)(uint.max / 2u))]);
-
-    SimpleC sc = value.as!(SimpleC);
-    assert(sc.flag == false);
-    assert(sc.type == 99);
-    assert(sc.num  == uint.max / 2);
-
-    // std.typecons.Tuple
-    value = Value([Value(true), Value(1UL), Value(cast(ubyte[])"Hi!")]);
-
-    auto tuple = value.as!(Tuple!(bool, uint, string));
-    assert(tuple.field[0] == true);
-    assert(tuple.field[1] == 1u);
-    assert(tuple.field[2] == "Hi!");
-
-    /* 
-     * non-MessagePackable object is stopped by static assert
-     * static struct NonMessagePackable {}
-     * auto nonMessagePackable = value.as!(NonMessagePackable);
-     */
-}
-
-
-/**
- * $(D Unpacked) is a $(D Range) wrapper for stream deserialization result
- */
-struct Unpacked
-{
-    Value value;  /// deserialized value
-
-    alias value this;
-
-
-    /**
-     * Constructs a $(D Unpacked) with argument.
-     *
-     * Params:
-     *  value = a deserialized value.
-     */
-    @safe
-    this(ref Value value)
-    {
-        this.value = value;
-    }
-
-
-    /**
-     * InputRange primitive operation that checks iteration state.
-     *
-     * Returns:
-     *  true if there are no more elements to be iterated.
-     */
-    @property @trusted
-    nothrow bool empty() const  // std.array.empty isn't nothrow function
-    {
-        return (value.type == Value.Type.array) && !value.via.array.length;
-    }
-
-
-    /**
-     * Range primitive operation that returns the length of the range.
-     *
-     * Returns:
-     *  the number of values.
-     */
-    @property @trusted
-    size_t length()
-    {
-        return value.via.array.length;
-    }
-
-
-    /**
-     * InputRange primitive operation that returns the currently iterated element.
-     *
-     * Returns:
-     *  the deserialized $(D Value).
-     */
-    @property @trusted
-    ref Value front()
-    {
-        return value.via.array.front;
-    }
-
-
-    /**
-     * InputRange primitive operation that advances the range to its next element.
-     */
-    @trusted
-    void popFront()
-    {
-        value.via.array.popFront();
-    }
-
-    /**
-     * RandomAccessRange primitive operation.
-     *
-     * Returns:
-     *  the deserialized $(D Value) at $(D_PARAM n) position.
-     */
-    @trusted
-    nothrow ref Value opIndex(size_t n)
-    {
-        return value.via.array[n];
-    }
-
-    /**
-     * Returns a slice of the range.
-     *
-     * Paramas:
-     *  from = the start point of slicing.
-     *  to   = the end point of slicing.
-     *
-     * Returns:
-     *  the slice of Values.
-     */
-    @trusted
-    Value[] opSlice(size_t from, size_t to)
-    {
-        return value.via.array[from..to];
-    }
-
-    /**
-     * Range primitive operation that returns the snapshot.
-     *
-     * Returns:
-     *  the snapshot of this Value.
-     */
-    @property @safe
-    Unpacked save()
-    {
-        return Unpacked(value);
-    }
-}
-
-
-unittest
-{
-    static assert(isForwardRange!Unpacked);
-    static assert(hasLength!Unpacked);
-}
-
-
-/**
- * This $(D StreamingUnpacker) is a $(D MessagePack) streaming deserializer
- *
- * This implementation enables you to load multiple objects from a stream(like network).
- *
- * Example:
- * -----
- * ...
- * auto unpacker = StreamingUnpacker(serializedData);
- * ...
- *
- * // appends new data to buffer if pre execute() call didn't finish deserialization.
- * unpacker.feed(newSerializedData);
- *
- * while (unpacker.execute()) {
- *     foreach (obj; unpacker.purge()) {
- *         // do stuff (obj is a Value)
- *     }
- * }
- * 
- * if (unpacker.size)
- *     throw new Exception("Message is too large");
- * -----
- */
-struct StreamingUnpacker
-{
-  private:
-    /*
-     * Context state of deserialization
-     */
-    enum State
-    {
-        HEADER = 0x00,
-
-        // Floating point, Unsigned, Signed interger (== header & 0x03)
-        FLOAT = 0x0a,
-        DOUBLE,
-        UINT8,
-        UINT16,
-        UINT32,
-        UINT64,
-        INT8,
-        INT16,
-        INT32,
-        INT64,
-
-        // Container (== header & 0x01)
-        RAW16 = 0x1a,
-        RAW32,
-        ARRAY16,
-        ARRAY36,
-        MAP16,
-        MAP32,
-        RAW,
-
-        // D-specific type
-        REAL
-    }
-
-
-    /*
-     * Element type of container
-     */
-    enum ContainerElement
-    {
-        ARRAY_ITEM,
-        MAP_KEY,
-        MAP_VALUE
-    }
-
-
-    /*
-     * Internal stack context
-     */
-    static struct Context
-    {
-        static struct Container
-        {
-            ContainerElement type;   // value container type
-            Value            value;  // current value
-            Value            key;    // for map value
-            size_t           count;  // container length
-        }
-
-        State       state;  // current state of deserialization
-        size_t      trail;  // current deserializing size
-        size_t      top;    // current index of stack
-        Container[] stack;  // storing values
-    }
-
-    Context context_;  // stack environment for streaming deserialization
-
-    mixin InternalBuffer;
-
-
-  public:
-    /**
-     * Constructs a $(D StreamingUnpacker).
-     *
-     * Params:
-     *  target     = byte buffer to deserialize
-     *  bufferSize = size limit of buffer size
-     */
-    @safe
-    this(in ubyte[] target, in size_t bufferSize = 8192)
-    {
-        initializeBuffer(target, bufferSize);
-        initializeContext();
-    }
-
-
-    /**
-     * Forwards to deserialized object.
-     *
-     * Returns:
-     *  the $(D Unpacked) object contains deserialized value.
-     */
-    @property @safe
-    Unpacked unpacked()
-    {
-        return Unpacked(context_.stack[0].value);
-    }
-
-
-    /**
-     * Clears some states for next deserialization.
-     */
-    @safe
-    nothrow void clear()
-    {
-        initializeContext();
-
-        parsed_ = 0;
-    }
-
-
-    /**
-     * Convenient method for unpacking and clearing states.
-     *
-     * Example:
-     * -----
-     * foreach (obj; unpacker.purge()) {
-     *     // do stuff
-     * }
-     * -----
-     * is equivalent to
-     * -----
-     * foreach (obj; unpacker.unpacked) {
-     *     // do stuff
-     * }
-     * unpacker.clear();
-     * -----
-     *
-     * Returns:
-     *  the $(D Unpacked) object contains deserialized value.
-     */
-    @safe
-    Unpacked purge()
-    {
-        auto result = Unpacked(context_.stack[0].value);
-
-        clear();
-
-        return result;
-    }
-
-
-    /**
-     * Executes deserialization.
-     *
-     * Returns:
-     *  true if deserialization has been completed, otherwise false.
-     *
-     * Throws:
-     *  $(D UnpackException) when parse error occurs.
-     */
-    bool execute()
-    {
-        /*
-         * Current implementation is very dirty(goto! goto!! goto!!!).
-         * This Complexity for performance(avoid function call).
-         */
-
-        bool   ret;
-        size_t cur = offset_;
-        Value obj;
-
-        // restores before state
-        auto state =  context_.state;
-        auto trail =  context_.trail;
-        auto top   =  context_.top;
-        auto stack = &context_.stack;
-
-        /*
-         * Helper for container deserialization
-         */
-        bool startContainer(string Type)(ContainerElement type, size_t length)
-        {
-            mixin("callback" ~ Type ~ "((*stack)[top].value, length);");
-
-            if (length == 0)
-                return false;
-
-            (*stack)[top].type  = type;
-            (*stack)[top].count = length;
-            (*stack).length     = ++top + 1;
-
-            return true;
-        }
-
-        // non-deserialized data is nothing
-        if (used_ - offset_ == 0)
-            goto Labort;
-
-        do {
-          Lstart:
-            if (state == State.HEADER) {
-                const header = buffer_[cur];
-
-                if (0x00 <= header && header <= 0x7f) {         // positive
-                    callbackUInt(obj, header);
-                    goto Lpush;
-                } else if (0xe0 <= header && header <= 0xff) {  // negative
-                    callbackInt(obj, cast(byte)header);
-                    goto Lpush;
-                } else if (0xa0 <= header && header <= 0xbf) {  // fix raw
-                    trail = header & 0x1f;
-                    if (trail == 0)
-                        goto Lraw;
-                    state = State.RAW;
-                    cur++;
-                    goto Lstart;
-                } else if (0x90 <= header && header <= 0x9f) {  // fix array
-                    if (!startContainer!"Array"(ContainerElement.ARRAY_ITEM, header & 0x0f))
-                        goto Lpush;
-                    goto Lagain;
-                } else if (0x80 <= header && header <= 0x8f) {  // fix map
-                    if (!startContainer!"Map"(ContainerElement.MAP_KEY, header & 0x0f))
-                        goto Lpush;
-                    goto Lagain;
-                } else {
-                    switch (header) {
-                    case Format.UINT8:
-                    case Format.UINT16:
-                    case Format.UINT32:
-                    case Format.UINT64:
-                    case Format.INT8:
-                    case Format.INT16:
-                    case Format.INT32:
-                    case Format.INT64:
-                    case Format.FLOAT:
-                    case Format.DOUBLE:
-                        trail = 1 << (header & 0x03); // computes object size
-                        state = cast(State)(header & 0x1f);
-                        break;
-                    case Format.REAL:
-                        trail = RealSize;
-                        state = State.REAL;
-                        break;
-                    case Format.ARRAY16:
-                    case Format.ARRAY32:
-                    case Format.MAP16:
-                    case Format.MAP32:
-                    case Format.RAW16:
-                    case Format.RAW32:
-                        trail = 2 << (header & 0x01);  // computes container size
-                        state = cast(State)(header & 0x1f);
-                        break;
-                    case Format.NIL:
-                        callbackNil(obj);
-                        goto Lpush;
-                    case Format.TRUE:
-                        callbackBool(obj, true);
-                        goto Lpush;
-                    case Format.FALSE:
-                        callbackBool(obj, false);
-                        goto Lpush;
-                    default:
-                        throw new UnpackException("Unknown type");
-                    }
-
-                    cur++;
-                    goto Lstart;
-                }
-            } else {
-                // data lack for deserialization
-                if (used_ - cur < trail)
-                    goto Labort;
-
-                const base = cur; cur += trail - 1;  // fix current position
-
-                final switch (state) {
-                case State.FLOAT:
-                    _f temp;
-
-                    temp.i = load32To!uint(buffer_[base..base + trail]);                    
-                    callbackFloat(obj, temp.f);
-                    goto Lpush;
-                case State.DOUBLE:
-                    _d temp;
-
-                    temp.i = load64To!ulong(buffer_[base..base + trail]);
-                    callbackFloat(obj, temp.f);
-                    goto Lpush;
-                case State.REAL:
-                    const expb = base + ulong.sizeof;
-
-                    version (NonX86)
-                    {
-                        CustomFloat!80 temp;
-
-                        const frac = load64To!ulong (buffer_[base..expb]);
-                        const exp  = load16To!ushort(buffer_[expb..expb + ushort.sizeof]);
-
-                        temp.significand = frac;
-                        temp.exponent    = exp & 0x7fff;
-                        temp.sign        = exp & 0x8000 ? true : false;
-
-                        // NOTE: temp.get!real is inf on non-x86 when deserialized value is larger than double.max.
-                        callbackFloat(obj, temp.get!real);
-                    }
-                    else
-                    {
-                        _r temp;
-
-                        temp.fraction = load64To!(typeof(temp.fraction))(buffer_[base..expb]);
-                        temp.exponent = load16To!(typeof(temp.exponent))(buffer_[expb..expb + temp.exponent.sizeof]);
-
-                        callbackFloat(obj, temp.f);
-                    }
-
-                    goto Lpush;
-                case State.UINT8:
-                    callbackUInt(obj, buffer_[base]);
-                    goto Lpush;
-                case State.UINT16:
-                    callbackUInt(obj, load16To!ulong(buffer_[base..base + trail]));
-                    goto Lpush;
-                case State.UINT32:
-                    callbackUInt(obj, load32To!ulong(buffer_[base..base + trail]));
-                    goto Lpush;
-                case State.UINT64:
-                    callbackUInt(obj, load64To!ulong(buffer_[base..base + trail]));
-                    goto Lpush;
-                case State.INT8:
-                    callbackInt(obj, cast(byte)buffer_[base]);
-                    goto Lpush;
-                case State.INT16:
-                    callbackInt(obj, load16To!long(buffer_[base..base + trail]));
-                    goto Lpush;
-                case State.INT32:
-                    callbackInt(obj, load32To!long(buffer_[base..base + trail]));
-                    goto Lpush;
-                case State.INT64:
-                    callbackInt(obj, load64To!long(buffer_[base..base + trail]));
-                    goto Lpush;
-                case State.RAW: Lraw:
-                    hasRaw_ = true;
-                    callbackRaw(obj, buffer_[base..base + trail]);
-                    goto Lpush;
-                case State.RAW16:
-                    trail = load16To!size_t(buffer_[base..base + trail]);
-                    if (trail == 0)
-                        goto Lraw;
-                    state = State.RAW;
-                    cur++;
-                    goto Lstart;
-                case State.RAW32:
-                    trail = load32To!size_t(buffer_[base..base + trail]);
-                    if (trail == 0)
-                        goto Lraw;
-                    state = State.RAW;
-                    cur++;
-                    goto Lstart;
-                case State.ARRAY16:
-                    if (!startContainer!"Array"(ContainerElement.ARRAY_ITEM,
-                                                load16To!size_t(buffer_[base..base + trail])))
-                        goto Lpush;
-                    goto Lagain;
-                case State.ARRAY36:
-                    if (!startContainer!"Array"(ContainerElement.ARRAY_ITEM,
-                                                load32To!size_t(buffer_[base..base + trail])))
-                        goto Lpush;
-                    goto Lagain;
-                case State.MAP16:
-                    if (!startContainer!"Map"(ContainerElement.MAP_KEY,
-                                              load16To!size_t(buffer_[base..base + trail])))
-                        goto Lpush;
-                    goto Lagain;
-                case State.MAP32:
-                    if (!startContainer!"Map"(ContainerElement.MAP_KEY,
-                                              load32To!size_t(buffer_[base..base + trail])))
-                        goto Lpush;
-                    goto Lagain;
-                case State.HEADER:
-                    break;
-                }
-            }
-
-          Lpush:
-            if (top == 0)
-                goto Lfinish;
-
-            auto container = &(*stack)[top - 1];
-
-            final switch (container.type) {
-            case ContainerElement.ARRAY_ITEM:
-                container.value.via.array ~= obj;
-                if (--container.count == 0) {
-                    obj = container.value;
-                    top--;
-                    goto Lpush;
-                }
-                break;
-            case ContainerElement.MAP_KEY:
-                container.key  = obj;
-                container.type = ContainerElement.MAP_VALUE;
-                break;
-            case ContainerElement.MAP_VALUE:
-                container.value.via.map[container.key] = obj;
-                if (--container.count == 0) {
-                    obj = container.value;
-                    top--;
-                    goto Lpush;
-                }
-                container.type = ContainerElement.MAP_KEY;
-            }
-
-          Lagain:
-            state = State.HEADER;
-            cur++;
-        } while (cur < used_);
-
-        goto Labort;
-
-      Lfinish:
-        (*stack)[0].value = obj;
-        ret = true;
-        cur++;
-        goto Lend;
-
-      Labort:
-        ret = false;
-
-      Lend:
-        context_.state = state;
-        context_.trail = trail;
-        context_.top   = top;
-        parsed_       += cur - offset_;
-        offset_        = cur;
-
-        return ret;
-    }
-
-
-    /**
-     * supports foreach. One loop provides $(D Unpacked) object contains execute() result.
-     * This is convenient in case that $(D MessagePack) values are continuous.
-     */
-    int opApply(scope int delegate(ref Unpacked) dg)
-    {
-        int result;
-
-        while (execute()) {
-            auto unpackedResult = Unpacked(context_.stack[0].value);
-            result = dg(unpackedResult);
-            if (result)
-                break;
-
-            clear();
-        }
-
-        return result;
-    }
-
-
-  private:
-    /*
-     * initializes internal stack environment.
-     */
-    @safe
-    nothrow void initializeContext()
-    {
-        context_.state        = State.HEADER;
-        context_.trail        = 0;
-        context_.top          = 0;
-        context_.stack.length = 1;
-    }
-}
-
-
-unittest
-{
-    // serialize
-    mixin DefinePacker;
-
-    packer.packArray(null, true, 1, -2, "Hi!", [1], [1:1], double.max);
-
-    // deserialize
-    auto unpacker = StreamingUnpacker(packer.stream.data); unpacker.execute();
-    auto unpacked = unpacker.purge();
-
-    // Range test
-    foreach (unused; 0..2) {
-        uint i;
-
-        foreach (obj; unpacked)
-            i++;
-
-        assert(i == unpacked.via.array.length);
-    }
-
-    auto result = unpacked.via.array;
-
-    assert(result[0].type          == Value.Type.nil);
-    assert(result[1].via.boolean   == true);
-    assert(result[2].via.uinteger  == 1);
-    assert(result[3].via.integer   == -2);
-    assert(result[4].via.raw       == [72, 105, 33]);
-    assert(result[5].as!(int[])    == [1]);
-    assert(result[6].as!(int[int]) == [1:1]);
-    assert(result[7].as!(double)   == double.max);
-}
-
-
-private:
-
-
-/*
- * Sets value type and value.
- *
- * Params:
- *  value = the value to set
- *  number = the content to set
- */
-@trusted
-void callbackUInt(ref Value value, ulong number)
-{
-    value.type         = Value.Type.unsigned;
-    value.via.uinteger = number;
-}
-
-
-/// ditto
-@trusted
-void callbackInt(ref Value value, long number)
-{
-    value.type        = Value.Type.signed;
-    value.via.integer = number;
-}
-
-
-/// ditto
-@trusted
-void callbackFloat(ref Value value, real number)
-{
-    value.type         = Value.Type.floating;
-    value.via.floating = number;
-}
-
-
-/// ditto
-@trusted
-void callbackRaw(ref Value value, ubyte[] raw)
-{
-    value.type    = Value.Type.raw;
-    value.via.raw = raw;
-}
-
-
-/// ditto
-@trusted
-void callbackArray(ref Value value, size_t length)
-{
-    value.type = Value.Type.array;
-    value.via.array.length = 0;
-    value.via.array.reserve(length);
-}
-
-
-/// ditto
-@trusted
-void callbackMap(ref Value value, lazy size_t length)
-{
-    value.type    = Value.Type.map;
-    value.via.map = null;  // clears previous result avoiding 'Access Violation'
-}
-
-
-/// ditto
-@safe
-void callbackNil(ref Value value)
-{
-    value.type = Value.Type.nil;
-}
-
-
-/// ditto
-@trusted
-void callbackBool(ref Value value, bool boolean)
-{
-    value.type        = Value.Type.boolean;
-    value.via.boolean = boolean;
-}
-
-
-unittest
-{
-    Value value;
-
-    // Unsigned integer
-    callbackUInt(value, uint.max);
-    assert(value.type         == Value.Type.unsigned);
-    assert(value.via.uinteger == uint.max);
-
-    // Signed integer
-    callbackInt(value, int.min);
-    assert(value.type        == Value.Type.signed);
-    assert(value.via.integer == int.min);
-
-    // Floating point
-    callbackFloat(value, real.max);
-    assert(value.type         == Value.Type.floating);
-    assert(value.via.floating == real.max);
-
-    // Raw
-    callbackRaw(value, cast(ubyte[])[1]);
-    assert(value.type    == Value.Type.raw);
-    assert(value.via.raw == cast(ubyte[])[1]);
-
-    // Array
-    Value[] array; array.reserve(16);
-
-    callbackArray(value, 16);
-    assert(value.type               == Value.Type.array);
-    assert(value.via.array.capacity == array.capacity);
-
-    // Map
-    Value[Value] map;
-
-    callbackMap(value, 16);
-    assert(value.type    == Value.Type.map);
-    assert(value.via.map == null);
-
-    // NIL
-    callbackNil(value);
-    assert(value.type == Value.Type.nil);
-
-    // Bool
-    callbackBool(value, true);
-    assert(value.type        == Value.Type.boolean);
-    assert(value.via.boolean == true);
-}
-
-
-private:
-
-
-/*
- * A callback for type-mismatched error in cast conversion.
- */
-@safe
-pure void onCastError()
-{
-    throw new MessagePackException("Attempt to cast with another type");
-}
-
-
-/*
- * A callback for type-mismatched error in deserialization process.
- */
-@safe
-pure void onInvalidType()
-{
-    throw new MessagePackException("Attempt to unpack with non-compatible type");
-}
-
-
-public:
-
-
-// Convenient functions
-
-
-/**
- * Serializes $(D_PARAM args).
- *
- * Assumes single object if the length of $(D_PARAM args) == 1,
- * otherwise array object.
- *
- * Params:
- *  args = the contents to serialize.
- *
- * Returns:
- *  a serialized data.
- */
-ubyte[] pack(bool withFieldName = false, Args...)(in Args args)
-{
-    auto packer = packer(Appender!(ubyte[])(), withFieldName);
-
-    static if (Args.length == 1)
-        packer.pack(args[0]);
-    else
-        packer.packArray(args);
-
-    return packer.stream.data;
-}
-
-
-unittest
-{
-    auto serialized = pack(false);
-
-    assert(serialized[0] == Format.FALSE);
-
-    auto deserialized = unpack(pack(1, true, "Foo"));
-
-    assert(deserialized.type == Value.Type.array);
-    assert(deserialized.via.array[0].type == Value.Type.unsigned);
-    assert(deserialized.via.array[1].type == Value.Type.boolean);
-    assert(deserialized.via.array[2].type == Value.Type.raw);
-}
-
-
-/**
- * Deserializes $(D_PARAM buffer) using stream deserializer.
- *
- * Params:
- *  buffer = the buffer to deserialize.
- *
- * Returns:
- *  a $(D Unpacked) contains deserialized object.
- *
- * Throws:
- *  UnpackException if deserialization doesn't succeed.
- */
-Unpacked unpack(Tdummy = void)(in ubyte[] buffer)
-{
-    auto unpacker = StreamingUnpacker(buffer);
-
-    if (!unpacker.execute())
-        throw new UnpackException("Deserialization failure");
-
-    return unpacker.unpacked;
-}
-
-
-/**
- * Deserializes $(D_PARAM buffer) using direct-conversion deserializer.
- *
- * Assumes single object if the length of $(D_PARAM args) == 1,
- * otherwise array object.
- *
- * Params:
- *  buffer = the buffer to deserialize.
- *  args   = the references of values to assign.
- */
-void unpack(Args...)(in ubyte[] buffer, ref Args args)
-{
-    auto unpacker = Unpacker(buffer);
-
-    static if (Args.length == 1)
-        unpacker.unpack(args[0]);
-    else
-        unpacker.unpackArray(args);
-}
-
-
-unittest
-{
-    { // stream
-        auto result = unpack(pack(false));
-
-        assert(result.via.boolean == false);
-    }
-    { // direct conversion
-        Tuple!(uint, string) result, test = tuple(1, "Hi!");
-        
-        unpack(pack(test), result);
-
-        assert(result == test);
-
-        test.field[0] = 2;
-        test.field[1] = "Hey!";
-
-        unpack(pack(test.field[0], test.field[1]), result.field[0], result.field[1]);
-
-        assert(result == test);
-    }
-}
-
-
-// Utilities template
-
-
-/**
- * Handy helper for creating MessagePackable object.
- *
- * toMsgpack / fromMsgpack are special methods for serialization / deserialization.
- * This template provides those methods to struct/class.
- *
- * Example:
- * -----
- * struct S
- * {
- *     int num; string str;
- *
- *     // http://d.puremagic.com/issues/show_bug.cgi?id = 1099
- *     mixin MessagePackable;  // all members
- *     // mixin MessagePackable!("num");  // num only
- * }
- * -----
- *
- * Defines those methods manually if you treat complex data-structure.
- */
-mixin template MessagePackable(Members...)
-{
-    static if (Members.length == 0) {
-        /**
-         * Serializes members using $(D_PARAM packer).
-         *
-         * Params:
-         *  packer = the serializer to pack.
-         */
-        void toMsgpack(Packer)(ref Packer packer, bool withFieldName = false) const
-        {
-            if (withFieldName) {
-                packer.beginMap(this.tupleof.length);
-                foreach (i, member; this.tupleof) {
-                    pack(getFieldName!(typeof(this), i));
-                    packer.pack(member);
-                }
-            } else {
-                packer.beginArray(this.tupleof.length);
-                foreach (member; this.tupleof)
-                    packer.pack(member);
-            }
-        }
-
-
-        /**
-         * Deserializes $(D MessagePack) object to members using Value.
-         *
-         * Params:
-         *  value = the MessagePack value to unpack.
-         *
-         * Throws:
-         *  MessagePackException if $(D_PARAM value) is not an Array type.
-         */
-        void fromMsgpack(Value value)
-        {
-            // enables if std.contracts.enforce is moved to object_.d
-            // enforceEx!MessagePackException(value.type == Value.Type.array, "Value must be Array type");
-            if (value.type != Value.Type.array)
-                throw new MessagePackException("Value must be an Array type");
-            if (value.via.array.length != this.tupleof.length)
-                throw new MessagePackException("The size of deserialized value is mismatched");
-
-            foreach (i, member; this.tupleof)
-                this.tupleof[i] = value.via.array[i].as!(typeof(member));
-        }
-
-
-        /**
-         * Deserializes $(D MessagePack) object to members using direct-conversion deserializer.
-         *
-         * Params:
-         *  value = the reference to direct-conversion deserializer.
-         *
-         * Throws:
-         *  MessagePackException if the size of deserialized value is mismatched.
-         */
-        void fromMsgpack(ref Unpacker unpacker)
-        {
-            auto length = unpacker.beginArray();
-            if (length != this.tupleof.length)
-                throw new MessagePackException("The size of deserialized value is mismatched");
-
-            foreach (i, member; this.tupleof)
-                unpacker.unpack(this.tupleof[i]);
-        }
-    } else {
-        /**
-         * Member selecting version of toMsgpack.
-         */
-        void toMsgpack(Packer)(ref Packer packer, bool withFieldName = false) const
-        {
-            if (withFieldName) {
-                packer.beginMap(Members.length);
-                foreach (member; Members) {
-                    packer.pack(member);
-                    packer.pack(mixin(member));
-                }
-            } else {
-                packer.beginArray(Members.length);
-                foreach (member; Members)
-                    packer.pack(mixin(member));
-            }
-        }
-
-
-        /**
-         * Member selecting version of fromMsgpack for Value.
-         */
-        void fromMsgpack(Value value)
-        {
-            if (value.type != Value.Type.array)
-                throw new MessagePackException("Value must be an Array type");
-            if (value.via.array.length != Members.length)
-                throw new MessagePackException("The size of deserialized value is mismatched");
-
-            foreach (i, member; Members)
-                mixin(member ~ "= value.via.array[i].as!(typeof(" ~ member ~ "));");
-        }
-
-
-        /**
-         * Member selecting version of fromMsgpack for direct-converion deserializer.
-         */
-        void fromMsgpack(ref Unpacker unpacker)
-        {
-            auto length = unpacker.beginArray();
-            if (length != Members.length)
-                throw new MessagePackException("The size of deserialized value is mismatched");
-
-            foreach (member; Members)
-                unpacker.unpack(mixin(member));
-        }
-    }
-}
-
-
-unittest
-{
-    { // all members
-        /*
-         * Comment out because "src/msgpack.d(4048): Error: struct msgpack.__unittest16.S no size yet for forward reference" occurs
-         */
-        static struct S
-        {
-            uint num; string str;
-            mixin MessagePackable;
-        }
-
-        mixin DefinePacker;
-
-        S orig = S(10, "Hi!"); orig.toMsgpack(packer);
-
-        { // stream
-            auto unpacker = StreamingUnpacker(packer.stream.data); unpacker.execute();
-
-            S result; result.fromMsgpack(unpacker.unpacked);
-
-            assert(result.num == 10);
-            assert(result.str == "Hi!");
-        }
-        { // direct conversion
-            auto unpacker = Unpacker(packer.stream.data);
-
-            S result; unpacker.unpack(result);
-
-            assert(result.num == 10);
-            assert(result.str == "Hi!");
-        }
-    }
-    { // member select
-        static class C
-        {
-            uint num; string str;
-
-            this() {}
-            this(uint n, string s) { num = n; str = s; }
-
-            mixin MessagePackable!("num");
-        }
-
-        mixin DefinePacker;
-
-        C orig = new C(10, "Hi!"); orig.toMsgpack(packer);
-
-        { // stream
-            auto unpacker = StreamingUnpacker(packer.stream.data); unpacker.execute();
-
-            C result = new C; result.fromMsgpack(unpacker.unpacked);
-
-            assert(result.num == 10);
-        }
-        { // direct conversion
-            auto unpacker = Unpacker(packer.stream.data);
-
-            C result; unpacker.unpack(result);
-
-            assert(result.num == 10);
-        }
-    }
-}
-
-
-private:
-
-
-// Common and system dependent operations
-
-
-/*
- * MessagePack type-information format
- *
- * See_Also:
- *  $(LINK2 http://redmine.msgpack.org/projects/msgpack/wiki/FormatSpec, MessagePack Specificaton)
- */
-enum Format : ubyte
-{
-    // unsinged integer
-    UINT8  = 0xcc,  // ubyte
-    UINT16 = 0xcd,  // ushort
-    UINT32 = 0xce,  // uint
-    UINT64 = 0xcf,  // ulong
-
-    // signed integer
-    INT8  = 0xd0,   // byte
-    INT16 = 0xd1,   // short
-    INT32 = 0xd2,   // int
-    INT64 = 0xd3,   // long
-
-    // floating point
-    FLOAT  = 0xca,  // float
-    DOUBLE = 0xcb,  // double
-
-    // raw byte
-    RAW   = 0xa0,
-    RAW16 = 0xda,
-    RAW32 = 0xdb,
-
-    // array
-    ARRAY   = 0x90,
-    ARRAY16 = 0xdc,
-    ARRAY32 = 0xdd,
-
-    // map
-    MAP   = 0x80,
-    MAP16 = 0xde,
-    MAP32 = 0xdf,
-
-    // other
-    NIL   = 0xc0,   // null
-    TRUE  = 0xc3,
-    FALSE = 0xc2,
-
-    // real (This format is D only!)
-    REAL = 0xd4
-}
-
-
-/*
- * For float type serialization / deserialization
- */
-union _f
-{
-    float f;
-    uint  i;
-}
-
-
-/*
- * For double type serialization / deserialization
- */
-union _d
-{
-    double f;
-    ulong  i;
-}
-
-
-/*
- * For real type serialization / deserialization
- *
- * 80-bit real is padded to 12 bytes(Linux) and 16 bytes(Mac).
- * http://lists.puremagic.com/pipermail/digitalmars-d/2010-June/077394.html
- */
-union _r
-{
-    real f;
-
-    struct
-    {
-        ulong  fraction;
-        ushort exponent;  // includes sign
-    }
-}
-
-enum RealSize = 10;  // Real size is 80bit
-
-
-/*
- * Detects whether $(D_PARAM T) is a built-in byte type.
- */
-template isByte(T)
-{
-    enum isByte = staticIndexOf!(Unqual!T, byte, ubyte) >= 0;
-}
-
-
-unittest
-{
-    static assert(isByte!(byte));
-    static assert(isByte!(const(byte)));
-    static assert(isByte!(ubyte));
-    static assert(isByte!(immutable(ubyte)));
-    static assert(!isByte!(short));
-    static assert(!isByte!(char));
-    static assert(!isByte!(string));
-}
-
-
-/*
- * Gets asterisk string from pointer type
- */
-template AsteriskOf(T)
-{
-    static if (is(T P == U*, U))
-        enum AsteriskOf = "*" ~ AsteriskOf!U;
-    else
-        enum AsteriskOf = "";
-}
-
-
-/**
- * Get the number of member to serialize.
- */
-template SerializingMemberNumbers(Classes...)
-{
-    static if (Classes.length == 0)
-        enum SerializingMemberNumbers = 0;
-    else
-        enum SerializingMemberNumbers = Classes[0].tupleof.length + SerializingMemberNumbers!(Classes[1..$]);
-}
-
-
-/**
- * Get derived classes with serialization-order
- */
-template SerializingClasses(T)
-{
-    // There is no information in Object type. Currently disable Object serialization.
-    static if (is(T == Object))
-        static assert(false, "Object type serialization doesn't support yet. Please define toMsgpack/fromMsgpack and use cast");
-    else
-        alias TypeTuple!(Reverse!(Erase!(Object, BaseClassesTuple!(T))), T) SerializingClasses;
-}
-
-
-/**
- * Get a field name of class or struct.
- */
-template getFieldName(Type, size_t i)
-{
-    import std.conv : text;
-
-    static assert((is(Unqual!Type == class) || is(Unqual!Type == struct)), "Type must be class or struct: type = " ~ Type.stringof);
-    static assert(i < Type.tupleof.length, text(Type.stringof, " has ", Type.tupleof.length, " attributes: given index = ", i));
-
-    // 3 means () + .
-    enum getFieldName = Type.tupleof[i].stringof[3 + Type.stringof.length..$];
-}
-
-
-version (LittleEndian)
-{
-    /*
-     * Converts $(value) to different Endian.
-     *
-     * Params:
-     *  value = the LittleEndian value to convert.
-     *
-     * Returns:
-     *  the converted value.
-     */
-    @trusted
-    ushort convertEndianTo(size_t Bit, T)(in T value) if (Bit == 16)
-    {
-        return ntohs(cast(ushort)value);
-    }
-
-
-    // ditto
-    @trusted
-    uint convertEndianTo(size_t Bit, T)(in T value) if (Bit == 32)
-    {
-        return ntohl(cast(uint)value);
-    }
-
-
-    // ditto
-    @trusted
-    ulong convertEndianTo(size_t Bit, T)(in T value) if (Bit == 64)
-    {
-        // dmd has convert function?
-        return ((((cast(ulong)value) << 56) & 0xff00000000000000UL) |
-                (((cast(ulong)value) << 40) & 0x00ff000000000000UL) |
-                (((cast(ulong)value) << 24) & 0x0000ff0000000000UL) |
-                (((cast(ulong)value) <<  8) & 0x000000ff00000000UL) |
-                (((cast(ulong)value) >>  8) & 0x00000000ff000000UL) |
-                (((cast(ulong)value) >> 24) & 0x0000000000ff0000UL) |
-                (((cast(ulong)value) >> 40) & 0x000000000000ff00UL) |
-                (((cast(ulong)value) >> 56) & 0x00000000000000ffUL));
-    }
-
-
-    unittest
-    {
-        assert(convertEndianTo!16(0x0123)             == 0x2301);
-        assert(convertEndianTo!32(0x01234567)         == 0x67452301);
-        assert(convertEndianTo!64(0x0123456789abcdef) == 0xefcdab8967452301);
-    }
-
-
-    /*
-     * Comapatible for BigEndian environment.
-     */
-    ubyte take8from(size_t bit = 8, T)(T value)
-    {
-        static if (bit == 8 || bit == 16 || bit == 32 || bit == 64)
-            return (cast(ubyte*)&value)[0];
-        else
-            static assert(false, bit.stringof ~ " is not support bit width.");
-    }
-
-
-    unittest
-    {
-        foreach (Integer; TypeTuple!(ubyte, ushort, uint, ulong)) {
-            assert(take8from!8 (cast(Integer)0x01)               == 0x01);
-            assert(take8from!16(cast(Integer)0x0123)             == 0x23);
-            assert(take8from!32(cast(Integer)0x01234567)         == 0x67);
-            assert(take8from!64(cast(Integer)0x0123456789abcdef) == 0xef);
-        }
-    }
-}
-else
-{
-    /*
-     * Comapatible for LittleEndian environment.
-     */
-    @safe
-    ushort convertEndianTo(size_t Bit, T)(in T value) if (Bit == 16)
-    {
-        return cast(ushort)value;
-    }
-
-
-    // ditto
-    @safe
-    uint convertEndianTo(size_t Bit, T)(in T value) if (Bit == 32)
-    {
-        return cast(uint)value;
-    }
-
-
-    // ditto
-    @safe
-    ulong convertEndianTo(size_t Bit, T)(in T value) if (Bit == 64)
-    {
-        return cast(ulong)value;
-    }
-
-
-    unittest
-    {
-        assert(convertEndianTo!16(0x0123)       == 0x0123);
-        assert(convertEndianTo!32(0x01234567)   == 0x01234567);
-        assert(convertEndianTo!64(0x0123456789) == 0x0123456789);
-    }
-
-
-    /*
-     * Takes 8bit from $(D_PARAM value)
-     *
-     * Params:
-     *  value = the content to take.
-     *
-     * Returns:
-     *  the 8bit value corresponding $(D_PARAM bit) width.
-     */
-    ubyte take8from(size_t bit = 8, T)(T value)
-    {
-        static if (bit == 8)
-            return (cast(ubyte*)&value)[0];
-        else static if (bit == 16)
-            return (cast(ubyte*)&value)[1];
-        else static if (bit == 32)
-            return (cast(ubyte*)&value)[3];
-        else static if (bit == 64)
-            return (cast(ubyte*)&value)[7];
-        else
-            static assert(false, bit.stringof ~ " is not support bit width.");
-    }
-
-
-    unittest
-    {
-        foreach (Integer; TypeTuple!(ubyte, ushort, uint, ulong)) {
-            assert(take8from!8 (cast(Integer)0x01)               == 0x01);
-            assert(take8from!16(cast(Integer)0x0123)             == 0x23);
-            assert(take8from!32(cast(Integer)0x01234567)         == 0x67);
-            assert(take8from!64(cast(Integer)0x0123456789abcdef) == 0xef);
-        }
-    }
-}
-
-
-/*
- * Loads $(D_PARAM T) type value from $(D_PARAM buffer).
- *
- * Params:
- *  buffer = the serialized contents.
- *
- * Returns:
- *  the Endian-converted value.
- */
-T load16To(T)(ubyte[] buffer)
-{
-    return cast(T)(convertEndianTo!16(*cast(ushort*)buffer.ptr));
-}
-
-
-// ditto
-T load32To(T)(ubyte[] buffer)
-{
-    return cast(T)(convertEndianTo!32(*cast(uint*)buffer.ptr));
-}
-
-
-// ditto
-T load64To(T)(ubyte[] buffer)
-{
-    return cast(T)(convertEndianTo!64(*cast(ulong*)buffer.ptr));
-}
->>>>>>> bf84e85c
+// MessagePack was written as msgpack.d by Masahiro Nakagawa.
+// Since his implementation is very well done, it's being reused in this library instead of making a custom serialization format.
+
+// Written in the D programming language.
+
+/**
+ * MessagePack serializer and deserializer implementation.
+ *
+ * MessagePack is a binary-based serialization specification.
+ *
+ * Example:
+ * -----
+ * auto data = tuple("MessagePack!", [1, 2], true);
+ *
+ * auto serialized = pack(data);
+ *
+ * // ...
+ *
+ * typeof(data) deserialized;
+ *
+ * unpack(serialized, deserialized);
+ *
+ * assert(data == deserialized);
+ * -----
+ *
+ * See_Also:
+ *  $(LINK2 http://msgpack.org/, The MessagePack Project)$(BR)
+ *  $(LINK2 http://wiki.msgpack.org/display/MSGPACK/Design+of+Serialization, MessagePack Design concept)$(BR)
+ *  $(LINK2 http://wiki.msgpack.org/display/MSGPACK/Format+specification, MessagePack data format)
+ *
+ * Copyright: Copyright Masahiro Nakagawa 2010-.
+ * License:   <a href="http://www.boost.org/LICENSE_1_0.txt">Boost License 1.0</a>.
+ * Authors:   Masahiro Nakagawa
+ */
+module MessagePack;
+
+import std.array;
+import std.exception;
+import std.range;
+import std.stdio;
+import std.traits;
+import std.typecons;
+import std.typetuple;
+
+// for RefBuffer
+version(Posix)
+{
+    import core.sys.posix.sys.uio : iovec;
+}
+else
+{
+    /**
+     * from core.sys.posix.sys.uio.iovec for compatibility with posix.
+     */
+    struct iovec
+    {
+        void*  iov_base;
+        size_t iov_len;
+    }
+}
+
+// for Converting Endian using ntohs and ntohl;
+version (Windows)
+{
+    import std.c.windows.winsock;
+}
+else
+{
+    import core.sys.posix.arpa.inet;
+}
+
+static if (real.sizeof == double.sizeof) {
+    // for 80bit real inter-operation on non-x86 CPU
+    version = NonX86;
+
+    import std.numeric;
+}
+
+version(unittest) import std.file, std.c.string;
+
+
+@trusted:
+
+
+// Buffer implementations
+
+
+/**
+ * $(D RefBuffer) is a reference stored buffer for more efficient serialization
+ *
+ * Example:
+ * -----
+ * auto packer = packer(RefBuffer(16));  // threshold is 16
+ *
+ * // packs data
+ *
+ * writev(fd, cast(void*)packer.buffer.vector.ptr, packer.buffer.vector.length);
+ * -----
+ */
+struct RefBuffer
+{
+  private:
+    static struct Chunk
+    {
+        ubyte[] data;  // storing serialized value
+        size_t  used;  // used size of data
+    }
+
+    immutable size_t Threshold;
+    immutable size_t ChunkSize;
+
+    // for putCopy
+    Chunk[] chunks_;  // memory chunk for buffer
+    size_t  index_;   // index for cunrrent chunk
+
+    // for putRef
+    iovec[] vecList_;  // reference to large data or copied data.
+
+
+  public:
+    /**
+     * Constructs a buffer.
+     *
+     * Params:
+     *  threshold = the threshold of writing value or stores reference.
+     *  chunkSize = the default size of chunk for allocation.
+     */
+    @safe
+    this(in size_t threshold, in size_t chunkSize = 8192)
+    {
+        Threshold = threshold;
+        ChunkSize = chunkSize;
+
+        chunks_.length = 1;
+        chunks_[index_].data.length = chunkSize;
+    }
+
+
+    /**
+     * Returns the buffer contents that excluding references.
+     *
+     * Returns:
+     *  the non-contiguous copied contents.
+     */
+    @property @safe
+    nothrow ubyte[] data()
+    {
+        ubyte[] result;
+
+        foreach (ref chunk; chunks_)
+            result ~= chunk.data[0..chunk.used];
+
+        return result;
+    }
+
+
+    /**
+     * Forwards to all buffer contents.
+     *
+     * Returns:
+     *  the array of iovec struct that stores references.
+     */
+    @property @safe
+    nothrow ref iovec[] vector()
+    {
+        return vecList_;
+    }
+
+
+    /**
+     * Writes the argument to buffer and stores the reference of writed content 
+     * if the argument size is smaller than threshold,
+     * otherwise stores the reference of argument directly.
+     *
+     * Params:
+     *  value = the content to write.
+     */
+    @safe
+    void put(in ubyte value)
+    {
+        ubyte[1] values = [value];
+        putCopy(values);
+    }
+
+
+    /// ditto
+    @safe
+    void put(in ubyte[] value)
+    {
+        if (value.length < Threshold)
+            putCopy(value);
+        else
+            putRef(value);
+    }
+
+
+  private:
+    /*
+     * Stores the reference of $(D_PARAM value).
+     *
+     * Params:
+     *  value = the content to write.
+     */
+    @trusted
+    void putRef(in ubyte[] value)
+    {
+        vecList_.length += 1;
+        vecList_[$ - 1]  = iovec(cast(void*)value.ptr, value.length);
+    }
+
+
+    /*
+     * Writes $(D_PARAM value) to buffer and appends to its reference.
+     *
+     * Params:
+     *  value = the contents to write.
+     */
+    @trusted
+    void putCopy(in ubyte[] value)
+    {
+        /*
+         * Helper for expanding new space.
+         */
+        void expand(in size_t size)
+        {
+            const newSize = size < ChunkSize ? ChunkSize : size;
+
+            index_++;
+            chunks_.length = 1;
+            chunks_[index_].data.length = newSize;
+        }
+
+        const size = value.length;
+
+        // lacks current chunk?
+        if (chunks_[index_].data.length - chunks_[index_].used < size)
+            expand(size);
+
+        const base = chunks_[index_].used;                     // start index
+        auto  data = chunks_[index_].data[base..base + size];  // chunk to write
+
+        data[] = value;
+        chunks_[index_].used += size;
+
+        // Optimization for avoiding iovec allocation.
+        if (vecList_.length && data.ptr == (vecList_[$ - 1].iov_base +
+                                            vecList_[$ - 1].iov_len))
+            vecList_[$ - 1].iov_len += size;
+        else
+            putRef(data);
+    }
+}
+
+
+unittest
+{
+    static assert(isOutputRange!(RefBuffer, ubyte) &&
+                  isOutputRange!(RefBuffer, ubyte[]));
+
+    auto buffer = RefBuffer(2, 4);
+
+    ubyte[] tests = [1, 2];
+    foreach (v; tests)
+        buffer.put(v);
+    buffer.put(tests);
+
+    assert(buffer.data == tests, "putCopy failed");
+
+    iovec[] vector = buffer.vector;
+    ubyte[] result;
+
+    assert(vector.length == 2, "Optimization failed");
+
+    foreach (v; vector)
+        result ~= (cast(ubyte*)v.iov_base)[0..v.iov_len];
+
+    assert(result == tests ~ tests);
+}
+
+
+/**
+ * $(D MessagePackException) is a root Exception for MessagePack related operation.
+ */
+class MessagePackException : Exception
+{
+    this(string message)
+    {
+        super(message);
+    }
+}
+
+
+// Serializing routines
+
+
+/**
+ * $(D Packer) is a $(D MessagePack) serializer
+ *
+ * Example:
+ * -----
+ * auto packer = packer(Appender!(ubyte[])());
+ *
+ * packer.packArray(false, 100, 1e-10, null);
+ *
+ * stdout.rawWrite(packer.buffer.data);
+ * -----
+ *
+ * NOTE:
+ *  Current implementation can't deal with a circular reference.
+ *  If you try to serialize a object that has circular reference, runtime raises 'Stack Overflow'.
+ */
+struct Packer(Stream) if (isOutputRange!(Stream, ubyte) && isOutputRange!(Stream, ubyte[]))
+{
+  private:
+    enum size_t Offset = 1;  // type-information offset
+
+    Stream                   stream_;  // the stream to write
+    ubyte[Offset + RealSize] store_;   // stores serialized value
+    bool                     withFieldName_;
+
+
+  public:
+    /**
+     * Constructs a packer with $(D_PARAM stream).
+     *
+     * Params:
+     *  stream        = the stream to write.
+     *  withFieldName = serialize a field name at class or struct
+     */
+    this(Stream stream, bool withFieldName = false)
+    {
+        stream_        = stream;
+        withFieldName_ = withFieldName;
+    }
+
+
+    /**
+     * Forwards to stream.
+     *
+     * Returns:
+     *  the stream.
+     */
+    @property @safe
+    nothrow ref Stream stream()
+    {
+        return stream_;
+    }
+
+
+    /**
+     * Serializes argument and writes to stream.
+     *
+     * If the argument is the pointer type, dereferences the pointer and serializes pointed value.
+     * -----
+     * int  a = 10;
+     * int* b = &b;
+     *
+     * packer.pack(b);  // serializes 10, not address of a
+     * -----
+     * Serializes nil if the argument of nullable type is null.
+     *
+     * NOTE:
+     *  MessagePack doesn't define $(D_KEYWORD real) type format.
+     *  Don't serialize $(D_KEYWORD real) if you communicate with other languages.
+     *  Transfer $(D_KEYWORD double) serialization if $(D_KEYWORD real) on your environment equals $(D_KEYWORD double).
+     *
+     * Params:
+     *  value = the content to serialize.
+     *
+     * Returns:
+     *  self, i.e. for method chaining.
+     */
+    ref Packer pack(T)(in T value) if (is(Unqual!T == bool))
+    {
+        if (value)
+            stream_.put(Format.TRUE);
+        else
+            stream_.put(Format.FALSE);
+
+        return this;
+    }
+
+
+    /// ditto
+    ref Packer pack(T)(in T value) if (isUnsigned!T)
+    {
+        // ulong < ulong is slower than uint < uint
+        static if (!is(Unqual!T  == ulong)) {
+            enum Bits = T.sizeof * 8;
+
+            if (value < (1 << 8)) {
+                if (value < (1 << 7)) {
+                    // fixnum
+                    stream_.put(take8from!Bits(value));
+                } else {
+                    // uint 8
+                    store_[0] = Format.UINT8;
+                    store_[1] = take8from!Bits(value);
+                    stream_.put(store_[0..Offset + ubyte.sizeof]);
+                }
+            } else {
+                if (value < (1 << 16)) {
+                    // uint 16
+                    const temp = convertEndianTo!16(value);
+
+                    store_[0] = Format.UINT16;
+                    *cast(ushort*)&store_[Offset] = temp;
+                    stream_.put(store_[0..Offset + ushort.sizeof]);
+                } else {
+                    // uint 32
+                    const temp = convertEndianTo!32(value);
+
+                    store_[0] = Format.UINT32;
+                    *cast(uint*)&store_[Offset] = temp;
+                    stream_.put(store_[0..Offset + uint.sizeof]);
+                }
+            }
+        } else {
+            if (value < (1UL << 8)) {
+                if (value < (1UL << 7)) {
+                    // fixnum
+                    stream_.put(take8from!64(value));
+                } else {
+                    // uint 8
+                    store_[0] = Format.UINT8;
+                    store_[1] = take8from!64(value);
+                    stream_.put(store_[0..Offset + ubyte.sizeof]);
+                }
+            } else {
+                if (value < (1UL << 16)) {
+                    // uint 16
+                    const temp = convertEndianTo!16(value);
+
+                    store_[0] = Format.UINT16;
+                    *cast(ushort*)&store_[Offset] = temp;
+                    stream_.put(store_[0..Offset + ushort.sizeof]);
+                } else if (value < (1UL << 32)){
+                    // uint 32
+                    const temp = convertEndianTo!32(value);
+
+                    store_[0] = Format.UINT32;
+                    *cast(uint*)&store_[Offset] = temp;
+                    stream_.put(store_[0..Offset + uint.sizeof]);
+                } else {
+                    // uint 64
+                    const temp = convertEndianTo!64(value);
+
+                    store_[0] = Format.UINT64;
+                    *cast(ulong*)&store_[Offset] = temp;
+                    stream_.put(store_[0..Offset + ulong.sizeof]);
+                }
+            }
+        }
+
+        return this;
+    }
+
+
+    /// ditto
+    ref Packer pack(T)(in T value) if (isSigned!T && isIntegral!T)
+    {
+        // long < long is slower than int < int
+        static if (!is(Unqual!T == long)) {
+            enum Bits = T.sizeof * 8;
+
+            if (value < -(1 << 5)) {
+                if (value < -(1 << 15)) {
+                    // int 32
+                    const temp = convertEndianTo!32(value);
+
+                    store_[0] = Format.INT32;
+                    *cast(int*)&store_[Offset] = temp;
+                    stream_.put(store_[0..Offset + int.sizeof]);
+                } else if (value < -(1 << 7)) {
+                    // int 16
+                    const temp = convertEndianTo!16(value);
+
+                    store_[0] = Format.INT16;
+                    *cast(short*)&store_[Offset] = temp;
+                    stream_.put(store_[0..Offset + short.sizeof]);
+                } else {
+                    // int 8
+                    store_[0] = Format.INT8;
+                    store_[1] = take8from!Bits(value);
+                    stream_.put(store_[0..Offset + byte.sizeof]);
+                }
+            } else if (value < (1 << 7)) {
+                // fixnum
+                stream_.put(take8from!Bits(value));
+            } else {
+                if (value < (1 << 8)) {
+                    // uint 8
+                    store_[0] = Format.UINT8;
+                    store_[1] = take8from!Bits(value);
+                    stream_.put(store_[0..Offset + ubyte.sizeof]);
+                } else if (value < (1 << 16)) {
+                    // uint 16
+                    const temp = convertEndianTo!16(value);
+
+                    store_[0] = Format.UINT16;
+                    *cast(ushort*)&store_[Offset] = temp;
+                    stream_.put(store_[0..Offset + ushort.sizeof]);
+                } else {
+                    // uint 32
+                    const temp = convertEndianTo!32(value);
+
+                    store_[0] = Format.UINT32;
+                    *cast(uint*)&store_[Offset] = temp;
+                    stream_.put(store_[0..Offset + uint.sizeof]);
+                }
+            }
+        } else {
+            if (value < -(1L << 5)) {
+                if (value < -(1L << 15)) {
+                    if (value < -(1L << 31)) {
+                        // int 64
+                        const temp = convertEndianTo!64(value);
+
+                        store_[0] = Format.INT64;
+                        *cast(long*)&store_[Offset] = temp;
+                        stream_.put(store_[0..Offset + long.sizeof]);
+                    } else {
+                        // int 32
+                        const temp = convertEndianTo!32(value);
+
+                        store_[0] = Format.INT32;
+                        *cast(int*)&store_[Offset] = temp;
+                        stream_.put(store_[0..Offset + int.sizeof]);
+                    }
+                } else {
+                    if (value < -(1L << 7)) {
+                        // int 16
+                        const temp = convertEndianTo!16(value);
+
+                        store_[0] = Format.INT16;
+                        *cast(short*)&store_[Offset] = temp;
+                        stream_.put(store_[0..Offset + short.sizeof]);
+                    } else {
+                        // int 8
+                        store_[0] = Format.INT8;
+                        store_[1] = take8from!64(value);
+                        stream_.put(store_[0..Offset + byte.sizeof]);
+                    }
+                }
+            } else if (value < (1L << 7)) {
+                // fixnum
+                stream_.put(take8from!64(value));
+            } else {
+                if (value < (1L << 16)) {
+                    if (value < (1L << 8)) {
+                        // uint 8
+                        store_[0] = Format.UINT8;
+                        store_[1] = take8from!64(value);
+                        stream_.put(store_[0..Offset + ubyte.sizeof]);
+                    } else {
+                        // uint 16
+                        const temp = convertEndianTo!16(value);
+
+                        store_[0] = Format.UINT16;
+                        *cast(ushort*)&store_[Offset] = temp;
+                        stream_.put(store_[0..Offset + ushort.sizeof]);
+                    }
+                } else {
+                    if (value < (1L << 32)) {
+                        // uint 32
+                        const temp = convertEndianTo!32(value);
+
+                        store_[0] = Format.UINT32;
+                        *cast(uint*)&store_[Offset] = temp;
+                        stream_.put(store_[0..Offset + uint.sizeof]);
+                    } else {
+                        // uint 64
+                        const temp = convertEndianTo!64(value);
+
+                        store_[0] = Format.UINT64;
+                        *cast(ulong*)&store_[Offset] = temp;
+                        stream_.put(store_[0..Offset + ulong.sizeof]);
+                    }
+                }
+            }
+        }
+
+        return this;
+    }
+
+
+    /// ditto
+    ref Packer pack(T)(in T value) if (isFloatingPoint!T)
+    {
+        static if (is(Unqual!T == float)) {
+            const temp = convertEndianTo!32(_f(value).i);
+
+            store_[0] = Format.FLOAT;
+            *cast(uint*)&store_[Offset] = temp;
+            stream_.put(store_[0..Offset + uint.sizeof]);
+        } else static if (is(Unqual!T == double)) {
+            const temp = convertEndianTo!64(_d(value).i);
+
+            store_[0] = Format.DOUBLE;
+            *cast(ulong*)&store_[Offset] = temp;
+            stream_.put(store_[0..Offset + ulong.sizeof]);
+        } else {
+            static if (real.sizeof > double.sizeof) {
+                store_[0]      = Format.REAL;
+                const temp     = _r(value);
+                const fraction = convertEndianTo!64(temp.fraction);
+                const exponent = convertEndianTo!16(temp.exponent);
+
+                *cast(Unqual!(typeof(fraction))*)&store_[Offset]                   = fraction;
+                *cast(Unqual!(typeof(exponent))*)&store_[Offset + fraction.sizeof] = exponent;
+                stream_.put(store_[0..$]);
+            } else {  // Non-x86 CPUs, real type equals double type.
+                pack(cast(double)value);
+            }
+        }
+
+        return this;
+    }
+
+
+    /// ditto
+    ref Packer pack(T)(in T value) if (is(Unqual!T == enum))
+    {
+        pack(cast(OriginalType!T)value);
+
+        return this;
+    }
+
+
+    /// Overload for pack(null) for 2.057 or later
+    static if (!is(typeof(null) == void*))
+    {
+        ref Packer pack(T)(in T value) if (is(Unqual!T == typeof(null)))
+        {
+            return packNil();
+        }
+    }
+
+
+    /// ditto
+    ref Packer pack(T)(in T value) if (isPointer!T)
+    {
+        static if (is(Unqual!T == void*)) {  // for pack(null) for 2.056 or earlier
+            enforce(value is null, "Can't serialize void type");
+            stream_.put(Format.NIL);
+        } else {
+            if (value is null)
+                stream_.put(Format.NIL);
+            else
+                pack(mixin(AsteriskOf!T ~ "value"));
+        }
+
+        return this;
+    }
+
+
+    /// ditto
+    ref Packer pack(T)(in T array) if (isArray!T)
+    {
+        alias typeof(T.init[0]) U;
+
+        /*
+         * Serializes raw type-information to stream.
+         */
+        void beginRaw(in size_t length)
+        {
+            if (length < 32) {
+                const ubyte temp = Format.RAW | cast(ubyte)length;
+                stream_.put(take8from(temp));
+            } else if (length < 65536) {
+                const temp = convertEndianTo!16(length);
+
+                store_[0] = Format.RAW16;
+                *cast(ushort*)&store_[Offset] = temp;
+                stream_.put(store_[0..Offset + ushort.sizeof]);
+            } else {
+                const temp = convertEndianTo!32(length);
+
+                store_[0] = Format.RAW32;
+                *cast(uint*)&store_[Offset] = temp;
+                stream_.put(store_[0..Offset + uint.sizeof]);
+            }
+        }
+
+        if (array.empty)
+            return packNil();
+
+        // Raw bytes
+        static if (isByte!(U) || isSomeChar!(U)) {
+            ubyte[] raw = cast(ubyte[])array;
+
+            beginRaw(raw.length);
+            stream_.put(raw);
+        } else {
+            beginArray(array.length);
+            foreach (elem; array)
+                pack(elem);
+        }
+
+        return this;
+    }
+
+
+    /// ditto
+    ref Packer pack(T)(in T array) if (isAssociativeArray!T)
+    {
+        if (array is null)
+            return packNil();
+
+        beginMap(array.length);
+        foreach (key, value; array) {
+            pack(key);
+            pack(value);
+        }
+
+        return this;
+    }
+
+
+    /// ditto
+    ref Packer pack(Types...)(auto ref const Types objects) if (Types.length > 1)
+    {
+        foreach (i, T; Types)
+            pack(objects[i]);
+
+        return this;
+    }
+
+
+    /**
+     * Serializes $(D_PARAM object) and writes to stream.
+     *
+     * Calling $(D toMsgpack) if $(D_KEYWORD class) and $(D_KEYWORD struct) implement $(D toMsgpack) method. $(D toMsgpack) signature is:
+     * -----
+     * void toMsgpack(Packer)(ref Packer packer) const
+     * -----
+     * This method serializes all members of T object if $(D_KEYWORD class) and $(D_KEYWORD struct) don't implement $(D toMsgpack).
+     *
+     * An object that doesn't implement $(D toMsgpack) is serialized to Array type.
+     * -----
+     * packer.pack(tuple(true, 1, "Hi!"))  // -> '[true, 1, "Hi!"]', not 'ture, 1, "Hi!"'
+     *
+     * struct Foo
+     * {
+     *     int num    = 10;
+     *     string msg = "D!";
+     * }
+     * packer.pack(Foo());  // -> '[10, "D!"]'
+     *
+     * class Base
+     * {
+     *     bool flag = true;
+     * }
+     * class Derived : Base
+     * {
+     *     double = 0.5f;
+     * }
+     * packer.pack(new Derived());  // -> '[true, 0.5f]'
+     * -----
+     *
+     * Params:
+     *  object = the content to serialize.
+     *
+     * Returns:
+     *  self, i.e. for method chaining.
+     */
+    ref Packer pack(T)(in T object) if (is(Unqual!T == class))
+    {
+        if (object is null)
+            return packNil();
+
+        static if (hasMember!(T, "toMsgpack"))
+        {
+            static if (__traits(compiles, { T t; t.toMsgpack(this, withFieldName_); })) {
+                object.toMsgpack(this, withFieldName_);
+            } else static if (__traits(compiles, { T t; t.toMsgpack(this); })) { // backward compatible
+                object.toMsgpack(this);
+            } else {
+                static assert(0, "Failed to invoke 'toMsgpack' on type '" ~ Unqual!T.stringof ~ "'");
+            }
+        } else {
+            // TODO: Add object serialization handler
+            if (T.classinfo !is object.classinfo) {
+                throw new MessagePackException("Can't pack derived class through reference to base class.");
+            }
+
+            alias SerializingClasses!(T) Classes;
+
+            immutable memberNum = SerializingMemberNumbers!(Classes);
+            if (withFieldName_)
+                beginMap(memberNum);
+            else
+                beginArray(memberNum);
+
+            foreach (Class; Classes) {
+                Class obj = cast(Class)object;
+                if (withFieldName_) {
+                    foreach (i, f ; obj.tupleof) {
+                        pack(getFieldName!(Class, i));
+                        pack(f);
+                    }
+                } else {
+                    foreach (f ; obj.tupleof)
+                        pack(f);
+                }
+            }
+        }
+
+        return this;
+    }
+
+
+    /// ditto
+    ref Packer pack(T)(auto ref T object) if (is(Unqual!T == struct))
+    {
+        static if (hasMember!(T, "toMsgpack"))
+        {
+            static if (__traits(compiles, { T t; t.toMsgpack(this, withFieldName_); })) {
+                object.toMsgpack(this, withFieldName_);
+            } else static if (__traits(compiles, { T t; t.toMsgpack(this); })) { // backward compatible
+                object.toMsgpack(this);
+            } else {
+                static assert(0, "Failed to invoke 'toMsgpack' on type '" ~ Unqual!T.stringof ~ "'");
+            }
+        } else static if (isTuple!T) {
+            beginArray(object.field.length);
+            foreach (f; object.field)
+                pack(f);
+        } else {  // simple struct
+            immutable memberNum = object.tupleof.length;
+            if (withFieldName_)
+                beginMap(memberNum);
+            else
+                beginArray(memberNum);
+
+            if (withFieldName_) {
+                foreach (i, f; object.tupleof) {
+                    pack(getFieldName!(T, i));
+                    pack(f);
+                }
+            } else {
+                foreach (f; object.tupleof)
+                    pack(f);
+            }
+        }
+
+        return this;
+    }
+
+
+    /**
+     * Serializes the arguments as container to stream.
+     *
+     * -----
+     * packer.packArray(true, 1);  // -> [true, 1]
+     * packer.packMap("Hi", 100);  // -> ["Hi":100]
+     * -----
+     *
+     * In packMap, the number of arguments must be even.
+     *
+     * Params:
+     *  objects = the contents to serialize.
+     *
+     * Returns:
+     *  self, i.e. for method chaining.
+     */
+    ref Packer packArray(Types...)(auto ref const Types objects)
+    {
+        beginArray(Types.length);
+        foreach (i, T; Types)
+            pack(objects[i]);
+        //pack(objects);  // slow :(
+
+        return this;
+    }
+
+
+    /// ditto
+    ref Packer packMap(Types...)(auto ref const Types objects)
+    {
+        static assert(Types.length % 2 == 0, "The number of arguments must be even");
+
+        beginMap(Types.length / 2);
+        foreach (i, T; Types)
+            pack(objects[i]);
+
+        return this;
+    }
+
+
+    /**
+     * Serializes the type-information to stream.
+     *
+     * These methods don't serialize contents.
+     * You need to call pack method to serialize contents at your own risk.
+     * -----
+     * packer.beginArray(3).pack(true, 1);  // -> [true, 1,
+     *
+     * // other operation
+     * 
+     * packer.pack("Hi!");                  // -> [true, 1, "Hi!"]
+     * -----
+     *
+     * Params:
+     *  length = the length of container.
+     *
+     * Returns:
+     *  self, i.e. for method chaining.
+     */
+    ref Packer beginArray(in size_t length)
+    {
+        if (length < 16) {
+            const ubyte temp = Format.ARRAY | cast(ubyte)length;
+            stream_.put(take8from(temp));
+        } else if (length < 65536) {
+            const temp = convertEndianTo!16(length);
+
+            store_[0] = Format.ARRAY16;
+            *cast(ushort*)&store_[Offset] = temp;
+            stream_.put(store_[0..Offset + ushort.sizeof]);
+        } else {
+            const temp = convertEndianTo!32(length);
+
+            store_[0] = Format.ARRAY32;
+            *cast(uint*)&store_[Offset] = temp;
+            stream_.put(store_[0..Offset + uint.sizeof]);
+        }
+
+        return this;
+    }
+
+
+    /// ditto
+    ref Packer beginMap(in size_t length)
+    {
+        if (length < 16) {
+            const ubyte temp = Format.MAP | cast(ubyte)length;
+            stream_.put(take8from(temp));
+        } else if (length < 65536) {
+            const temp = convertEndianTo!16(length);
+
+            store_[0] = Format.MAP16;
+            *cast(ushort*)&store_[Offset] = temp;
+            stream_.put(store_[0..Offset + ushort.sizeof]);
+        } else {
+            const temp = convertEndianTo!32(length);
+
+            store_[0] = Format.MAP32;
+            *cast(uint*)&store_[Offset] = temp;
+            stream_.put(store_[0..Offset + uint.sizeof]);
+        }
+
+        return this;
+    }
+
+
+  private:
+    /*
+     * Serializes the nil value.
+     */
+    ref Packer packNil()
+    {
+        stream_.put(Format.NIL);
+        return this;
+    }
+}
+
+
+/**
+ * Helper for $(D Packer) construction.
+ *
+ * Params:
+ *  stream = the stream to write.
+ *
+ * Returns:
+ *  a $(D Packer) object instantiated and initialized according to the arguments.
+ */
+Packer!(Stream) packer(Stream)(Stream stream, bool withFieldName = false)
+{
+    return typeof(return)(stream, withFieldName);
+}
+
+
+version (unittest) 
+{
+    alias Appender!(ubyte[]) SimpleBuffer;
+
+    mixin template DefinePacker()
+    {
+        SimpleBuffer buffer; Packer!(SimpleBuffer*) packer = packer(&buffer);
+    }
+
+    mixin template DefineDictionalPacker()
+    {
+        SimpleBuffer buffer; Packer!(SimpleBuffer*) packer = packer(&buffer, true);
+    }
+}
+
+unittest
+{
+    { // unique value
+        mixin DefinePacker;
+
+        ubyte[] result = [Format.NIL, Format.TRUE, Format.FALSE];
+
+        packer.pack(null, true, false);
+        foreach (i, value; packer.stream.data)
+            assert(value == result[i]);
+    }
+    { // uint *
+        static struct UTest { ubyte format; ulong value; }
+
+        enum : ulong { A = ubyte.max, B = ushort.max, C = uint.max, D = ulong.max }
+
+        static UTest[][] tests = [
+            [{Format.UINT8, A}], 
+            [{Format.UINT8, A}, {Format.UINT16, B}],
+            [{Format.UINT8, A}, {Format.UINT16, B}, {Format.UINT32, C}],
+            [{Format.UINT8, A}, {Format.UINT16, B}, {Format.UINT32, C}, {Format.UINT64, D}],
+        ];
+
+        foreach (I, T; TypeTuple!(ubyte, ushort, uint, ulong)) {
+            foreach (i, test; tests[I]) {
+                mixin DefinePacker;
+
+                packer.pack(cast(T)test.value);
+                assert(buffer.data[0] == test.format);
+
+                switch (i) {
+                case 0:
+                    auto answer = take8from!(T.sizeof * 8)(test.value);
+                    assert(memcmp(&buffer.data[1], &answer, ubyte.sizeof) == 0);
+                    break;
+                case 1:
+                    auto answer = convertEndianTo!16(test.value);
+                    assert(memcmp(&buffer.data[1], &answer, ushort.sizeof) == 0);
+                    break;
+                case 2:
+                    auto answer = convertEndianTo!32(test.value);
+                    assert(memcmp(&buffer.data[1], &answer, uint.sizeof) == 0);
+                    break;
+                default:
+                    auto answer = convertEndianTo!64(test.value);
+                    assert(memcmp(&buffer.data[1], &answer, ulong.sizeof) == 0);
+                }
+            }
+        }
+    }
+    { // int *
+        static struct STest { ubyte format; long value; }
+
+        enum : long { A = byte.min, B = short.min, C = int.min, D = long.min }
+
+        static STest[][] tests = [
+            [{Format.INT8, A}], 
+            [{Format.INT8, A}, {Format.INT16, B}],
+            [{Format.INT8, A}, {Format.INT16, B}, {Format.INT32, C}],
+            [{Format.INT8, A}, {Format.INT16, B}, {Format.INT32, C}, {Format.INT64, D}],
+        ];
+
+        foreach (I, T; TypeTuple!(byte, short, int, long)) {
+            foreach (i, test; tests[I]) {
+                mixin DefinePacker;
+
+                packer.pack(cast(T)test.value);
+                assert(buffer.data[0] == test.format);
+
+                switch (i) {
+                case 0:
+                    auto answer = take8from!(T.sizeof * 8)(test.value);
+                    assert(memcmp(&buffer.data[1], &answer, byte.sizeof) == 0);
+                    break;
+                case 1:
+                    auto answer = convertEndianTo!16(test.value);
+                    assert(memcmp(&buffer.data[1], &answer, short.sizeof) == 0);
+                    break;
+                case 2:
+                    auto answer = convertEndianTo!32(test.value);
+                    assert(memcmp(&buffer.data[1], &answer, int.sizeof) == 0);
+                    break;
+                default:
+                    auto answer = convertEndianTo!64(test.value);
+                    assert(memcmp(&buffer.data[1], &answer, long.sizeof) == 0);
+                }
+            }
+        }
+    }
+    { // fload, double
+        static if (real.sizeof == double.sizeof)
+            alias TypeTuple!(float, double, double) FloatingTypes;
+        else
+            alias TypeTuple!(float, double, real) FloatingTypes;
+
+        static struct FTest { ubyte format; real value; }
+
+        static FTest[] tests = [
+            {Format.FLOAT,  float.min},
+            {Format.DOUBLE, double.max},
+            {Format.REAL,   real.max},
+        ];
+
+        foreach (I, T; FloatingTypes) {
+            mixin DefinePacker;
+
+            packer.pack(cast(T)tests[I].value);
+            assert(buffer.data[0] == tests[I].format);
+
+            switch (I) {
+            case 0:
+                const answer = convertEndianTo!32(_f(cast(T)tests[I].value).i);
+                assert(memcmp(&buffer.data[1], &answer, float.sizeof) == 0);
+                break;
+            case 1:
+                const answer = convertEndianTo!64(_d(cast(T)tests[I].value).i);
+                assert(memcmp(&buffer.data[1], &answer, double.sizeof) == 0);
+                break;
+            default:
+                const t = _r(cast(T)tests[I].value);
+                const f = convertEndianTo!64(t.fraction);
+                const e = convertEndianTo!16(t.exponent);
+                assert(memcmp(&buffer.data[1],            &f, f.sizeof) == 0);
+                assert(memcmp(&buffer.data[1 + f.sizeof], &e, e.sizeof) == 0);
+            }
+        }
+    }
+    { // pointer
+        static struct PTest
+        { 
+            ubyte format; 
+
+            union
+            {
+                ulong*  p0;
+                long*   p1;
+                double* p2;
+            }
+        }
+
+        PTest[] tests = [PTest(Format.UINT64), PTest(Format.INT64), PTest(Format.DOUBLE)];
+
+        ulong  v0 = ulong.max;
+        long   v1 = long.min;
+        double v2 = double.max;
+
+        foreach (I, Index; TypeTuple!("0", "1", "2")) {
+            mixin DefinePacker;
+
+            mixin("tests[I].p" ~ Index ~ " = &v" ~ Index ~ ";");
+
+            packer.pack(mixin("tests[I].p" ~ Index));
+            assert(buffer.data[0] == tests[I].format);
+
+            switch (I) {
+            case 0:
+                auto answer = convertEndianTo!64(*tests[I].p0);
+                assert(memcmp(&buffer.data[1], &answer, ulong.sizeof) == 0);
+                break;
+            case 1:
+                auto answer = convertEndianTo!64(*tests[I].p1);
+                assert(memcmp(&buffer.data[1], &answer, long.sizeof) == 0);
+                break;
+            default:
+                const answer = convertEndianTo!64(_d(*tests[I].p2).i);
+                assert(memcmp(&buffer.data[1], &answer, double.sizeof) == 0);
+            }
+        }
+    }
+    { // enum
+        enum E : ubyte { A = ubyte.max }
+
+        mixin DefinePacker; E e = E.A;
+
+        packer.pack(e);
+        assert(buffer.data[0] == Format.UINT8);
+
+        auto answer = E.A;
+        assert(memcmp(&buffer.data[1], &answer, (OriginalType!E).sizeof) == 0);
+    }
+    { // container
+        static struct Test { ubyte format; size_t value; }
+
+        enum : ulong { A = 16 / 2, B = ushort.max, C = uint.max }
+
+        static Test[][] tests = [
+            [{Format.ARRAY | A, Format.ARRAY | A}, {Format.ARRAY16, B}, {Format.ARRAY32, C}],
+            [{Format.MAP   | A, Format.MAP   | A}, {Format.MAP16,   B}, {Format.MAP32,   C}],
+        ];
+
+        foreach (I, Name; TypeTuple!("Array", "Map")) {
+            auto test = tests[I];
+
+            foreach (i, T; TypeTuple!(ubyte, ushort, uint)) {
+                mixin DefinePacker; 
+                mixin("packer.begin" ~ Name ~ "(i ? test[i].value : A);");
+
+                assert(buffer.data[0] == test[i].format);
+
+                switch (i) {
+                case 0:
+                    auto answer = take8from(test[i].value);
+                    assert(memcmp(&buffer.data[0], &answer, ubyte.sizeof) == 0);
+                    break;
+                case 1:
+                    auto answer = convertEndianTo!16(test[i].value);
+                    assert(memcmp(&buffer.data[1], &answer, ushort.sizeof) == 0);
+                    break;
+                default:
+                    auto answer = convertEndianTo!32(test[i].value);
+                    assert(memcmp(&buffer.data[1], &answer, uint.sizeof) == 0);
+                }
+            }
+        }
+    }
+    { // user defined
+        {
+            static struct S
+            {
+                uint num = uint.max;
+
+                void toMsgpack(P)(ref P p) const { p.packArray(num); }
+            }
+
+            mixin DefinePacker; S test;
+
+            packer.pack(test);
+
+            assert(buffer.data[0] == (Format.ARRAY | 1));
+            assert(buffer.data[1] ==  Format.UINT32);
+            assert(memcmp(&buffer.data[2], &test.num, uint.sizeof) == 0);
+        }
+        {
+            mixin DefinePacker; auto test = tuple(true, false, uint.max);
+
+            packer.pack(test);
+
+            assert(buffer.data[0] == (Format.ARRAY | 3));
+            assert(buffer.data[1] ==  Format.TRUE);
+            assert(buffer.data[2] ==  Format.FALSE);
+            assert(buffer.data[3] ==  Format.UINT32);
+            assert(memcmp(&buffer.data[4], &test.field[2], uint.sizeof) == 0);
+        }
+        {
+            static class C
+            {
+                uint num;
+
+                this(uint n) { num = n; }
+
+                void toMsgpack(P)(ref P p) const { p.packArray(num); }
+            }
+
+            mixin DefinePacker; C test = new C(ushort.max);
+
+            packer.pack(test);
+
+            assert(buffer.data[0] == (Format.ARRAY | 1));
+            assert(buffer.data[1] ==  Format.UINT16);
+            assert(memcmp(&buffer.data[2], &test.num, ushort.sizeof) == 0);
+        }
+    }
+    { // simple struct and class
+        {
+            static struct Simple
+            {
+                uint num = uint.max;
+            }
+
+            mixin DefinePacker; Simple test;
+
+            packer.pack(test);
+
+            assert(buffer.data[0] == (Format.ARRAY | 1));
+            assert(buffer.data[1] ==  Format.UINT32);
+            assert(memcmp(&buffer.data[2], &test.num, uint.sizeof) == 0);
+        }
+
+        static class SimpleA
+        {
+            bool flag = true;
+        }
+
+        static class SimpleB : SimpleA
+        {
+            ubyte type = 100;
+        }
+
+        static class SimpleC : SimpleB
+        {
+            uint num = uint.max;
+        }
+
+        {  // from derived class
+            mixin DefinePacker; SimpleC test = new SimpleC();
+
+            packer.pack(test);
+
+            assert(buffer.data[0] == (Format.ARRAY | 3));
+            assert(buffer.data[1] ==  Format.TRUE);
+            assert(buffer.data[2] ==  100);
+            assert(buffer.data[3] ==  Format.UINT32);
+            assert(memcmp(&buffer.data[4], &test.num, uint.sizeof) == 0);
+        }
+        {  // from base class
+            mixin DefinePacker; SimpleB test = new SimpleC();
+
+            try {
+                packer.pack(test);
+                assert(false);
+            } catch (Exception e) { }
+        }
+    }
+}
+
+
+// deserializing routines
+
+
+/**
+ * $(D UnpackException) is thrown on deserialization failure
+ */
+class UnpackException : MessagePackException
+{
+    this(string message)
+    { 
+        super(message);
+    }
+}
+
+
+version (D_Ddoc)
+{
+    /**
+     * Internal buffer and related operations for Unpacker
+     *
+     * Following Unpackers mixin this template. So, Unpacker can use following methods.
+     *
+     * -----
+     * //buffer image:
+     * +-------------------------------------------+
+     * | [object] | [obj | unparsed... | unused... |
+     * +-------------------------------------------+
+     *            ^ offset
+     *                   ^ current
+     *                                 ^ used
+     *                                             ^ buffer.length
+     * -----
+     *
+     * This mixin template is a private.
+     */
+    mixin template InternalBuffer()
+    {
+      private:
+        ubyte[] buffer_;  // internal buffer
+        size_t  used_;    // index that buffer cosumed
+        size_t  offset_;  // index that buffer parsed
+        size_t  parsed_;  // total size of parsed message
+        bool    hasRaw_;  // indicates whether Raw object has been deserialized
+
+
+      public:
+        /**
+         * Forwards to internal buffer.
+         *
+         * Returns:
+         *  the reference of internal buffer.
+         */
+        @property @safe
+        nothrow ubyte[] buffer();
+
+
+        /**
+         * Fills internal buffer with $(D_PARAM target).
+         *
+         * Params:
+         *  target = new serialized buffer to deserialize.
+         */
+        @safe void feed(in ubyte[] target);
+
+
+        /**
+         * Consumes buffer. This method is helper for buffer property.
+         * You must use this method if you write bytes to buffer directly.
+         *
+         * Params:
+         *  size = the number of consuming.
+         */
+        @safe
+        nothrow void bufferConsumed(in size_t size);
+
+
+        /**
+         * Removes unparsed buffer.
+         */
+        @safe
+        nothrow void removeUnparsed();
+
+
+        /**
+         * Returns:
+         *  the total size including unparsed buffer size.
+         */
+        @property @safe
+        nothrow size_t size() const;
+
+
+        /**
+         * Returns:
+         *  the parsed size of buffer.
+         */
+        @property @safe
+        nothrow size_t parsedSize() const;
+
+
+        /**
+         * Returns:
+         *  the unparsed size of buffer.
+         */
+        @property @safe
+        nothrow size_t unparsedSize() const;
+
+
+    private:
+        @safe
+        void initializeBuffer(in ubyte[] target, in size_t bufferSize = 8192);
+    }
+}
+else
+{ 
+    private mixin template InternalBuffer()
+    {
+      private:
+        ubyte[] buffer_;  // internal buffer
+        size_t  used_;    // index that buffer cosumed
+        size_t  offset_;  // index that buffer parsed
+        size_t  parsed_;  // total size of parsed message
+        bool    hasRaw_;  // indicates whether Raw object has been deserialized
+
+
+      public:
+        @property @safe
+        nothrow ubyte[] buffer()
+        {
+            return buffer_;
+        }
+
+
+        @safe
+        void feed(in ubyte[] target)
+        in
+        {
+            assert(target.length);
+        }
+        body
+        {
+            /*
+             * Expands internal buffer.
+             *
+             * Params:
+             *  size = new buffer size to append.
+             */
+            void expandBuffer(in size_t size)
+            {
+                // rewinds buffer(completed deserialization)
+                if (used_ == offset_ && !hasRaw_) {
+                    used_ =  offset_ = 0;
+
+                    if (buffer_.length < size)
+                        buffer_.length = size;
+
+                    return;
+                }
+
+                // deserializing state is mid-flow(buffer has non-parsed data yet)
+                auto unparsed = buffer_[offset_..used_];
+                auto restSize = buffer_.length - used_ + offset_;
+                auto newSize  = size > restSize ? unparsedSize + size : buffer_.length;
+
+                if (hasRaw_) {
+                    hasRaw_ = false;
+                    buffer_ = new ubyte[](newSize);
+                } else {
+                    buffer_.length = newSize;
+
+                    // avoids overlapping copy
+                    auto area = buffer_[0..unparsedSize];
+                    unparsed  = area.overlap(unparsed) ? unparsed.dup : unparsed;
+                }
+
+                buffer_[0..unparsedSize] = unparsed;
+                used_   = unparsedSize;
+                offset_ = 0;
+            }
+
+            const size = target.length;
+
+            // lacks current buffer?
+            if (buffer_.length - used_ < size)
+                expandBuffer(size);
+
+            buffer_[used_..used_ + size] = target;
+            used_ += size;
+        }
+
+
+        @safe
+        nothrow void bufferConsumed(in size_t size)
+        {
+            if (used_ + size > buffer_.length)
+                used_ = buffer_.length;
+            else
+                used_ += size;
+        }
+
+
+        @safe
+        nothrow void removeUnparsed()
+        {
+            used_ = offset_;
+        }
+
+
+        @property @safe
+        nothrow size_t size() const
+        {
+            return parsed_ - offset_ + used_;
+        }
+
+
+        @property @safe
+        nothrow size_t parsedSize() const
+        {
+            return parsed_;
+        }
+
+
+        @property @safe
+        nothrow size_t unparsedSize() const
+        {
+            return used_ - offset_;
+        }
+
+
+      private:
+        @safe
+        nothrow void initializeBuffer(in ubyte[] target, in size_t bufferSize = 8192)
+        {
+            const size = target.length;
+
+            buffer_ = new ubyte[](size > bufferSize ? size : bufferSize); 
+            used_   = size;
+            buffer_[0..size] = target;
+        }
+    }
+}
+
+
+/**
+ * This $(D Unpacker) is a $(D MessagePack) direct-conversion deserializer
+ *
+ * This implementation is suitable for fixed data.
+ *
+ * Example:
+ * -----
+ * // serializedData is [10, 0.1, false]
+ * auto unpacker = Unpacker(serializedData);
+ *
+ * uint   n;
+ * double d;
+ * bool   b;
+ *
+ * unpacker.unpackArray(n, d, b);
+ *
+ * // using Tuple
+ * Tuple!(uint, double, bool) record;
+ * unpacker.unpack(record);  // record is [10, 0.1, false]
+ * -----
+ *
+ * NOTE:
+ *  Unpacker becomes template struct if Phobos supports truly IO module.
+ */
+struct Unpacker
+{
+  private:
+    enum Offset = 1;
+
+    mixin InternalBuffer;
+
+
+  public:
+    /**
+     * Constructs a $(D Unpacker).
+     *
+     * Params:
+     *  target     = byte buffer to deserialize
+     *  bufferSize = size limit of buffer size
+     */
+    this(in ubyte[] target, in size_t bufferSize = 8192)
+    {
+        initializeBuffer(target, bufferSize);
+    }
+
+
+    /**
+     * Clears states for next deserialization.
+     */
+    @safe
+    nothrow void clear()
+    {
+        parsed_ = 0;
+    }
+
+
+    /**
+     * Deserializes $(D_PARAM T) object and assigns to $(D_PARAM value).
+     *
+     * If the argument is pointer, dereferences pointer and assigns deserialized value.
+     * -----
+     * int* a;
+     * unpacker.unpack(a)  // enforce throws Exception because a is null or
+     *                     // no throw if deserialized value is nil
+     *
+     * int b; a = &b;
+     * unpacker.unpack(b)  // b is deserialized value or
+     *                     // assigns null if deserialized value is nil
+     * -----
+     * 
+     * Params:
+     *  value = the reference of value to assign.
+     *
+     * Returns:
+     *  self, i.e. for method chaining.
+     *
+     * Throws:
+     *  UnpackException when doesn't read from buffer or precision loss occurs and
+     *  MessagePackException when $(D_PARAM T) type doesn't match serialized type.
+     */
+    ref Unpacker unpack(T)(ref T value) if (is(Unqual!T == bool))
+    {
+        canRead(Offset, 0);
+        const header = read();
+
+        switch (header) {
+        case Format.TRUE:
+            value = true;
+            break;
+        case Format.FALSE:
+            value = false;
+            break;
+        default:
+            rollback();
+        }
+
+        return this;
+    }
+
+
+    /// ditto
+    ref Unpacker unpack(T)(ref T value) if (isUnsigned!T)
+    {
+        canRead(Offset, 0);
+        const header = read();
+
+        if (0x00 <= header && header <= 0x7f) {
+            value = header;
+        } else {
+            switch (header) {
+            case Format.UINT8:
+                canRead(ubyte.sizeof);
+                value = read();
+                break;
+            case Format.UINT16:
+                canRead(ushort.sizeof);
+                auto us = load16To!ushort(read(ushort.sizeof));
+                if (us > T.max)
+                    rollback(ushort.sizeof);
+                value = cast(T)us;
+                break;
+            case Format.UINT32:
+                canRead(uint.sizeof);
+                auto ui = load32To!uint(read(uint.sizeof));
+                if (ui > T.max)
+                    rollback(uint.sizeof);
+                value = cast(T)ui;
+                break;
+            case Format.UINT64:
+                canRead(ulong.sizeof);
+                auto ul = load64To!ulong(read(ulong.sizeof));
+                if (ul > T.max)
+                    rollback(ulong.sizeof);
+                value = cast(T)ul;
+                break;
+            default:
+                rollback();
+            }
+        }
+
+        return this;
+    }
+
+
+    /// ditto
+    ref Unpacker unpack(T)(ref T value) if (isSigned!T && isIntegral!T)
+    {
+        canRead(Offset, 0);
+        const header = read();
+
+        if ((0x00 <= header && header <= 0x7f) || (0xe0 <= header && header <= 0xff)) {
+            value = cast(T)header;
+        } else {
+            switch (header) {
+            case Format.UINT8:
+                canRead(ubyte.sizeof);
+                auto ub = read();
+                if (ub > T.max)
+                    rollback(ubyte.sizeof);
+                value = cast(T)ub;
+                break;
+            case Format.UINT16:
+                canRead(ushort.sizeof);
+                auto us = load16To!ushort(read(ushort.sizeof));
+                if (us > T.max)
+                    rollback(ushort.sizeof);
+                value = cast(T)us;
+                break;
+            case Format.UINT32:
+                canRead(uint.sizeof);
+                auto ui = load32To!uint(read(uint.sizeof));
+                if (ui > T.max)
+                    rollback(uint.sizeof);
+                value = cast(T)ui;
+                break;
+            case Format.UINT64:
+                canRead(ulong.sizeof);
+                auto ul = load64To!ulong(read(ulong.sizeof));
+                if (ul > T.max)
+                    rollback(ulong.sizeof);
+                value = cast(T)ul;
+                break;
+            case Format.INT8:
+                canRead(byte.sizeof);
+                value = cast(byte)read();
+                break;
+            case Format.INT16:
+                canRead(short.sizeof);
+                auto s = load16To!short(read(short.sizeof));
+                if (s < T.min || T.max < s)
+                    rollback(short.sizeof);
+                value = cast(T)s;
+                break;
+            case Format.INT32:
+                canRead(int.sizeof);
+                auto i = load32To!int(read(int.sizeof));
+                if (i < T.min || T.max < i)
+                    rollback(int.sizeof);
+                value = cast(T)i;
+                break;
+            case Format.INT64:
+                canRead(long.sizeof);
+                auto l = load64To!long(read(long.sizeof));
+                if (l < T.min || T.max < l)
+                    rollback(long.sizeof);
+                value = cast(T)l;
+                break;
+            default:
+                rollback();
+            }
+        }
+
+        return this;
+    }
+
+
+    /// ditto
+    ref Unpacker unpack(T)(ref T value) if (isFloatingPoint!T)
+    {
+        canRead(Offset, 0);
+        const header = read();
+
+        switch (header) {
+        case Format.FLOAT:
+            _f temp;
+
+            canRead(uint.sizeof);
+            temp.i = load32To!uint(read(uint.sizeof));
+            value  = temp.f;
+            break;
+        case Format.DOUBLE:
+            // check precision loss
+            static if (is(Unqual!T == float))
+                rollback();
+
+            _d temp;
+
+            canRead(ulong.sizeof);
+            temp.i = load64To!ulong(read(ulong.sizeof));
+            value  = temp.f;
+            break;
+        case Format.REAL:
+            // check precision loss
+            static if (is(Unqual!T == float) || is(Unqual!T == double))
+                rollback();
+
+            canRead(RealSize);
+
+            version (NonX86)
+            {
+                CustomFloat!80 temp;
+
+                const frac = load64To!ulong (read(ulong.sizeof));
+                const exp  = load16To!ushort(read(ushort.sizeof));
+
+                temp.significand = frac;
+                temp.exponent    = exp & 0x7fff;
+                temp.sign        = exp & 0x8000 ? true : false;
+
+                // NOTE: temp.get!real is inf on non-x86 when deserialized value is larger than double.max.
+                value = temp.get!real;
+            }
+            else
+            {
+                _r temp;
+
+                temp.fraction = load64To!(typeof(temp.fraction))(read(temp.fraction.sizeof));
+                temp.exponent = load16To!(typeof(temp.exponent))(read(temp.exponent.sizeof));
+
+                value = temp.f;
+            }
+
+            break;
+        default:
+            rollback();
+        }
+
+        return this;
+    }
+
+
+    /// ditto
+    ref Unpacker unpack(T)(ref T value) if (is(Unqual!T == enum))
+    {
+        OriginalType!T temp;
+
+        unpack(temp);
+
+        value = cast(T)temp;
+
+        return this;
+    }
+
+
+    /// ditto
+    ref Unpacker unpack(T)(T value) if (isPointer!T)
+    {
+        static if (is(Unqual!T == void*)) {
+            enforce(value !is null,  "Can't deserialize void type");
+            unpackNil(value);
+        } else {
+            if (checkNil())
+                unpackNil(value);
+            else
+                enforce(value !is null, T.stringof ~ " is null pointer");
+
+            unpack(mixin(AsteriskOf!T ~ "value"));
+        }
+
+        return this;
+    }
+
+
+    /// ditto
+    ref Unpacker unpack(Types...)(ref Types objects) if (Types.length > 1)
+    {
+        foreach (i, T; Types)
+            unpack!(T)(objects[i]);
+
+        return this;
+    }
+
+
+    /**
+     * Deserializes $(D_PARAM T) object and assigns to $(D_PARAM array).
+     *
+     * This is convenient method for array deserialization.
+     * Rollback will be completely successful if you deserialize raw type((u)byte[] or string types).
+     * But, Rollback will be one element(e.g. int) if you deserialize other types(e.g. int[], int[int])
+     *
+     * No assign if the length of deserialized object is 0.
+     *
+     * In a static array, this method checks the length. Do rollback and throw exception
+     * if length of $(D_PARAM array) is different from length of deserialized object.
+     *
+     * Params:
+     *  array = the reference of array to assign.
+     *
+     * Returns:
+     *  self, i.e. for method chaining.
+     *
+     * Throws:
+     *  UnpackException when doesn't read from buffer or precision loss occurs and
+     *  MessagePackException when $(D_PARAM T) type doesn't match serialized type.
+     */
+    ref Unpacker unpack(T)(ref T array) if (isArray!T)
+    {
+        alias typeof(T.init[0]) U;
+
+        /*
+         * Deserializes type-information of raw type.
+         */
+        @safe
+        size_t beginRaw()
+        {
+            canRead(Offset, 0);
+            const  header = read();
+            size_t length;
+
+            if (0xa0 <= header && header <= 0xbf) {
+                length = header & 0x1f;
+            } else {
+                switch (header) {
+                case Format.RAW16:
+                    canRead(ushort.sizeof);
+                    length = load16To!size_t(read(ushort.sizeof));
+                    break;
+                case Format.RAW32:
+                    canRead(uint.sizeof);
+                    length = load32To!size_t(read(uint.sizeof));
+                    break;
+                case Format.NIL:
+                    break;
+                default:
+                    rollback();
+                }
+            }
+
+            return length;
+        }
+
+
+        if (checkNil())
+            return unpackNil(array);
+
+        // Raw bytes
+        static if (isByte!U || isSomeChar!U) {
+            auto length = beginRaw();
+            auto offset = calculateSize!(true)(length);
+            if (length == 0)
+                return this;
+
+            static if (isStaticArray!T) {
+                if (length != array.length)
+                    rollback(offset);
+            }
+
+            canRead(length, offset + Offset);
+            static if (isStaticArray!T) {
+                array = (cast(U[])read(length))[0 .. T.length];
+            } else {
+                array = cast(T)read(length);
+            }
+
+            static if (isDynamicArray!T)
+                hasRaw_ = true;
+        } else {
+            auto length = beginArray();
+            if (length == 0)
+                return this;
+
+            static if (isStaticArray!T) {
+                if (length != array.length)
+                    rollback(calculateSize(length));
+            } else {
+                array.length = length;
+            }
+
+            foreach (i; 0..length)
+                unpack(array[i]);
+        }
+
+        return this;
+    }
+
+
+    /// ditto
+    ref Unpacker unpack(T)(ref T array) if (isAssociativeArray!T)
+    {
+        alias typeof(T.init.keys[0])   K;
+        alias typeof(T.init.values[0]) V;
+
+        if (checkNil())
+            return unpackNil(array);
+
+        auto length = beginMap();
+        if (length == 0)
+            return this;
+
+        foreach (i; 0..length) {
+            K k; unpack(k);
+            V v; unpack(v);
+            array[k] = v;
+        }
+
+        return this;
+    }
+
+
+    /**
+     * Deserializes $(D_PARAM T) object and assigns to $(D_PARAM object).
+     *
+     * Calling $(D fromMsgpack) if $(D_KEYWORD class) and $(D_KEYWORD struct) implement $(D fromMsgpack) method. $(D fromMsgpack) signature is:
+     * -----
+     * void fromMsgpack(ref Unpacker unpacker)
+     * -----
+     * Assumes $(D std.typecons.Tuple) or simple struct if $(D_KEYWORD struct) doesn't implement $(D fromMsgpack).
+     * Checks length if $(D_PARAM T) is a $(D std.typecons.Tuple) or simple struct.
+     *
+     * Params:
+     *  object = the reference of object to assign.
+     *  args   = the arguments to class constructor(class only).
+     *           This is used at new statement if $(D_PARAM object) is $(D_KEYWORD null).
+     *
+     * Returns:
+     *  self, i.e. for method chaining.
+     */
+    ref Unpacker unpack(T, Args...)(ref T object, auto ref Args args) if (is(Unqual!T == class))
+    {
+        if (checkNil())
+            return unpackNil(object);
+
+        if (object is null)
+            object = new T(args);
+
+        static if (hasMember!(T, "fromMsgpack"))
+        {
+            static if (__traits(compiles, { T t; t.fromMsgpack(this); })) {
+                object.fromMsgpack(this);
+            } else {
+                static assert(0, "Failed to invoke 'fromMsgpack' on type '" ~ Unqual!T.stringof ~ "'");
+            }
+        } else {
+            // TODO: Add object deserialization handler
+            if (T.classinfo !is object.classinfo) {
+                throw new MessagePackException("Can't unpack derived class through reference to base class.");
+            }
+
+            alias SerializingClasses!(T) Classes;
+
+            auto length = beginArray();
+            if (length == 0)
+                return this;
+
+            if (length != SerializingMemberNumbers!(Classes))
+                rollback(calculateSize(length));
+
+            foreach (Class; Classes) {
+                Class obj = cast(Class)object;
+                foreach (i, member; obj.tupleof)
+                    unpack(obj.tupleof[i]);
+            }
+        }
+
+        return this;
+    }
+
+
+    /// ditto
+    ref Unpacker unpack(T)(ref T object) if (is(Unqual!T == struct))
+    {
+        static if (hasMember!(T, "fromMsgpack"))
+        {
+            static if (__traits(compiles, { T t; t.fromMsgpack(this); })) {
+                object.fromMsgpack(this);
+            } else {
+                static assert(0, "Failed to invoke 'fromMsgpack' on type '" ~ Unqual!T.stringof ~ "'");
+            }
+        } else {
+            auto length = beginArray();
+            if (length == 0)
+                return this;
+
+            static if (isTuple!T) {
+                if (length != T.Types.length)
+                    rollback(calculateSize(length));
+
+                foreach (i, Type; T.Types)
+                    unpack(object.field[i]);
+            } else {  // simple struct
+                if (length != object.tupleof.length)
+                    rollback(calculateSize(length));
+
+                foreach (i, member; object.tupleof)
+                    unpack(object.tupleof[i]);
+            }
+        }
+
+        return this;
+    }
+
+
+    /**
+     * Deserializes the container object and assigns to each argument.
+     *
+     * These methods check the length. Do rollback if
+     * the length of arguments is different from length of deserialized object.
+     *
+     * In unpackMap, the number of arguments must be even.
+     *
+     * Params:
+     *  objects = the references of object to assign.
+     *
+     * Returns:
+     *  self, i.e. for method chaining.
+     */
+    ref Unpacker unpackArray(Types...)(ref Types objects)
+    {
+        auto length = beginArray();
+        if (length != Types.length)
+            rollback(calculateSize(length));
+
+        foreach (i, T; Types)
+            unpack(objects[i]);
+        // unpack(objects);  // slow :(
+
+        return this;
+    }
+
+
+    /// ditto
+    ref Unpacker unpackMap(Types...)(ref Types objects)
+    {
+        static assert(Types.length % 2 == 0, "The number of arguments must be even");
+
+        auto length = beginMap();
+        if (length != Types.length / 2)
+            rollback(calculateSize(length));
+
+        foreach (i, T; Types)
+            unpack(objects[i]);
+
+        return this;
+    }
+
+
+    /**
+     * Deserializes the type-information of container.
+     *
+     * These methods don't deserialize contents.
+     * You need to call unpack method to deserialize contents at your own risk.
+     * -----
+     * // serialized data is [1, "Hi!"];
+     * int num;
+     * unpacker.beginArray(2).unpack(num);  // num is 1
+     *
+     * // other operation
+     *
+     * string str;
+     * unpacker.unpack(str);  // str is "Hi!"
+     * -----
+     *
+     * Returns:
+     *  the container size.
+     */
+    @safe
+    size_t beginArray()
+    {
+        canRead(Offset, 0);
+        const  header = read();
+        size_t length;
+
+        if (0x90 <= header && header <= 0x9f) {
+            length = header & 0x0f;
+        } else {
+            switch (header) {
+            case Format.ARRAY16:
+                canRead(ushort.sizeof);
+                length = load16To!size_t(read(ushort.sizeof));
+                break;
+            case Format.ARRAY32:
+                canRead(uint.sizeof);
+                length = load32To!size_t(read(uint.sizeof));
+                break;
+            case Format.NIL:
+                break;
+            default:
+                rollback();
+            }
+        }
+
+        return length;
+    }
+
+
+    /// ditto
+    @safe
+    size_t beginMap()
+    {
+        canRead(Offset, 0);
+        const  header = read();
+        size_t length;
+
+        if (0x80 <= header && header <= 0x8f) {
+            length = header & 0x0f;
+        } else {
+            switch (header) {
+            case Format.MAP16:
+                canRead(ushort.sizeof);
+                length = load16To!size_t(read(ushort.sizeof));
+                break;
+            case Format.MAP32:
+                canRead(uint.sizeof);
+                length = load32To!size_t(read(uint.sizeof));
+                break;
+            case Format.NIL:
+                break;
+            default:
+                rollback();
+            }
+        }
+
+        return length;
+    }
+
+
+    /**
+     * Scans an entire buffer and converts each objects.
+     *
+     * This method is used for unpacking record-like objects.
+     *
+     * Example:
+     * -----
+     * // serialized data is "[1, 2][3, 4][5, 6][...".
+     * auto unpacker = Unpacker(serializedData);
+     * foreach (n, d; &unpacker.scan!(int, int))  // == "foreach (int n, int d; unpacker)"
+     *     writeln(n, d); // 1st loop "1, 2", 2nd loop "3, 4"...
+     * -----
+     */
+    int scan(Types...)(scope int delegate(ref Types) dg)
+    {
+        return opApply!(Types)(delegate int(ref Types objects) { return dg(objects); });
+    }
+
+
+    /// ditto
+    int opApply(Types...)(scope int delegate(ref Types) dg)
+    {
+        int result;
+
+        while (used_ - offset_) {
+            auto length = beginArray();
+            if (length != Types.length)
+                rollback(calculateSize(length));
+
+            Types objects;
+            foreach (i, T; Types)
+                unpack(objects[i]);
+
+            result = dg(objects);
+            if (result)
+                return result;
+        }
+
+        return result;
+    }
+
+
+  private:
+    /*
+     * Deserializes nil object and assigns to $(D_PARAM value).
+     *
+     * Params:
+     *  value = the reference of value to assign.
+     *
+     * Returns:
+     *  self, i.e. for method chaining.
+     *
+     * Throws:
+     *  UnpackException when doesn't read from buffer or precision loss occurs and
+     *  MessagePackException when $(D_PARAM T) type doesn't match serialized type.
+     */
+    @safe
+    ref Unpacker unpackNil(T)(ref T value)
+    {
+        canRead(Offset, 0);
+        const header = read();
+
+        if (header == Format.NIL)
+            value = null;
+        else
+            rollback();
+
+        return this;
+    }
+
+
+    /*
+     * Next object is nil?
+     *
+     * Returns:
+     *  true if next object is nil.
+     */
+    @safe
+    bool checkNil()
+    {
+        canRead(Offset, 0);
+
+        return buffer_[offset_] == Format.NIL;
+    }
+
+
+    /*
+     * Calculates the format size of container length.
+     */
+    size_t calculateSize(bool rawType = false)(in size_t length)
+    {
+        static if (rawType)
+            return length < 32 ? 0 : length < 65536 ? ushort.sizeof : uint.sizeof;
+        else
+            return length < 16 ? 0 : length < 65536 ? ushort.sizeof : uint.sizeof;
+    }
+
+
+    /*
+     * Reading test.
+     *
+     * Params:
+     *  size   = the size to read.
+     *  offset = the offset to subtract when doesn't read from buffer.
+     *
+     * Throws:
+     *  UnpackException when doesn't read from buffer.
+     */
+    @safe
+    void canRead(in size_t size, in size_t offset = Offset)
+    {
+        if (used_ - offset_ < size) {
+            if (offset)
+                offset_ -= offset;
+
+            throw new UnpackException("Insufficient buffer");
+        }
+    }
+
+
+    /*
+     * Reads value from buffer and advances offset.
+     */
+    @safe
+    nothrow ubyte read()
+    {
+        return buffer_[offset_++];
+    }
+
+
+    /*
+     * Reads value from buffer and advances offset.
+     */
+    @safe
+    nothrow ubyte[] read(in size_t size)
+    {
+        auto result = buffer_[offset_..offset_ + size];
+
+        offset_ += size;
+
+        return result;
+    }
+
+
+    /*
+     * Do rollback and throws exception.
+     */
+    @safe
+    void rollback(in size_t size = 0)
+    {
+        offset_ -= size + Offset;
+        onInvalidType();
+    }
+}
+
+
+unittest
+{
+    { // unique
+        mixin DefinePacker;
+
+        Tuple!(bool, bool) result, test = tuple(true, false);
+
+        packer.pack(test);
+
+        auto unpacker = Unpacker(packer.stream.data);
+        unpacker.unpack(result);
+
+        assert(test == result);
+    }
+    { // uint *
+        mixin DefinePacker;
+
+        Tuple!(ubyte, ushort, uint, ulong) result,
+            test = tuple(cast(ubyte)ubyte.max, cast(ushort)ushort.max,
+                         cast(uint)uint.max,   cast(ulong)ulong.max);
+
+        packer.pack(test);
+
+        auto unpacker = Unpacker(packer.stream.data);
+        unpacker.unpack(result);
+
+        assert(test == result);
+    }
+    { // int *
+        mixin DefinePacker;
+
+        Tuple!(byte, short, int, long) result,
+            test = tuple(cast(byte)byte.min, cast(short)short.min,
+                         cast(int)int.min,   cast(long)long.min);
+
+        packer.pack(test);
+
+        auto unpacker = Unpacker(packer.stream.data);
+        unpacker.unpack(result);
+
+        assert(test == result);
+    }
+    { // floating point
+        mixin DefinePacker;
+
+        static if (real.sizeof == double.sizeof)
+            Tuple!(float, double, double) result,
+                test = tuple(cast(float)float.min, cast(double)double.max, cast(real)real.min);
+        else
+            Tuple!(float, double, real) result,
+                test = tuple(cast(float)float.min, cast(double)double.max, cast(real)real.min);
+
+        packer.pack(test);
+
+        auto unpacker = Unpacker(packer.stream.data);
+        unpacker.unpack(result);
+
+        assert(test == result);
+    }
+    { // pointer
+        mixin DefinePacker;
+
+        Tuple!(ulong, long, double) origin, values = tuple(ulong.max, long.min, double.min);
+        Tuple!(ulong*, long*, double*) 
+            result = tuple(&origin.field[0], &origin.field[1], &origin.field[2]),
+            test   = tuple(&values.field[0], &values.field[1], &values.field[2]);
+
+        packer.pack(test);
+
+        auto unpacker = Unpacker(packer.stream.data);
+        unpacker.unpack(result);
+
+        foreach (i, v; test.field)
+            assert(*v == *result.field[i]);
+        assert(origin == values);
+    }
+    { // enum
+        enum   : float { D = 0.5 }
+        enum E : ulong { U = 100 }
+
+        mixin DefinePacker;
+
+        float f = D,   resultF;
+        E     e = E.U, resultE;
+
+        packer.pack(D, e);
+
+        auto unpacker = Unpacker(packer.stream.data);
+        unpacker.unpack(resultF, resultE);
+
+        assert(f == resultF);
+        assert(e == resultE);
+    }
+    { // container
+        mixin DefinePacker;
+
+        Tuple!(ulong[], double[uint], string, bool[2], char[2]) result,
+            test = tuple([1UL, 2], [3U:4.0, 5:6.0, 7:8.0],
+                         "MessagePack is nice!", [true, false], "D!");
+
+        packer.pack(test);
+
+        auto unpacker = Unpacker(packer.stream.data);
+        unpacker.unpack(result);
+
+        assert(test == result);
+    }
+    { // user defined
+        {
+            static struct S
+            {
+                uint num;
+
+                void toMsgpack(P)(ref P p) const { p.packArray(num); }
+                void fromMsgpack(ref Unpacker u)
+                { 
+                    assert(u.beginArray() == 1);
+                    u.unpack(num);
+                }
+            }
+
+            mixin DefinePacker; S result, test = S(uint.max);
+
+            packer.pack(test);
+
+            auto unpacker = Unpacker(packer.stream.data);
+            unpacker.unpack(result);
+
+            assert(test.num == result.num);
+        }
+        {
+            static class C
+            {
+                uint num;
+
+                this(uint n) { num = n; }
+
+                void toMsgpack(P)(ref P p) const { p.packArray(num - 1); }
+                void fromMsgpack(ref Unpacker u)
+                {
+                    assert(u.beginArray() == 1);
+                    u.unpack(num);
+                }
+            }
+
+            mixin DefinePacker; C result, test = new C(ushort.max);
+
+            packer.pack(test);
+
+            auto unpacker = Unpacker(packer.stream.data);
+            unpacker.unpack(result, ushort.max);
+
+            assert(test.num == result.num + 1);
+        }
+    }
+    { // simple struct and class
+        {
+            static struct Simple
+            {
+                uint num;
+            }
+
+            mixin DefinePacker; Simple result, test = Simple(uint.max);
+
+            packer.pack(test);
+
+            auto unpacker = Unpacker(packer.stream.data);
+            unpacker.unpack(result);
+
+            assert(test.num == result.num);
+        }
+
+        static class SimpleA
+        {
+            bool flag = true;
+        }
+
+        static class SimpleB : SimpleA
+        {
+            ubyte type = 100;
+        }
+
+        static class SimpleC : SimpleB
+        {
+            uint num = uint.max;
+        }
+
+        { // from derived class
+            mixin DefinePacker; SimpleC result, test = new SimpleC();
+
+            test.flag = false;
+            test.type = 99;
+            test.num  = uint.max / 2;
+
+            packer.pack(test);
+
+            auto unpacker = Unpacker(packer.stream.data);
+            unpacker.unpack(result);
+
+            assert(test.flag == result.flag);
+            assert(test.type == result.type);
+            assert(test.num  == result.num);
+        }
+        { // from base class
+            mixin DefinePacker; SimpleC test = new SimpleC();
+
+            packer.pack(test);
+
+            SimpleB result = new SimpleC();
+            auto unpacker  = Unpacker(packer.stream.data);
+
+            try {
+                unpacker.unpack(result);
+                assert(false);
+            } catch (Exception e) { }
+        }
+    }
+    { // variadic
+        mixin DefinePacker;
+
+        Tuple!(uint, long, double) test = tuple(uint.max, long.min, double.max);
+
+        packer.pack(test);
+
+        auto unpacker = Unpacker(packer.stream.data);
+
+        uint u; long l; double d;
+
+        unpacker.unpackArray(u, l, d);
+
+        assert(test == tuple(u, l, d));
+    }
+    { // scan / opApply
+        ubyte[] data;
+        mixin DefinePacker;
+
+        foreach (i; 0..2)
+            packer.pack(tuple(1, 0.5, "Hi!"));
+
+        foreach (n, d, s; &Unpacker(packer.stream.data).scan!(int, double, string)) {
+            assert(n == 1);
+            assert(d == 0.5);
+            assert(s == "Hi!");
+        }
+    }
+}
+
+
+// Static resolution routines for Stream deserializer
+
+
+/**
+ * $(D Value) is a $(D MessagePack) value representation
+ *
+ * Example:
+ * -----
+ * auto unpacker = StreamingUnpacker(pack(1, 0.1L) ~ pack(true) ~ pack("foobarbaz"));
+ *
+ * foreach (unpacked; unpacker) {
+ *     if (unpacked.type == Value.Type.array) {
+ *         foreach (obj; unpacked) {
+ *             switch (obj.type) {
+ *             case Value.Type.unsigned: writeln(obj.as!(uint)); break;
+ *             case Value.Type.floating:            writeln(obj.as!(real)); break;
+ *             defalut:
+ *                 throw new Exception("Unknown type");
+ *             }
+ *         }
+ *     } else {
+ *         if (unpacked.type == Value.Type.boolean)
+ *             writeln(unpacked.as!(bool));
+ *         else
+ *             writeln("Message: ", unpacked.as!(string));
+ *     }
+ * }
+ * -----
+ */
+struct Value
+{
+    /**
+     * $(D MessagePack) value type
+     */
+    static enum Type
+    {
+        nil,       /// nil(null in D)
+        boolean,   /// true, false
+        unsigned,  /// positive fixnum, uint 8, uint 16, uint 32, uint 64
+        signed,    /// negative fixnum, int 8, int 16, int 32, int 64
+        floating,  /// float, double, real
+        array,     /// fix array, array 16, array 32
+        map,       /// fix map, map 16, map 32
+        raw        /// fix raw, raw 16, raw 32
+    }
+
+    /**
+     * msgpack value representation
+     */
+    static union Via
+    {
+        bool         boolean;   /// corresponding to Type.boolean
+        ulong        uinteger;  /// corresponding to Type.unsigned
+        long         integer;   /// corresponding to Type.signed
+        real         floating;  /// corresponding to Type.floating
+        Value[]      array;     /// corresponding to Type.array
+        Value[Value] map;       /// corresponding to Type.map
+        ubyte[]      raw;       /// corresponding to Type.raw
+    }
+
+
+    Type type;  /// represents value type 
+    Via  via;   /// represents real value
+
+
+    /**
+     * Constructs a $(D Value) with arguments.
+     *
+     * Params:
+     *  value = the real content.
+     *  type  = the type of value.
+     */
+    @safe
+    this(Type type = Type.nil)
+    {
+        this.type = type;
+    }
+
+
+    /// ditto
+    @trusted
+    this(bool value, Type type = Type.boolean)
+    {
+        this(type);
+        via.boolean = value;
+    }
+
+
+    /// ditto
+    @trusted
+    this(ulong value, Type type = Type.unsigned)
+    {
+        this(type);
+        via.uinteger = value;
+    }
+
+
+    /// ditto
+    @trusted
+    this(long value, Type type = Type.signed)
+    {
+        this(type);
+        via.integer = value;
+    }
+
+
+    /// ditto
+    @trusted
+    this(real value, Type type = Type.floating)
+    {
+        this(type);
+        via.floating = value;
+    }
+
+
+    /// ditto
+    @trusted
+    this(Value[] value, Type type = Type.array)
+    {
+        this(type);
+        via.array = value;
+    }
+
+
+    /// ditto
+    @trusted
+    this(Value[Value] value, Type type = Type.map)
+    {
+        this(type);
+        via.map = value;
+    }
+
+
+    /// ditto
+    @trusted
+    this(ubyte[] value, Type type = Type.raw)
+    {
+        this(type);
+        via.raw = value;
+    }
+
+
+    /**
+     * Converts value to $(D_PARAM T) type.
+     *
+     * Returns:
+     *  converted value.
+     *
+     * Throws:
+     *  MessagePackException if type is mismatched.
+     *
+     * NOTE:
+     *  Current implementation uses cast.
+     */
+    @property @trusted
+    T as(T)() if (is(T == bool))
+    {
+        if (type != Type.boolean)
+            onCastError();
+
+        return via.boolean;
+    }
+
+
+    /// ditto
+    @property @trusted
+    T as(T)() if (isIntegral!T)
+    {
+        if (type == Type.unsigned)
+            return cast(T)via.uinteger;
+
+        if (type == Type.signed)
+            return cast(T)via.integer;
+
+        onCastError();
+
+        assert(false);
+    }
+
+
+    /// ditto
+    @property @trusted
+    T as(T)() if (isFloatingPoint!T)
+    {
+        if (type != Type.floating)
+            onCastError();
+
+        return cast(T)via.floating;
+    }
+
+
+    /// ditto
+    @property @trusted
+    T as(T)() if (is(Unqual!T == enum))
+    {
+        return cast(T)as!(OriginalType!T);
+    }
+
+
+    /// ditto
+    @property @trusted
+    T as(T)() if (isArray!T)
+    {
+        alias typeof(T.init[0]) V;
+
+        if (type == Type.nil)
+            return null;
+
+        static if (isByte!V || isSomeChar!V) {
+            if (type != Type.raw)
+                onCastError();
+
+            return cast(T)via.raw;
+        } else {
+            if (type != Type.array)
+                onCastError();
+
+            V[] array;
+
+            foreach (elem; via.array)
+                array ~= elem.as!(V);
+
+            return array;
+        }
+    }
+
+
+    /// ditto
+    @property @trusted
+    T as(T)() if (isAssociativeArray!T)
+    {
+        alias typeof(T.init.keys[0])   K;
+        alias typeof(T.init.values[0]) V;
+
+        if (type == Type.nil)
+            return null;
+
+        if (type != Type.map)
+            onCastError();
+
+        V[K] map;
+
+        foreach (key, value; via.map)
+            map[key.as!(K)] = value.as!(V);
+
+        return map;
+    }
+
+
+    /**
+     * Converts to $(D_PARAM T) type.
+     *
+     * Calling $(D fromMsgpack) if $(D_KEYWORD class) and $(D_KEYWORD struct) implement $(D fromMsgpack) method. $(D fromMsgpack) signature is:
+     * -----
+     * void fromMsgpack(Value value)
+     * -----
+     * This method assigns converted values to all members of T object if $(D_KEYWORD class) and $(D_KEYWORD struct) don't implement $(D fromMsgpack).
+     *
+     * Params:
+     *  args = arguments to class constructor(class only).
+     *
+     * Returns:
+     *  converted value.
+     */
+    @property @trusted
+    T as(T, Args...)(Args args) if (is(T == class))
+    {
+        if (type == Type.nil)
+            return null;
+
+        T object = new T(args);
+
+        static if (hasMember!(T, "fromMsgpack"))
+        {
+            static if (__traits(compiles, { T t; t.fromMsgpack(this); })) {
+                object.fromMsgpack(this);
+            } else {
+                static assert(0, "Failed to invoke 'fromMsgpack' on type '" ~ Unqual!T.stringof ~ "'");
+            }
+        } else {
+            alias SerializingClasses!(T) Classes;
+
+            if (via.array.length != SerializingMemberNumbers!(Classes))
+                throw new MessagePackException("The number of deserialized object member is mismatched");
+
+            size_t offset;
+            foreach (Class; Classes) {
+                Class obj = cast(Class)object;
+                foreach (i, member; obj.tupleof)
+                    obj.tupleof[i] = via.array[offset++].as!(typeof(member));
+            }
+        }
+
+        return object;
+    }
+
+
+    /// ditto
+    @property @trusted
+    T as(T)() if (is(T == struct))
+    {
+        T obj;
+
+        static if (hasMember!(T, "fromMsgpack"))
+        {
+            static if (__traits(compiles, { T t; t.fromMsgpack(this); })) {
+                obj.fromMsgpack(this);
+            } else {
+                static assert(0, "Failed to invoke 'fromMsgpack' on type '" ~ Unqual!T.stringof ~ "'");
+            }
+        } else {
+            static if (isTuple!T) {
+                if (via.array.length != T.Types.length)
+                    throw new MessagePackException("The number of deserialized Tuple element is mismatched");
+
+                foreach (i, Type; T.Types)
+                    obj.field[i] = via.array[i].as!(Type);
+            } else {  // simple struct
+                if (via.array.length != obj.tupleof.length)
+                    throw new MessagePackException("The number of deserialized struct member is mismatched");
+
+                foreach (i, member; obj.tupleof)
+                    obj.tupleof[i] = via.array[i].as!(typeof(member));
+            }
+        }
+
+        return obj;
+    }
+
+
+    /**
+     * Special method called by $(D Packer).
+     *
+     * Params:
+     *  packer = a MessagePack serializer.
+     */
+    void toMsgpack(Packer)(ref Packer packer) const
+    {
+        final switch (type) {
+        case Type.nil:
+            packer.packNil();
+            break;
+        case Type.boolean:
+            packer.pack(via.boolean);
+            break;
+        case Type.unsigned:
+            packer.pack(via.uinteger);
+            break;
+        case Type.signed:
+            packer.pack(via.integer);
+            break;
+        case Type.floating:
+            packer.pack(via.floating);
+            break;
+        case Type.raw:
+            packer.pack(via.raw);
+            break;
+        case Type.array:
+            packer.beginArray(via.array.length);
+            foreach (elem; via.array)
+                elem.toMsgpack(packer);
+            break;
+        case Type.map:
+            packer.beginMap(via.map.length);
+            foreach (key, value; via.map) {
+                key.toMsgpack(packer);
+                value.toMsgpack(packer);
+            }
+            break;
+        }
+    }
+
+
+    /**
+     * Comparison for equality. @trusted for union.
+     */
+    @trusted
+    bool opEquals(Tdummy = void)(ref const Value other) const
+    {
+        if (type != other.type)
+            return false;
+
+        final switch (other.type) {
+        case Type.nil:      return true;
+        case Type.boolean:  return opEquals(other.via.boolean);
+        case Type.unsigned: return opEquals(other.via.uinteger);
+        case Type.signed:   return opEquals(other.via.integer);
+        case Type.floating: return opEquals(other.via.floating);
+        case Type.raw:      return opEquals(other.via.raw);
+        case Type.array:    return opEquals(other.via.array);
+        case Type.map:      return opEquals(other.via.map);
+        }
+    }
+
+
+    /// ditto
+    @trusted
+    bool opEquals(T : bool)(in T other) const
+    {
+        if (type != Type.boolean)
+            return false;
+
+        return via.boolean == other;
+    }
+
+
+    /// ditto
+    @trusted
+    bool opEquals(T : ulong)(in T other) const
+    {
+        static if (__traits(isUnsigned, T)) {
+            if (type != Type.unsigned)
+                return false;
+
+            return via.uinteger == other;
+        } else {
+            if (type != Type.signed)
+                return false;
+
+            return via.integer == other;
+        }
+    }
+
+
+    /// ditto
+    @trusted
+    bool opEquals(T : real)(in T other) const
+    {
+        if (type != Type.floating)
+            return false;
+
+        return via.floating == other;
+    }
+
+
+    /// ditto
+    @trusted
+    bool opEquals(T : const Value[])(in T other) const
+    {
+        if (type != Type.array)
+            return false;
+
+        return via.array == other;
+    }
+
+
+    /// ditto
+    @trusted
+    bool opEquals(T : const Value[Value])(in T other) const
+    {
+        if (type != Type.map)
+            return false;
+
+        // This comparison is instead of default comparison because 'via.map == other' raises "Access Violation".
+        foreach (key, value; via.map) {
+            if (key in other) {
+                if (other[key] != value)
+                    return false;
+            } else {
+                return false;
+            }
+        }
+
+        return true;
+    }
+
+
+    /// ditto
+    @trusted
+    bool opEquals(T : ubyte[])(in T other) const
+    {
+        if (type != Type.raw)
+            return false;
+
+        return via.raw == other;
+    }
+}
+
+
+unittest
+{
+    // nil
+    Value value = Value();
+    Value other = Value();
+
+    assert(value      == other);
+    assert(value.type == Value.Type.nil);
+
+    // boolean
+    value = Value(true);
+    other = Value(false);
+
+    assert(value           != other);
+    assert(value.type      == Value.Type.boolean);
+    assert(value.as!(bool) == true);
+    assert(other           == false);
+
+    try {
+        auto b = value.as!(uint);
+        assert(false);
+    } catch (MessagePackException e) { }
+
+    // unsigned integer
+    value = Value(10UL);
+    other = Value(10UL);
+
+    assert(value           == other);
+    assert(value.type      == Value.Type.unsigned);
+    assert(value.as!(uint) == 10);
+    assert(other           == 10UL);
+
+    // signed integer
+    value = Value(-20L);
+    other = Value(-10L);
+
+    assert(value          != other);
+    assert(value.type     == Value.Type.signed);
+    assert(value.as!(int) == -20);
+    assert(other          == -10L);
+
+    // enum
+    enum E : int { F = -20 }
+
+    E e = value.as!(E);
+    assert(e == E.F);
+
+    // floating point
+    value = Value(0.1e-10L);
+    other = Value(0.1e-20L);
+
+    assert(value           != other);
+    assert(value.type      == Value.Type.floating);
+    assert(value.as!(real) == 0.1e-10L);
+    assert(other           == 0.1e-20L);
+
+    // raw
+    value = Value(cast(ubyte[])[72, 105, 33]);
+    other = Value(cast(ubyte[])[72, 105, 33]);
+
+    assert(value             == other);
+    assert(value.type        == Value.Type.raw);
+    assert(value.as!(string) == "Hi!");
+    assert(other             == cast(ubyte[])[72, 105, 33]);
+
+    // array
+    auto t = Value(cast(ubyte[])[72, 105, 33]);
+    value = Value([t]);
+    other = Value([t]);
+
+    assert(value               == other);
+    assert(value.type          == Value.Type.array);
+    assert(value.as!(string[]) == ["Hi!"]);
+    assert(other               == [t]);
+
+    // map
+    value = Value([Value(1L):Value(2L)]);
+    other = Value([Value(1L):Value(1L)]);
+
+    assert(value               != other);
+    assert(value.type          == Value.Type.map);
+    assert(value.as!(int[int]) == [1:2]);
+    assert(other               == [Value(1L):Value(1L)]);
+
+    value = Value(10UL);
+
+    // struct
+    static struct S
+    {
+        ulong num;
+
+        void fromMsgpack(Value value) { num = value.via.uinteger; }
+    }
+
+    S s = value.as!(S);
+    assert(s.num == 10);
+
+    value = Value([Value(0.5f), Value(cast(ubyte[])[72, 105, 33])]);
+
+    // struct
+    static struct Simple
+    {
+        double num;
+        string msg;
+    }
+
+    Simple simple = value.as!(Simple);
+    assert(simple.num == 0.5f);
+    assert(simple.msg == "Hi!");
+
+    value = Value(10UL);
+
+    // class
+    static class C
+    {
+        ulong num;
+
+        void fromMsgpack(Value value) { num = value.via.uinteger; }
+    }
+
+    C c = value.as!(C);
+    assert(c.num == 10);
+
+    static class SimpleA
+    {
+        bool flag = true;
+    }
+
+    static class SimpleB : SimpleA
+    {
+        ubyte type = 100;
+    }
+
+    static class SimpleC : SimpleB
+    {
+        uint num = uint.max;
+    }
+
+    value = Value([Value(false), Value(99UL), Value(cast(ulong)(uint.max / 2u))]);
+
+    SimpleC sc = value.as!(SimpleC);
+    assert(sc.flag == false);
+    assert(sc.type == 99);
+    assert(sc.num  == uint.max / 2);
+
+    // std.typecons.Tuple
+    value = Value([Value(true), Value(1UL), Value(cast(ubyte[])"Hi!")]);
+
+    auto tuple = value.as!(Tuple!(bool, uint, string));
+    assert(tuple.field[0] == true);
+    assert(tuple.field[1] == 1u);
+    assert(tuple.field[2] == "Hi!");
+
+    /* 
+     * non-MessagePackable object is stopped by static assert
+     * static struct NonMessagePackable {}
+     * auto nonMessagePackable = value.as!(NonMessagePackable);
+     */
+}
+
+
+/**
+ * $(D Unpacked) is a $(D Range) wrapper for stream deserialization result
+ */
+struct Unpacked
+{
+    Value value;  /// deserialized value
+
+    alias value this;
+
+
+    /**
+     * Constructs a $(D Unpacked) with argument.
+     *
+     * Params:
+     *  value = a deserialized value.
+     */
+    @safe
+    this(ref Value value)
+    {
+        this.value = value;
+    }
+
+
+    /**
+     * InputRange primitive operation that checks iteration state.
+     *
+     * Returns:
+     *  true if there are no more elements to be iterated.
+     */
+    @property @trusted
+    nothrow bool empty() const  // std.array.empty isn't nothrow function
+    {
+        return (value.type == Value.Type.array) && !value.via.array.length;
+    }
+
+
+    /**
+     * Range primitive operation that returns the length of the range.
+     *
+     * Returns:
+     *  the number of values.
+     */
+    @property @trusted
+    size_t length()
+    {
+        return value.via.array.length;
+    }
+
+
+    /**
+     * InputRange primitive operation that returns the currently iterated element.
+     *
+     * Returns:
+     *  the deserialized $(D Value).
+     */
+    @property @trusted
+    ref Value front()
+    {
+        return value.via.array.front;
+    }
+
+
+    /**
+     * InputRange primitive operation that advances the range to its next element.
+     */
+    @trusted
+    void popFront()
+    {
+        value.via.array.popFront();
+    }
+
+    /**
+     * RandomAccessRange primitive operation.
+     *
+     * Returns:
+     *  the deserialized $(D Value) at $(D_PARAM n) position.
+     */
+    @trusted
+    nothrow ref Value opIndex(size_t n)
+    {
+        return value.via.array[n];
+    }
+
+    /**
+     * Returns a slice of the range.
+     *
+     * Paramas:
+     *  from = the start point of slicing.
+     *  to   = the end point of slicing.
+     *
+     * Returns:
+     *  the slice of Values.
+     */
+    @trusted
+    Value[] opSlice(size_t from, size_t to)
+    {
+        return value.via.array[from..to];
+    }
+
+    /**
+     * Range primitive operation that returns the snapshot.
+     *
+     * Returns:
+     *  the snapshot of this Value.
+     */
+    @property @safe
+    Unpacked save()
+    {
+        return Unpacked(value);
+    }
+}
+
+
+unittest
+{
+    static assert(isForwardRange!Unpacked);
+    static assert(hasLength!Unpacked);
+}
+
+
+/**
+ * This $(D StreamingUnpacker) is a $(D MessagePack) streaming deserializer
+ *
+ * This implementation enables you to load multiple objects from a stream(like network).
+ *
+ * Example:
+ * -----
+ * ...
+ * auto unpacker = StreamingUnpacker(serializedData);
+ * ...
+ *
+ * // appends new data to buffer if pre execute() call didn't finish deserialization.
+ * unpacker.feed(newSerializedData);
+ *
+ * while (unpacker.execute()) {
+ *     foreach (obj; unpacker.purge()) {
+ *         // do stuff (obj is a Value)
+ *     }
+ * }
+ * 
+ * if (unpacker.size)
+ *     throw new Exception("Message is too large");
+ * -----
+ */
+struct StreamingUnpacker
+{
+  private:
+    /*
+     * Context state of deserialization
+     */
+    enum State
+    {
+        HEADER = 0x00,
+
+        // Floating point, Unsigned, Signed interger (== header & 0x03)
+        FLOAT = 0x0a,
+        DOUBLE,
+        UINT8,
+        UINT16,
+        UINT32,
+        UINT64,
+        INT8,
+        INT16,
+        INT32,
+        INT64,
+
+        // Container (== header & 0x01)
+        RAW16 = 0x1a,
+        RAW32,
+        ARRAY16,
+        ARRAY36,
+        MAP16,
+        MAP32,
+        RAW,
+
+        // D-specific type
+        REAL
+    }
+
+
+    /*
+     * Element type of container
+     */
+    enum ContainerElement
+    {
+        ARRAY_ITEM,
+        MAP_KEY,
+        MAP_VALUE
+    }
+
+
+    /*
+     * Internal stack context
+     */
+    static struct Context
+    {
+        static struct Container
+        {
+            ContainerElement type;   // value container type
+            Value            value;  // current value
+            Value            key;    // for map value
+            size_t           count;  // container length
+        }
+
+        State       state;  // current state of deserialization
+        size_t      trail;  // current deserializing size
+        size_t      top;    // current index of stack
+        Container[] stack;  // storing values
+    }
+
+    Context context_;  // stack environment for streaming deserialization
+
+    mixin InternalBuffer;
+
+
+  public:
+    /**
+     * Constructs a $(D StreamingUnpacker).
+     *
+     * Params:
+     *  target     = byte buffer to deserialize
+     *  bufferSize = size limit of buffer size
+     */
+    @safe
+    this(in ubyte[] target, in size_t bufferSize = 8192)
+    {
+        initializeBuffer(target, bufferSize);
+        initializeContext();
+    }
+
+
+    /**
+     * Forwards to deserialized object.
+     *
+     * Returns:
+     *  the $(D Unpacked) object contains deserialized value.
+     */
+    @property @safe
+    Unpacked unpacked()
+    {
+        return Unpacked(context_.stack[0].value);
+    }
+
+
+    /**
+     * Clears some states for next deserialization.
+     */
+    @safe
+    nothrow void clear()
+    {
+        initializeContext();
+
+        parsed_ = 0;
+    }
+
+
+    /**
+     * Convenient method for unpacking and clearing states.
+     *
+     * Example:
+     * -----
+     * foreach (obj; unpacker.purge()) {
+     *     // do stuff
+     * }
+     * -----
+     * is equivalent to
+     * -----
+     * foreach (obj; unpacker.unpacked) {
+     *     // do stuff
+     * }
+     * unpacker.clear();
+     * -----
+     *
+     * Returns:
+     *  the $(D Unpacked) object contains deserialized value.
+     */
+    @safe
+    Unpacked purge()
+    {
+        auto result = Unpacked(context_.stack[0].value);
+
+        clear();
+
+        return result;
+    }
+
+
+    /**
+     * Executes deserialization.
+     *
+     * Returns:
+     *  true if deserialization has been completed, otherwise false.
+     *
+     * Throws:
+     *  $(D UnpackException) when parse error occurs.
+     */
+    bool execute()
+    {
+        /*
+         * Current implementation is very dirty(goto! goto!! goto!!!).
+         * This Complexity for performance(avoid function call).
+         */
+
+        bool   ret;
+        size_t cur = offset_;
+        Value obj;
+
+        // restores before state
+        auto state =  context_.state;
+        auto trail =  context_.trail;
+        auto top   =  context_.top;
+        auto stack = &context_.stack;
+
+        /*
+         * Helper for container deserialization
+         */
+        bool startContainer(string Type)(ContainerElement type, size_t length)
+        {
+            mixin("callback" ~ Type ~ "((*stack)[top].value, length);");
+
+            if (length == 0)
+                return false;
+
+            (*stack)[top].type  = type;
+            (*stack)[top].count = length;
+            (*stack).length     = ++top + 1;
+
+            return true;
+        }
+
+        // non-deserialized data is nothing
+        if (used_ - offset_ == 0)
+            goto Labort;
+
+        do {
+          Lstart:
+            if (state == State.HEADER) {
+                const header = buffer_[cur];
+
+                if (0x00 <= header && header <= 0x7f) {         // positive
+                    callbackUInt(obj, header);
+                    goto Lpush;
+                } else if (0xe0 <= header && header <= 0xff) {  // negative
+                    callbackInt(obj, cast(byte)header);
+                    goto Lpush;
+                } else if (0xa0 <= header && header <= 0xbf) {  // fix raw
+                    trail = header & 0x1f;
+                    if (trail == 0)
+                        goto Lraw;
+                    state = State.RAW;
+                    cur++;
+                    goto Lstart;
+                } else if (0x90 <= header && header <= 0x9f) {  // fix array
+                    if (!startContainer!"Array"(ContainerElement.ARRAY_ITEM, header & 0x0f))
+                        goto Lpush;
+                    goto Lagain;
+                } else if (0x80 <= header && header <= 0x8f) {  // fix map
+                    if (!startContainer!"Map"(ContainerElement.MAP_KEY, header & 0x0f))
+                        goto Lpush;
+                    goto Lagain;
+                } else {
+                    switch (header) {
+                    case Format.UINT8:
+                    case Format.UINT16:
+                    case Format.UINT32:
+                    case Format.UINT64:
+                    case Format.INT8:
+                    case Format.INT16:
+                    case Format.INT32:
+                    case Format.INT64:
+                    case Format.FLOAT:
+                    case Format.DOUBLE:
+                        trail = 1 << (header & 0x03); // computes object size
+                        state = cast(State)(header & 0x1f);
+                        break;
+                    case Format.REAL:
+                        trail = RealSize;
+                        state = State.REAL;
+                        break;
+                    case Format.ARRAY16:
+                    case Format.ARRAY32:
+                    case Format.MAP16:
+                    case Format.MAP32:
+                    case Format.RAW16:
+                    case Format.RAW32:
+                        trail = 2 << (header & 0x01);  // computes container size
+                        state = cast(State)(header & 0x1f);
+                        break;
+                    case Format.NIL:
+                        callbackNil(obj);
+                        goto Lpush;
+                    case Format.TRUE:
+                        callbackBool(obj, true);
+                        goto Lpush;
+                    case Format.FALSE:
+                        callbackBool(obj, false);
+                        goto Lpush;
+                    default:
+                        throw new UnpackException("Unknown type");
+                    }
+
+                    cur++;
+                    goto Lstart;
+                }
+            } else {
+                // data lack for deserialization
+                if (used_ - cur < trail)
+                    goto Labort;
+
+                const base = cur; cur += trail - 1;  // fix current position
+
+                final switch (state) {
+                case State.FLOAT:
+                    _f temp;
+
+                    temp.i = load32To!uint(buffer_[base..base + trail]);                    
+                    callbackFloat(obj, temp.f);
+                    goto Lpush;
+                case State.DOUBLE:
+                    _d temp;
+
+                    temp.i = load64To!ulong(buffer_[base..base + trail]);
+                    callbackFloat(obj, temp.f);
+                    goto Lpush;
+                case State.REAL:
+                    const expb = base + ulong.sizeof;
+
+                    version (NonX86)
+                    {
+                        CustomFloat!80 temp;
+
+                        const frac = load64To!ulong (buffer_[base..expb]);
+                        const exp  = load16To!ushort(buffer_[expb..expb + ushort.sizeof]);
+
+                        temp.significand = frac;
+                        temp.exponent    = exp & 0x7fff;
+                        temp.sign        = exp & 0x8000 ? true : false;
+
+                        // NOTE: temp.get!real is inf on non-x86 when deserialized value is larger than double.max.
+                        callbackFloat(obj, temp.get!real);
+                    }
+                    else
+                    {
+                        _r temp;
+
+                        temp.fraction = load64To!(typeof(temp.fraction))(buffer_[base..expb]);
+                        temp.exponent = load16To!(typeof(temp.exponent))(buffer_[expb..expb + temp.exponent.sizeof]);
+
+                        callbackFloat(obj, temp.f);
+                    }
+
+                    goto Lpush;
+                case State.UINT8:
+                    callbackUInt(obj, buffer_[base]);
+                    goto Lpush;
+                case State.UINT16:
+                    callbackUInt(obj, load16To!ulong(buffer_[base..base + trail]));
+                    goto Lpush;
+                case State.UINT32:
+                    callbackUInt(obj, load32To!ulong(buffer_[base..base + trail]));
+                    goto Lpush;
+                case State.UINT64:
+                    callbackUInt(obj, load64To!ulong(buffer_[base..base + trail]));
+                    goto Lpush;
+                case State.INT8:
+                    callbackInt(obj, cast(byte)buffer_[base]);
+                    goto Lpush;
+                case State.INT16:
+                    callbackInt(obj, load16To!long(buffer_[base..base + trail]));
+                    goto Lpush;
+                case State.INT32:
+                    callbackInt(obj, load32To!long(buffer_[base..base + trail]));
+                    goto Lpush;
+                case State.INT64:
+                    callbackInt(obj, load64To!long(buffer_[base..base + trail]));
+                    goto Lpush;
+                case State.RAW: Lraw:
+                    hasRaw_ = true;
+                    callbackRaw(obj, buffer_[base..base + trail]);
+                    goto Lpush;
+                case State.RAW16:
+                    trail = load16To!size_t(buffer_[base..base + trail]);
+                    if (trail == 0)
+                        goto Lraw;
+                    state = State.RAW;
+                    cur++;
+                    goto Lstart;
+                case State.RAW32:
+                    trail = load32To!size_t(buffer_[base..base + trail]);
+                    if (trail == 0)
+                        goto Lraw;
+                    state = State.RAW;
+                    cur++;
+                    goto Lstart;
+                case State.ARRAY16:
+                    if (!startContainer!"Array"(ContainerElement.ARRAY_ITEM,
+                                                load16To!size_t(buffer_[base..base + trail])))
+                        goto Lpush;
+                    goto Lagain;
+                case State.ARRAY36:
+                    if (!startContainer!"Array"(ContainerElement.ARRAY_ITEM,
+                                                load32To!size_t(buffer_[base..base + trail])))
+                        goto Lpush;
+                    goto Lagain;
+                case State.MAP16:
+                    if (!startContainer!"Map"(ContainerElement.MAP_KEY,
+                                              load16To!size_t(buffer_[base..base + trail])))
+                        goto Lpush;
+                    goto Lagain;
+                case State.MAP32:
+                    if (!startContainer!"Map"(ContainerElement.MAP_KEY,
+                                              load32To!size_t(buffer_[base..base + trail])))
+                        goto Lpush;
+                    goto Lagain;
+                case State.HEADER:
+                    break;
+                }
+            }
+
+          Lpush:
+            if (top == 0)
+                goto Lfinish;
+
+            auto container = &(*stack)[top - 1];
+
+            final switch (container.type) {
+            case ContainerElement.ARRAY_ITEM:
+                container.value.via.array ~= obj;
+                if (--container.count == 0) {
+                    obj = container.value;
+                    top--;
+                    goto Lpush;
+                }
+                break;
+            case ContainerElement.MAP_KEY:
+                container.key  = obj;
+                container.type = ContainerElement.MAP_VALUE;
+                break;
+            case ContainerElement.MAP_VALUE:
+                container.value.via.map[container.key] = obj;
+                if (--container.count == 0) {
+                    obj = container.value;
+                    top--;
+                    goto Lpush;
+                }
+                container.type = ContainerElement.MAP_KEY;
+            }
+
+          Lagain:
+            state = State.HEADER;
+            cur++;
+        } while (cur < used_);
+
+        goto Labort;
+
+      Lfinish:
+        (*stack)[0].value = obj;
+        ret = true;
+        cur++;
+        goto Lend;
+
+      Labort:
+        ret = false;
+
+      Lend:
+        context_.state = state;
+        context_.trail = trail;
+        context_.top   = top;
+        parsed_       += cur - offset_;
+        offset_        = cur;
+
+        return ret;
+    }
+
+
+    /**
+     * supports foreach. One loop provides $(D Unpacked) object contains execute() result.
+     * This is convenient in case that $(D MessagePack) values are continuous.
+     */
+    int opApply(scope int delegate(ref Unpacked) dg)
+    {
+        int result;
+
+        while (execute()) {
+            auto unpackedResult = Unpacked(context_.stack[0].value);
+            result = dg(unpackedResult);
+            if (result)
+                break;
+
+            clear();
+        }
+
+        return result;
+    }
+
+
+  private:
+    /*
+     * initializes internal stack environment.
+     */
+    @safe
+    nothrow void initializeContext()
+    {
+        context_.state        = State.HEADER;
+        context_.trail        = 0;
+        context_.top          = 0;
+        context_.stack.length = 1;
+    }
+}
+
+
+unittest
+{
+    // serialize
+    mixin DefinePacker;
+
+    packer.packArray(null, true, 1, -2, "Hi!", [1], [1:1], double.max);
+
+    // deserialize
+    auto unpacker = StreamingUnpacker(packer.stream.data); unpacker.execute();
+    auto unpacked = unpacker.purge();
+
+    // Range test
+    foreach (unused; 0..2) {
+        uint i;
+
+        foreach (obj; unpacked)
+            i++;
+
+        assert(i == unpacked.via.array.length);
+    }
+
+    auto result = unpacked.via.array;
+
+    assert(result[0].type          == Value.Type.nil);
+    assert(result[1].via.boolean   == true);
+    assert(result[2].via.uinteger  == 1);
+    assert(result[3].via.integer   == -2);
+    assert(result[4].via.raw       == [72, 105, 33]);
+    assert(result[5].as!(int[])    == [1]);
+    assert(result[6].as!(int[int]) == [1:1]);
+    assert(result[7].as!(double)   == double.max);
+}
+
+
+private:
+
+
+/*
+ * Sets value type and value.
+ *
+ * Params:
+ *  value = the value to set
+ *  number = the content to set
+ */
+@trusted
+void callbackUInt(ref Value value, ulong number)
+{
+    value.type         = Value.Type.unsigned;
+    value.via.uinteger = number;
+}
+
+
+/// ditto
+@trusted
+void callbackInt(ref Value value, long number)
+{
+    value.type        = Value.Type.signed;
+    value.via.integer = number;
+}
+
+
+/// ditto
+@trusted
+void callbackFloat(ref Value value, real number)
+{
+    value.type         = Value.Type.floating;
+    value.via.floating = number;
+}
+
+
+/// ditto
+@trusted
+void callbackRaw(ref Value value, ubyte[] raw)
+{
+    value.type    = Value.Type.raw;
+    value.via.raw = raw;
+}
+
+
+/// ditto
+@trusted
+void callbackArray(ref Value value, size_t length)
+{
+    value.type = Value.Type.array;
+    value.via.array.length = 0;
+    value.via.array.reserve(length);
+}
+
+
+/// ditto
+@trusted
+void callbackMap(ref Value value, lazy size_t length)
+{
+    value.type    = Value.Type.map;
+    value.via.map = null;  // clears previous result avoiding 'Access Violation'
+}
+
+
+/// ditto
+@safe
+void callbackNil(ref Value value)
+{
+    value.type = Value.Type.nil;
+}
+
+
+/// ditto
+@trusted
+void callbackBool(ref Value value, bool boolean)
+{
+    value.type        = Value.Type.boolean;
+    value.via.boolean = boolean;
+}
+
+
+unittest
+{
+    Value value;
+
+    // Unsigned integer
+    callbackUInt(value, uint.max);
+    assert(value.type         == Value.Type.unsigned);
+    assert(value.via.uinteger == uint.max);
+
+    // Signed integer
+    callbackInt(value, int.min);
+    assert(value.type        == Value.Type.signed);
+    assert(value.via.integer == int.min);
+
+    // Floating point
+    callbackFloat(value, real.max);
+    assert(value.type         == Value.Type.floating);
+    assert(value.via.floating == real.max);
+
+    // Raw
+    callbackRaw(value, cast(ubyte[])[1]);
+    assert(value.type    == Value.Type.raw);
+    assert(value.via.raw == cast(ubyte[])[1]);
+
+    // Array
+    Value[] array; array.reserve(16);
+
+    callbackArray(value, 16);
+    assert(value.type               == Value.Type.array);
+    assert(value.via.array.capacity == array.capacity);
+
+    // Map
+    Value[Value] map;
+
+    callbackMap(value, 16);
+    assert(value.type    == Value.Type.map);
+    assert(value.via.map == null);
+
+    // NIL
+    callbackNil(value);
+    assert(value.type == Value.Type.nil);
+
+    // Bool
+    callbackBool(value, true);
+    assert(value.type        == Value.Type.boolean);
+    assert(value.via.boolean == true);
+}
+
+
+private:
+
+
+/*
+ * A callback for type-mismatched error in cast conversion.
+ */
+@safe
+pure void onCastError()
+{
+    throw new MessagePackException("Attempt to cast with another type");
+}
+
+
+/*
+ * A callback for type-mismatched error in deserialization process.
+ */
+@safe
+pure void onInvalidType()
+{
+    throw new MessagePackException("Attempt to unpack with non-compatible type");
+}
+
+
+public:
+
+
+// Convenient functions
+
+
+/**
+ * Serializes $(D_PARAM args).
+ *
+ * Assumes single object if the length of $(D_PARAM args) == 1,
+ * otherwise array object.
+ *
+ * Params:
+ *  args = the contents to serialize.
+ *
+ * Returns:
+ *  a serialized data.
+ */
+ubyte[] pack(bool withFieldName = false, Args...)(in Args args)
+{
+    auto packer = packer(Appender!(ubyte[])(), withFieldName);
+
+    static if (Args.length == 1)
+        packer.pack(args[0]);
+    else
+        packer.packArray(args);
+
+    return packer.stream.data;
+}
+
+
+unittest
+{
+    auto serialized = pack(false);
+
+    assert(serialized[0] == Format.FALSE);
+
+    auto deserialized = unpack(pack(1, true, "Foo"));
+
+    assert(deserialized.type == Value.Type.array);
+    assert(deserialized.via.array[0].type == Value.Type.unsigned);
+    assert(deserialized.via.array[1].type == Value.Type.boolean);
+    assert(deserialized.via.array[2].type == Value.Type.raw);
+}
+
+
+/**
+ * Deserializes $(D_PARAM buffer) using stream deserializer.
+ *
+ * Params:
+ *  buffer = the buffer to deserialize.
+ *
+ * Returns:
+ *  a $(D Unpacked) contains deserialized object.
+ *
+ * Throws:
+ *  UnpackException if deserialization doesn't succeed.
+ */
+Unpacked unpack(Tdummy = void)(in ubyte[] buffer)
+{
+    auto unpacker = StreamingUnpacker(buffer);
+
+    if (!unpacker.execute())
+        throw new UnpackException("Deserialization failure");
+
+    return unpacker.unpacked;
+}
+
+
+/**
+ * Deserializes $(D_PARAM buffer) using direct-conversion deserializer.
+ *
+ * Assumes single object if the length of $(D_PARAM args) == 1,
+ * otherwise array object.
+ *
+ * Params:
+ *  buffer = the buffer to deserialize.
+ *  args   = the references of values to assign.
+ */
+void unpack(Args...)(in ubyte[] buffer, ref Args args)
+{
+    auto unpacker = Unpacker(buffer);
+
+    static if (Args.length == 1)
+        unpacker.unpack(args[0]);
+    else
+        unpacker.unpackArray(args);
+}
+
+
+unittest
+{
+    { // stream
+        auto result = unpack(pack(false));
+
+        assert(result.via.boolean == false);
+    }
+    { // direct conversion
+        Tuple!(uint, string) result, test = tuple(1, "Hi!");
+        
+        unpack(pack(test), result);
+
+        assert(result == test);
+
+        test.field[0] = 2;
+        test.field[1] = "Hey!";
+
+        unpack(pack(test.field[0], test.field[1]), result.field[0], result.field[1]);
+
+        assert(result == test);
+    }
+}
+
+
+// Utilities template
+
+
+/**
+ * Handy helper for creating MessagePackable object.
+ *
+ * toMsgpack / fromMsgpack are special methods for serialization / deserialization.
+ * This template provides those methods to struct/class.
+ *
+ * Example:
+ * -----
+ * struct S
+ * {
+ *     int num; string str;
+ *
+ *     // http://d.puremagic.com/issues/show_bug.cgi?id = 1099
+ *     mixin MessagePackable;  // all members
+ *     // mixin MessagePackable!("num");  // num only
+ * }
+ * -----
+ *
+ * Defines those methods manually if you treat complex data-structure.
+ */
+mixin template MessagePackable(Members...)
+{
+    static if (Members.length == 0) {
+        /**
+         * Serializes members using $(D_PARAM packer).
+         *
+         * Params:
+         *  packer = the serializer to pack.
+         */
+        void toMsgpack(Packer)(ref Packer packer, bool withFieldName = false) const
+        {
+            if (withFieldName) {
+                packer.beginMap(this.tupleof.length);
+                foreach (i, member; this.tupleof) {
+                    pack(getFieldName!(typeof(this), i));
+                    packer.pack(member);
+                }
+            } else {
+                packer.beginArray(this.tupleof.length);
+                foreach (member; this.tupleof)
+                    packer.pack(member);
+            }
+        }
+
+
+        /**
+         * Deserializes $(D MessagePack) object to members using Value.
+         *
+         * Params:
+         *  value = the MessagePack value to unpack.
+         *
+         * Throws:
+         *  MessagePackException if $(D_PARAM value) is not an Array type.
+         */
+        void fromMsgpack(Value value)
+        {
+            // enables if std.contracts.enforce is moved to object_.d
+            // enforceEx!MessagePackException(value.type == Value.Type.array, "Value must be Array type");
+            if (value.type != Value.Type.array)
+                throw new MessagePackException("Value must be an Array type");
+            if (value.via.array.length != this.tupleof.length)
+                throw new MessagePackException("The size of deserialized value is mismatched");
+
+            foreach (i, member; this.tupleof)
+                this.tupleof[i] = value.via.array[i].as!(typeof(member));
+        }
+
+
+        /**
+         * Deserializes $(D MessagePack) object to members using direct-conversion deserializer.
+         *
+         * Params:
+         *  value = the reference to direct-conversion deserializer.
+         *
+         * Throws:
+         *  MessagePackException if the size of deserialized value is mismatched.
+         */
+        void fromMsgpack(ref Unpacker unpacker)
+        {
+            auto length = unpacker.beginArray();
+            if (length != this.tupleof.length)
+                throw new MessagePackException("The size of deserialized value is mismatched");
+
+            foreach (i, member; this.tupleof)
+                unpacker.unpack(this.tupleof[i]);
+        }
+    } else {
+        /**
+         * Member selecting version of toMsgpack.
+         */
+        void toMsgpack(Packer)(ref Packer packer, bool withFieldName = false) const
+        {
+            if (withFieldName) {
+                packer.beginMap(Members.length);
+                foreach (member; Members) {
+                    packer.pack(member);
+                    packer.pack(mixin(member));
+                }
+            } else {
+                packer.beginArray(Members.length);
+                foreach (member; Members)
+                    packer.pack(mixin(member));
+            }
+        }
+
+
+        /**
+         * Member selecting version of fromMsgpack for Value.
+         */
+        void fromMsgpack(Value value)
+        {
+            if (value.type != Value.Type.array)
+                throw new MessagePackException("Value must be an Array type");
+            if (value.via.array.length != Members.length)
+                throw new MessagePackException("The size of deserialized value is mismatched");
+
+            foreach (i, member; Members)
+                mixin(member ~ "= value.via.array[i].as!(typeof(" ~ member ~ "));");
+        }
+
+
+        /**
+         * Member selecting version of fromMsgpack for direct-converion deserializer.
+         */
+        void fromMsgpack(ref Unpacker unpacker)
+        {
+            auto length = unpacker.beginArray();
+            if (length != Members.length)
+                throw new MessagePackException("The size of deserialized value is mismatched");
+
+            foreach (member; Members)
+                unpacker.unpack(mixin(member));
+        }
+    }
+}
+
+
+unittest
+{
+    { // all members
+        /*
+         * Comment out because "src/msgpack.d(4048): Error: struct msgpack.__unittest16.S no size yet for forward reference" occurs
+         */
+        static struct S
+        {
+            uint num; string str;
+            mixin MessagePackable;
+        }
+
+        mixin DefinePacker;
+
+        S orig = S(10, "Hi!"); orig.toMsgpack(packer);
+
+        { // stream
+            auto unpacker = StreamingUnpacker(packer.stream.data); unpacker.execute();
+
+            S result; result.fromMsgpack(unpacker.unpacked);
+
+            assert(result.num == 10);
+            assert(result.str == "Hi!");
+        }
+        { // direct conversion
+            auto unpacker = Unpacker(packer.stream.data);
+
+            S result; unpacker.unpack(result);
+
+            assert(result.num == 10);
+            assert(result.str == "Hi!");
+        }
+    }
+    { // member select
+        static class C
+        {
+            uint num; string str;
+
+            this() {}
+            this(uint n, string s) { num = n; str = s; }
+
+            mixin MessagePackable!("num");
+        }
+
+        mixin DefinePacker;
+
+        C orig = new C(10, "Hi!"); orig.toMsgpack(packer);
+
+        { // stream
+            auto unpacker = StreamingUnpacker(packer.stream.data); unpacker.execute();
+
+            C result = new C; result.fromMsgpack(unpacker.unpacked);
+
+            assert(result.num == 10);
+        }
+        { // direct conversion
+            auto unpacker = Unpacker(packer.stream.data);
+
+            C result; unpacker.unpack(result);
+
+            assert(result.num == 10);
+        }
+    }
+}
+
+
+private:
+
+
+// Common and system dependent operations
+
+
+/*
+ * MessagePack type-information format
+ *
+ * See_Also:
+ *  $(LINK2 http://redmine.msgpack.org/projects/msgpack/wiki/FormatSpec, MessagePack Specificaton)
+ */
+enum Format : ubyte
+{
+    // unsinged integer
+    UINT8  = 0xcc,  // ubyte
+    UINT16 = 0xcd,  // ushort
+    UINT32 = 0xce,  // uint
+    UINT64 = 0xcf,  // ulong
+
+    // signed integer
+    INT8  = 0xd0,   // byte
+    INT16 = 0xd1,   // short
+    INT32 = 0xd2,   // int
+    INT64 = 0xd3,   // long
+
+    // floating point
+    FLOAT  = 0xca,  // float
+    DOUBLE = 0xcb,  // double
+
+    // raw byte
+    RAW   = 0xa0,
+    RAW16 = 0xda,
+    RAW32 = 0xdb,
+
+    // array
+    ARRAY   = 0x90,
+    ARRAY16 = 0xdc,
+    ARRAY32 = 0xdd,
+
+    // map
+    MAP   = 0x80,
+    MAP16 = 0xde,
+    MAP32 = 0xdf,
+
+    // other
+    NIL   = 0xc0,   // null
+    TRUE  = 0xc3,
+    FALSE = 0xc2,
+
+    // real (This format is D only!)
+    REAL = 0xd4
+}
+
+
+/*
+ * For float type serialization / deserialization
+ */
+union _f
+{
+    float f;
+    uint  i;
+}
+
+
+/*
+ * For double type serialization / deserialization
+ */
+union _d
+{
+    double f;
+    ulong  i;
+}
+
+
+/*
+ * For real type serialization / deserialization
+ *
+ * 80-bit real is padded to 12 bytes(Linux) and 16 bytes(Mac).
+ * http://lists.puremagic.com/pipermail/digitalmars-d/2010-June/077394.html
+ */
+union _r
+{
+    real f;
+
+    struct
+    {
+        ulong  fraction;
+        ushort exponent;  // includes sign
+    }
+}
+
+enum RealSize = 10;  // Real size is 80bit
+
+
+/*
+ * Detects whether $(D_PARAM T) is a built-in byte type.
+ */
+template isByte(T)
+{
+    enum isByte = staticIndexOf!(Unqual!T, byte, ubyte) >= 0;
+}
+
+
+unittest
+{
+    static assert(isByte!(byte));
+    static assert(isByte!(const(byte)));
+    static assert(isByte!(ubyte));
+    static assert(isByte!(immutable(ubyte)));
+    static assert(!isByte!(short));
+    static assert(!isByte!(char));
+    static assert(!isByte!(string));
+}
+
+
+/*
+ * Gets asterisk string from pointer type
+ */
+template AsteriskOf(T)
+{
+    static if (is(T P == U*, U))
+        enum AsteriskOf = "*" ~ AsteriskOf!U;
+    else
+        enum AsteriskOf = "";
+}
+
+
+/**
+ * Get the number of member to serialize.
+ */
+template SerializingMemberNumbers(Classes...)
+{
+    static if (Classes.length == 0)
+        enum SerializingMemberNumbers = 0;
+    else
+        enum SerializingMemberNumbers = Classes[0].tupleof.length + SerializingMemberNumbers!(Classes[1..$]);
+}
+
+
+/**
+ * Get derived classes with serialization-order
+ */
+template SerializingClasses(T)
+{
+    // There is no information in Object type. Currently disable Object serialization.
+    static if (is(T == Object))
+        static assert(false, "Object type serialization doesn't support yet. Please define toMsgpack/fromMsgpack and use cast");
+    else
+        alias TypeTuple!(Reverse!(Erase!(Object, BaseClassesTuple!(T))), T) SerializingClasses;
+}
+
+
+/**
+ * Get a field name of class or struct.
+ */
+template getFieldName(Type, size_t i)
+{
+    import std.conv : text;
+
+    static assert((is(Unqual!Type == class) || is(Unqual!Type == struct)), "Type must be class or struct: type = " ~ Type.stringof);
+    static assert(i < Type.tupleof.length, text(Type.stringof, " has ", Type.tupleof.length, " attributes: given index = ", i));
+
+    // 3 means () + .
+    enum getFieldName = Type.tupleof[i].stringof[3 + Type.stringof.length..$];
+}
+
+
+version (LittleEndian)
+{
+    /*
+     * Converts $(value) to different Endian.
+     *
+     * Params:
+     *  value = the LittleEndian value to convert.
+     *
+     * Returns:
+     *  the converted value.
+     */
+    @trusted
+    ushort convertEndianTo(size_t Bit, T)(in T value) if (Bit == 16)
+    {
+        return ntohs(cast(ushort)value);
+    }
+
+
+    // ditto
+    @trusted
+    uint convertEndianTo(size_t Bit, T)(in T value) if (Bit == 32)
+    {
+        return ntohl(cast(uint)value);
+    }
+
+
+    // ditto
+    @trusted
+    ulong convertEndianTo(size_t Bit, T)(in T value) if (Bit == 64)
+    {
+        // dmd has convert function?
+        return ((((cast(ulong)value) << 56) & 0xff00000000000000UL) |
+                (((cast(ulong)value) << 40) & 0x00ff000000000000UL) |
+                (((cast(ulong)value) << 24) & 0x0000ff0000000000UL) |
+                (((cast(ulong)value) <<  8) & 0x000000ff00000000UL) |
+                (((cast(ulong)value) >>  8) & 0x00000000ff000000UL) |
+                (((cast(ulong)value) >> 24) & 0x0000000000ff0000UL) |
+                (((cast(ulong)value) >> 40) & 0x000000000000ff00UL) |
+                (((cast(ulong)value) >> 56) & 0x00000000000000ffUL));
+    }
+
+
+    unittest
+    {
+        assert(convertEndianTo!16(0x0123)             == 0x2301);
+        assert(convertEndianTo!32(0x01234567)         == 0x67452301);
+        assert(convertEndianTo!64(0x0123456789abcdef) == 0xefcdab8967452301);
+    }
+
+
+    /*
+     * Comapatible for BigEndian environment.
+     */
+    ubyte take8from(size_t bit = 8, T)(T value)
+    {
+        static if (bit == 8 || bit == 16 || bit == 32 || bit == 64)
+            return (cast(ubyte*)&value)[0];
+        else
+            static assert(false, bit.stringof ~ " is not support bit width.");
+    }
+
+
+    unittest
+    {
+        foreach (Integer; TypeTuple!(ubyte, ushort, uint, ulong)) {
+            assert(take8from!8 (cast(Integer)0x01)               == 0x01);
+            assert(take8from!16(cast(Integer)0x0123)             == 0x23);
+            assert(take8from!32(cast(Integer)0x01234567)         == 0x67);
+            assert(take8from!64(cast(Integer)0x0123456789abcdef) == 0xef);
+        }
+    }
+}
+else
+{
+    /*
+     * Comapatible for LittleEndian environment.
+     */
+    @safe
+    ushort convertEndianTo(size_t Bit, T)(in T value) if (Bit == 16)
+    {
+        return cast(ushort)value;
+    }
+
+
+    // ditto
+    @safe
+    uint convertEndianTo(size_t Bit, T)(in T value) if (Bit == 32)
+    {
+        return cast(uint)value;
+    }
+
+
+    // ditto
+    @safe
+    ulong convertEndianTo(size_t Bit, T)(in T value) if (Bit == 64)
+    {
+        return cast(ulong)value;
+    }
+
+
+    unittest
+    {
+        assert(convertEndianTo!16(0x0123)       == 0x0123);
+        assert(convertEndianTo!32(0x01234567)   == 0x01234567);
+        assert(convertEndianTo!64(0x0123456789) == 0x0123456789);
+    }
+
+
+    /*
+     * Takes 8bit from $(D_PARAM value)
+     *
+     * Params:
+     *  value = the content to take.
+     *
+     * Returns:
+     *  the 8bit value corresponding $(D_PARAM bit) width.
+     */
+    ubyte take8from(size_t bit = 8, T)(T value)
+    {
+        static if (bit == 8)
+            return (cast(ubyte*)&value)[0];
+        else static if (bit == 16)
+            return (cast(ubyte*)&value)[1];
+        else static if (bit == 32)
+            return (cast(ubyte*)&value)[3];
+        else static if (bit == 64)
+            return (cast(ubyte*)&value)[7];
+        else
+            static assert(false, bit.stringof ~ " is not support bit width.");
+    }
+
+
+    unittest
+    {
+        foreach (Integer; TypeTuple!(ubyte, ushort, uint, ulong)) {
+            assert(take8from!8 (cast(Integer)0x01)               == 0x01);
+            assert(take8from!16(cast(Integer)0x0123)             == 0x23);
+            assert(take8from!32(cast(Integer)0x01234567)         == 0x67);
+            assert(take8from!64(cast(Integer)0x0123456789abcdef) == 0xef);
+        }
+    }
+}
+
+
+/*
+ * Loads $(D_PARAM T) type value from $(D_PARAM buffer).
+ *
+ * Params:
+ *  buffer = the serialized contents.
+ *
+ * Returns:
+ *  the Endian-converted value.
+ */
+T load16To(T)(ubyte[] buffer)
+{
+    return cast(T)(convertEndianTo!16(*cast(ushort*)buffer.ptr));
+}
+
+
+// ditto
+T load32To(T)(ubyte[] buffer)
+{
+    return cast(T)(convertEndianTo!32(*cast(uint*)buffer.ptr));
+}
+
+
+// ditto
+T load64To(T)(ubyte[] buffer)
+{
+    return cast(T)(convertEndianTo!64(*cast(ulong*)buffer.ptr));
+}