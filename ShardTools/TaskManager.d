--- conflicted
+++ resolved
@@ -25,19 +25,12 @@
 
 // TODO: Consider renaming to TaskQueue; seems nicer.
 // Also, TaskManager could be interpreted as something similar to Windows' Task Manager.
-<<<<<<< HEAD
 // TODO: Actually implement this.
-=======
->>>>>>> bf84e85c
 
 /// Provides a collection of threads which can execute tasks (AsyncActions) across multiple threads.
 /// The number of threads used can be dynamically altered, and threads will be created or destroyed automatically as required.
 /// Unlike the TaskPool, the TaskManager has the capability to prioritize certain tasks, and the capability to pause or resume tasks using Fibers.
-<<<<<<< HEAD
 @disable final class TaskManager  {
-=======
-final class TaskManager  {
->>>>>>> bf84e85c
 	
 public:
 	/// Initializes a new instance of the TaskManager object.
