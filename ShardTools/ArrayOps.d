﻿/// Provides simple operations that act upon collections with foreach, as opposed to ranges.
/// The operations that mimic std.algorithm are intended to be faster, as they allow use of array foreach, which is the fastest form of iteration.
/// This module is stable in design, but not tested enough to be stable in implementation. Many methods are completely untested.
module ShardTools.ArrayOps;
private import std.traits;
import std.parallelism;
import std.functional;
<<<<<<< HEAD

// TODO: Speed difference may have been true before, but is it anymore?
=======
import std.conv;
>>>>>>> bf84e85c


/// Determines whether Range contains any element such that Condition for that element and Element evaluates to true.
/// Params:
/// 	Condition = The condition to evaluate, where the first parameter is the element in the collection, and the second is Element. When this evaluates as true, the function returns true.
/// 	Collection = The type of the collection to use for this Range.
/// 	T = The type of the Element to compare to.
/// 	Range = The range to perform this operation on.
/// 	Element = The element to compare each element in the range to.
bool Contains(alias Condition = "a == b", Collection, T)(Collection Range, T Element) if(is(typeof(binaryFun!Condition))) {
	foreach(ref a; Range)
		if(binaryFun!Condition(a, Element))
			return true;
	return false;
} unittest {
	int[] elements = [1, 2, 3, 4];
	assert(elements.Contains(2));
	assert(!elements.Contains(5));
	assert(elements.Contains!("a == b * b")(2));
	assert(!elements.Contains!("a * a == b")(3));
}

/// Determines the number of elements in the collection that satisfy the given action.
/// This method may accept a condition that only includes elements that evaluate to true.
/// If the condition is left blank, and the range contains a length or Count member, the result of that will be returned instead of iterating over the collection.
/// Params:
///		Condition = The condition to evaluate. When this evalutes as true, the result is incremented.
///		Collection = The type of the collection to use for Range.
///		Range = The range to perform this operation on.
size_t Count(alias Condition = "true", Collection)(Collection Range) if(is(typeof(unaryFun!Condition))) {
	static if(hasMember!(Collection, "length") && (Condition == "true")) {
		return Range.length;
	} else static if(hasMember!(Collection, "Count") && (Condition == "true")) {
		return Range.Count;
	}
	size_t Result = 0;
	foreach(ref a; Range)
		if(unaryFun!Condition(a))
			Result++;
	return Result;
} unittest {
	int[] elements = [1, 2, 3, 4];
	assert(elements.Count == 4);
	assert(elements.Count!(a => a > 2) == 2);
	assert(elements.Count!(a => a > 5) == 0);
}

/// Determines the first index within Range such that Condition is true, or -1 if Condition never evaluated to true.
/// Params:
/// 	Condition = The condition to evaluate. When this evaluates as true, the index it evaluated as true for is returned. Element is be defined as 'b'.
/// 	Collection = The type of the collection to use for this Range.
/// 	T = The type of the Element to compare to.
/// 	Range = The range to perform this operation on.
/// 	Element = The element to compare each element in the range to.
size_t IndexOf(alias Condition = "a == b", Collection, T)(Collection Range, T Element) if(is(typeof(binaryFun!Condition))) {	
	foreach(Index, ref a; Range)
		if(binaryFun!Condition(a, Element))
			return Index;
	return -1;
} unittest {
	int[] elements = [1, 2, 3, 4];
	assert(elements.IndexOf(2) == 1);
	assert(elements.IndexOf(0) == -1);
	assert(elements.IndexOf!("a * a == b")(4) == 1);	
}
 
/// Performs the specified operation on all elements in Range (with each element aliased as a).
/// Params:
///		Collection = The type of the collection to use for Range.
///		Range = The range to perform this operation on.
///		Action = The operation to perform on each element.
void ForEach(alias Action, Collection)(Collection Range) {	
<<<<<<< HEAD
	foreach(ref a; Range) {
=======
	foreach(a; Range) {
>>>>>>> bf84e85c
		unaryFun!Action(a);	
	}
} unittest {
	int[] elements = [1, 2, 3, 4];
<<<<<<< HEAD
	elements.ForEach!("a *= a");
	assert(elements == [1, 4, 9, 16]);	
	elements.ForEach!(c => c *= c);
=======
//	int[] other;
//	elements.ForEach!("other ~= a * a");
//	assert(other == [1, 4, 9, 16], "Expected [1, 4, 9, 16], got " ~ other.text ~ ".");	
>>>>>>> bf84e85c
}

/// Performs the specified operation on all elements in Range.
/// This method is less efficient than template alias ForEach.
/// Params:
/// 	ElementType = The type of each element within the range.
/// 	Collection  = The type of the range.
/// 	Range       = The range to loop over all elements for.
/// 	Callback    = A delegate to invoke upon each element in this range.
void ForEach(ElementType, Collection)(Collection Range, void delegate(ref ElementType) Callback) {
	foreach(ref a; Range)
		Callback(a);
} unittest {
	int[] elements = [1, 2, 3, 4];
	int sum = 0;
<<<<<<< HEAD
	auto action = (c => sum += c);
	elements.ForEach(action);
	assert(sum == 10);
=======
//	auto action = (c => sum += c);
//	elements.ForEach(c => sum += c);
//	assert(sum == 10);
>>>>>>> bf84e85c
}

version(none) {
/// Performs the specified operation on all elements in Range (with each element aliased as a).
/// Params:
///		Collection = The type of the collection to use for Range.
///		Range = The range to perform this operation on.
///		Action = The operation to perform on each element.
///		ParallelCount = The number of elements per thread to use to perform this task. A value of zero allows the taskpool to decide how many threads to use.
void ForEach(alias Action, Collection)(Collection Range, int ParallelCount) {	
	if(ParallelCount == 0)
		foreach(ref a; parallel(Range))			
			(mixin(Action));					
	else
		foreach(ref a; parallel(Range, ParallelCount))			
			(mixin(Action));					
}
}


/// Determines if all of the elements in the given collection satisfy the given predicate.
/// Params:
///		Condition = The condition to evaluate. If this expression ever returns false, the function does as well.
///		Collection = The type of the collection to use for Range.
///		Range = The range to perform this operation on.
bool All(alias Condition, Collection)(Collection Range) if(is(typeof(unaryFun!Condition))) {
	foreach(ref Element; Range)
		if(!unaryFun!Condition(Element))
			return false;
	return true;
} unittest {
	int[] elements = [1, 2, 3, 4];
	assert(elements.All!(c => c >= 1));
	assert(!elements.All!(c => c >= 2));	
}

/// Determines if any of the elements in the given collection satisfy the given predicate.
/// Params:
///		Condition = The condition to evaluate. If this expression ever returns true, the function does as well.
///		Collection = The type of the collection to use for Range.
///		Range = The range to perform this operation on.
bool Any(alias Condition, Collection)(Collection Range) if(is(typeof(unaryFun!Condition))) {
	foreach(ref Element; Range)
		if(unaryFun!Condition(Element))
			return true;
	return false;
} unittest {
	int[] elements = [1, 2, 3, 4];
	assert(elements.Any!(c => c >= 4));
	assert(!elements.Any!(c => c >= 5));	
}

// TODO: Change any code using this to use filter and remove this method.
/// Lazily iterates over all of the elements in Range that can be explicitly converted to type T.
/// Because this allows casting, ref is not allowed.
/// Params:
/// 	T = The type of the element to cast to.
/// 	Range = The underlying range to get the elements from.
/// 	CollectionType = The type of the range.
deprecated auto OfType(T, CollectionType)(CollectionType Range) {
	struct Result {		
		@property bool empty() {
			return Input.empty;
		}

		void popFront() {
			Input.popFront();
		}		

		@property auto front() {
			return cast(T)Input.front;
		}

		this(CollectionType Input) {
			this.Input = Where!(c=>cast(T)c !is null)(Input);
		}

		private typeof(Where!(c=>cast(T)c !is null)(Range)) Input;
	}
	return Result(Range);
}

// TODO: Change any code using this to use filter and remove this method.
/// Returns all of the elements in Range that evaluate to true for Condition.
/// Params:
/// 	Condition = The condition to evaluate for each element, with each element being called "a".
/// 	Collection = The type of the range.
/// 	Range = The range to perform this operation on.
deprecated auto Where(alias Condition, Collection)(Collection Range) if(is(typeof(unaryFun!Condition))) {
	struct WhereResult {
		alias Unqual!Collection R;			
		@property bool empty() {
			return Input.empty;
		}
			
		void popFront() {
			do 
				Input.popFront();
			while(!Input.empty && !unaryFun!Condition(Input.front));					
		}
			
		@property auto ref front() {
			return Input.front;
		}
			
		this(R Input) {
			this.Input = Input;
			while(!Input.empty && !unaryFun!Condition(Input.front))
				Input.popFront();
		}
			
		int opApply(int delegate(ref size_t) dg) {
			int DgResult;		
			foreach(ref a; Input) {
				if(!(mixin(Condition)))
					continue;					
				DgResult = dg(a);
				if(DgResult)
					break;
			}				
			return DgResult;
		}
			
		R Input;
	}
<<<<<<< HEAD
}
=======
}
>>>>>>> bf84e85c
<|MERGE_RESOLUTION|>--- conflicted
+++ resolved
@@ -5,12 +5,9 @@
 private import std.traits;
 import std.parallelism;
 import std.functional;
-<<<<<<< HEAD
+import std.conv;
 
 // TODO: Speed difference may have been true before, but is it anymore?
-=======
-import std.conv;
->>>>>>> bf84e85c
 
 
 /// Determines whether Range contains any element such that Condition for that element and Element evaluates to true.
@@ -83,24 +80,14 @@
 ///		Range = The range to perform this operation on.
 ///		Action = The operation to perform on each element.
 void ForEach(alias Action, Collection)(Collection Range) {	
-<<<<<<< HEAD
-	foreach(ref a; Range) {
-=======
 	foreach(a; Range) {
->>>>>>> bf84e85c
 		unaryFun!Action(a);	
 	}
 } unittest {
 	int[] elements = [1, 2, 3, 4];
-<<<<<<< HEAD
-	elements.ForEach!("a *= a");
-	assert(elements == [1, 4, 9, 16]);	
-	elements.ForEach!(c => c *= c);
-=======
 //	int[] other;
 //	elements.ForEach!("other ~= a * a");
 //	assert(other == [1, 4, 9, 16], "Expected [1, 4, 9, 16], got " ~ other.text ~ ".");	
->>>>>>> bf84e85c
 }
 
 /// Performs the specified operation on all elements in Range.
@@ -116,15 +103,9 @@
 } unittest {
 	int[] elements = [1, 2, 3, 4];
 	int sum = 0;
-<<<<<<< HEAD
-	auto action = (c => sum += c);
-	elements.ForEach(action);
-	assert(sum == 10);
-=======
 //	auto action = (c => sum += c);
 //	elements.ForEach(c => sum += c);
 //	assert(sum == 10);
->>>>>>> bf84e85c
 }
 
 version(none) {
@@ -250,8 +231,4 @@
 			
 		R Input;
 	}
-<<<<<<< HEAD
-}
-=======
-}
->>>>>>> bf84e85c
+}