﻿module ShardTools.ConcurrentStack;
private import core.atomic;
//import abc;

/// Provides a thread-safe and lock-free implementation of a Stack.
/// BUGS:
///		Manual memory management of stored values is not allowed because this implementation suffers from the ABA problem.
class ConcurrentStack(T)  {

public:

	// TODO: Check to make sure ABA problem is fine with garbage collection.

	/// Initializes a new instance of the ConcurrentStack object.
	this() {
		
	}
	
	private struct Node {
		T Value;
		Node* Next;			

		this(T Value) { 
			this.Value = Value;
		}
	}		

	/// Returns the number of elements in this stack.
	/// This value is subject to some race conditions, and as such is not completely accurate.
	@property size_t Count() const {
		return _Count;
	}

<<<<<<< HEAD
	version(GNU) {
=======
	/+version(GNU) {
>>>>>>> bf84e85c
		T casimp(T, V1, V2)(shared(T*) here, shared(T) ifThis, shared(T) writeThis) {
			synchronized {
				if(*here == ifThis)
					*here = writeThis;
				return *here;
			}
		}	
<<<<<<< HEAD
	} else {
		private alias core.atomic.cas casimp;
	}
=======
	} else {+/
		private alias core.atomic.cas casimp;
	//}
>>>>>>> bf84e85c

	/// Pushes the given value to the top of the stack.
	/// This operation is O(1), thread-safe, and lock-free.
	/// Params:
	/// 	Value = The value to push.
	void Push(T Value) {		
		Node* NewNode = new Node(Value);
		Node* OldNode;
		do {
			OldNode = Root;
			NewNode.Next = OldNode;
		} while(!casimp(cast(shared)&Root, cast(shared)OldNode, cast(shared)NewNode));
		//atomicOp!("+=", size_t, int)(_Count, 1);
		atomicOp!("+=", size_t, int)(_Count, 1);
	}

	/// Pops the given value from the top of the stack.
	/// Returns the resulting value, or DefaultValue if the stack is empty.
	/// This operation is O(1) (if DefaultValue is O(1) or the Stack has elements), thread-safe, and lock-free.
<<<<<<< HEAD
	T Pop(lazy T DefaultValue = T.init) {		
=======
	T Pop(scope lazy T DefaultValue = T.init) {		
>>>>>>> bf84e85c
		T Result;
		if(!TryPop(Result))
			return DefaultValue();
		return Result;
	}

	/// Attempts to Pop a value from the top of the stack, returning whether or not there was an element to pop.
	/// This operation is O(1), thread-safe, and lock-free.
	bool TryPop(out T Value) {
		Node* OldNode;
		T Result;
		do {
			OldNode = Root;
			if(!OldNode)
				return false;
			Result = OldNode.Value;
		} while(!casimp(cast(shared)&Root, cast(shared)OldNode, cast(shared)OldNode.Next));
		Value = Result;
		atomicOp!("-=", size_t, int)(_Count, 1);
		return true;
	}

	/// Repeatedly pops values until the stack is empty, calling dg on them.
	int opApply(int delegate(T) dg) {
		int Result;
		T Value;
		while(TryPop(Value)) {
			if((Result = dg(Value)) != 0)
				break;
		}
		return Result;
	}

	unittest {
		ConcurrentStack!int Stack = new ConcurrentStack!int();
		Stack.Push(3);
		assert(Stack.Pop == 3);
	}
	
private:
	Node* Root;	
	shared size_t _Count;
}<|MERGE_RESOLUTION|>--- conflicted
+++ resolved
@@ -31,11 +31,7 @@
 		return _Count;
 	}
 
-<<<<<<< HEAD
-	version(GNU) {
-=======
 	/+version(GNU) {
->>>>>>> bf84e85c
 		T casimp(T, V1, V2)(shared(T*) here, shared(T) ifThis, shared(T) writeThis) {
 			synchronized {
 				if(*here == ifThis)
@@ -43,15 +39,9 @@
 				return *here;
 			}
 		}	
-<<<<<<< HEAD
-	} else {
-		private alias core.atomic.cas casimp;
-	}
-=======
 	} else {+/
 		private alias core.atomic.cas casimp;
 	//}
->>>>>>> bf84e85c
 
 	/// Pushes the given value to the top of the stack.
 	/// This operation is O(1), thread-safe, and lock-free.
@@ -71,11 +61,7 @@
 	/// Pops the given value from the top of the stack.
 	/// Returns the resulting value, or DefaultValue if the stack is empty.
 	/// This operation is O(1) (if DefaultValue is O(1) or the Stack has elements), thread-safe, and lock-free.
-<<<<<<< HEAD
-	T Pop(lazy T DefaultValue = T.init) {		
-=======
 	T Pop(scope lazy T DefaultValue = T.init) {		
->>>>>>> bf84e85c
 		T Result;
 		if(!TryPop(Result))
 			return DefaultValue();
