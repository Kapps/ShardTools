--- conflicted
+++ resolved
@@ -1,4 +1,3 @@
-<<<<<<< HEAD
 ﻿module ShardTools.AsyncAction;
 private import core.atomic;import ShardTools.Untyped;
 
@@ -79,6 +78,8 @@
 	}
 	
 	/// Indicates how long has passed since the creation of this action.
+	/// The precision of this method is equivalent to the precision of SysTime opSubtract, which is generally 10-20 millisecond precision.
+	/// If higher precision is needed, a Timer should be used instead.
 	@property Duration Elapsed() const {
 		return Clock.currTime() - _StartTime;
 	}
@@ -272,275 +273,4 @@
 	
 	private static __gshared RedBlackTree!AsyncAction Actions;
 	
-=======
-﻿module ShardTools.AsyncAction;
-private import core.atomic;import ShardTools.Untyped;
-
-private import std.functional;
-private import std.range;
-private import std.stdio;
-private import core.sync.mutex;
-private import ShardTools.ConcurrentStack;
-private import std.container;
-private import std.exception;
-private import ShardTools.NativeReference;
-private import core.thread;
-private import std.datetime;
-private import std.typecons;
-public import std.variant;
-private import ShardTools.ExceptionTools;
-
-/// Indicates whether an AsyncAction is complete and whether it was aborted or finished successfully.
-enum CompletionType {
-	/// The action is not yet complete.
-	Incomplete = 0,
-	/// The action has been cancelled or aborted.
-	Aborted = 1,
-	/// The action completed successfully.
-	Successful = 2
-}
-
-/// Provides information about an action that executes asynchronously.
-abstract class AsyncAction  {
-	
-public:
-	
-	// TODO: Rename AsyncAction to Task?
-	// Problem is std.parallelism.
-	// Probably do AsyncTask actually.
-	// ...or just leave it as is at that point.
-	
-	alias void delegate(Untyped, AsyncAction, CompletionType) CompletionCallback;
-	
-	/// Initializes a new instance of the AsyncAction object.
-	this() {
-		NativeReference.AddReference(cast(void*)this);
-		_TimeoutDuration = dur!"hnsecs"(0);
-		_StartTime = Clock.currTime();
-		StateLock = new Mutex();
-	}
-	
-	/// Indicates whether this action will ever time out if not completed within TimeoutTime.
-	@property bool CanTimeout() const {
-		return _TimeoutDuration.total!("hnsecs") > 0;
-	}
-	
-	/// Indicates whether this action can be canceled, disregarding the current completion state of the action.
-	@property bool CanAbort() const {
-		return true;
-	}
-	
-	/// Indicates whether this action is complete, whether successful or aborted.
-	@property bool IsComplete() const {
-		return this.Status != CompletionType.Incomplete;
-	}
-	
-	/// Gets or sets the amount of time that an action can run before timing out.
-	/// If CanTimeout is false, this will return zero.
-	/// If set to zero, indicates no timeout occurs.
-	@property Duration TimeoutTime() const {
-		return _TimeoutDuration;
-	}
-	
-	/// Ditto
-	@property void TimeoutTime(Duration Value) {
-		_TimeoutDuration = Value;
-	}
-	
-	/// Indicates when this action was started.
-	@property const(SysTime) StartTime() const {
-		return _StartTime;
-	}
-	
-	/// Indicates how long has passed since the creation of this action.
-	/// The precision of this method is equivalent to the precision of SysTime opSubtract, which is generally 10-20 millisecond precision.
-	/// If higher precision is needed, a Timer should be used instead.
-	@property Duration Elapsed() const {
-		return Clock.currTime() - _StartTime;
-	}
-	
-	/// Indicates the status of this operation.
-	@property CompletionType Status() const {
-		return _Status;
-	}
-	
-	/// Gets a value indicating whether this action has started being processed.
-	@property bool HasBegun() const {
-		return _HasBegun;
-	}
-	
-	/// Begins this operation asynchronously.	
-	void Start() {
-		if(!cas(cast(shared)&_HasBegun, cast(shared)false, cast(shared)true))
-			throw new InvalidOperationException("The IO Operation had already been started.");		
-	}	
-	
-	/// Gets the result of the completion for this command.
-	/// The type of the data is unknown, but is generally what the synchronous version would return, or an instance of Throwable.
-	/// Accessing this property before the action is complete will result in an InvalidOperationException being thrown.
-	@property Untyped CompletionData() {		
-		if(Status == CompletionType.Incomplete)
-			throw new InvalidOperationException("Unable to access completion data prior to the action being complete.");
-		return _CompletionData;		
-	}
-	
-	/// Invokes the given callback when this action is complete or aborted.
-	/// If the operation is already finished, Callback is invoked immediately and synchronously.
-	/// Params:
-	/// 	State = A user-defined value to pass in to Callback.
-	/// 	Callback = The callback to invoke.
-	void NotifyOnComplete(Untyped State, CompletionCallback Callback) {
-		bool InvokeImmediately = false;
-		synchronized(StateLock) {
-			if(!IsComplete)
-				CompletionSubscribers ~= cast(typeof(CompletionSubscribers[0]))tuple(State, Callback);
-			else
-				InvokeImmediately = true;						
-		}
-		// Callback gets invoked outside lock.
-		if(InvokeImmediately)
-			Callback(State, this, _Status);
-	}
-	
-	/// Attempts to cancel this operation, either synchronously or asynchronously.
-	/// Because this may be executed asynchronously, it is possible that the action will complete prior to being cancelled.
-	/// If this is the case, the cancel operation will effectively do nothing.	
-	/// It is also possible that this simply notifies the operation that it should no longer continue after the next step.
-	/// As such, it may not immediately abort.
-	/// Returns:
-	/// 	Whether the action was successfully aborted; false if the action was already complete.
-	bool Abort() {
-		// TODO: Important to remove this lock.
-		//	...why exactly?
-		//	Perhaps was causing a deadlock before, but if it was, that's not related to the lock but the implementation of PerformAbort.
-		// Still, PerformAbort should be the thing that handles this...
-		synchronized(StateLock) {
-			if(!CanAbort)
-				throw new NotSupportedException("Attempted to abort an AsyncAction that does not support the Abort operation.");
-			if(Status != CompletionType.Incomplete)
-				return false;			
-			return PerformAbort();
-		}
-	}
-	
-	/// Blocks the calling thread until this action completes.
-	/// Returns the way in which this action was completed.
-	/// Params:
-	/// 	Timeout = A duration after which to throw an exception if not yet complete.
-	CompletionType WaitForCompletion(Duration Timeout = dur!"msecs"(0)) {
-		SysTime Start = Clock.currTime();
-		bool TimesOut = Timeout > dur!"msecs"(0);
-		while(_Status == CompletionType.Incomplete) {						
-			SysTime Current = Clock.currTime();
-			if(TimesOut && (Current - Start) > Timeout)
-				throw new TimeoutException();
-			/+else if((Current - Start) > dur!"msecs"(2)) {
-			 // Basically, we don't want to waste a huge amount of CPU time, but at the same time we want faster than 1 MS precision.
-			 // We can't do faster than 1MS precision for sleeps however, so what we do is first not sleep at all.
-			 // Then, after 2 milliseconds, we can assume the precision isn't a huge deal, so sleep for 1 MS at a time.
-			 // Update: This is probably a bad idea. So, we'll try for sub-ms precision at the start; it works on Linux in theory!
-			 Thread.sleep(dur!"msecs"(1));
-			 }
-			 Thread.sleep(dur!"usecs"(100));+/
-			Thread.sleep(dur!"msecs"(1));
-			//Thread.yield();
-			// TODO: We can significantly increase performance by using a Fiber here.
-			// Basically, we use WaitForCompletion to wrap a fiber that does the actual work.
-			// This fiber then gets added to a list in a different static class.
-			// This list then goes through each of the actions and calls the Fiber again when ready.
-			// Of course, that might not work at all...
-			// And by might, I really mean won't.
-			// Most importantly because the point would be to allow the thread to do some other work, but that's not possible because the thread is blocking anyways.
-			// If we had a FiberPool, it could yield and do something from that pool instead, but we don't.
-		}
-		return _Status;
-	}
-	
-protected:
-	
-	/// Implement to handle the actual cancellation of the action.
-	/// If an action does not support cancellation, CanAbort should return false, and this method should throw an error.
-	abstract bool PerformAbort();
-	
-	/// Called when this action is completed.
-	void OnComplete(CompletionType Status) {
-		// No need to lock here; our status is set to complete, so adding a subscriber will be invoked immediately, not added to the list.		
-		foreach(ref Subscriber; CompletionSubscribers) {
-			Subscriber.Callback(Subscriber.State, this, Status);
-		}			
-		CompletionSubscribers = null; // Prevent any references causing memory leaks.		
-	}
-	
-	/// Notifies this AsyncAction that the operation was completed.
-	void NotifyComplete(CompletionType Status, Untyped CompletionData) {
-		enforce(Status == CompletionType.Successful || Status == CompletionType.Aborted);
-		// Lock here for adding subscribers.
-		synchronized(StateLock) {
-			if(IsComplete)
-				throw new InvalidOperationException("The action was already in a completed state.");
-			this._Status = Status;
-			this._CompletionData = CompletionData;
-		}		
-		NativeReference.RemoveReference(cast(void*)this);
-		OnComplete(Status);		
-	}
-	
-private:
-	CompletionType _Status;
-	Duration _TimeoutDuration;
-	Tuple!(Untyped, "State", CompletionCallback, "Callback")[] CompletionSubscribers;	
-	SysTime _StartTime;
-	Untyped _CompletionData;
-	bool _HasBegun;
-	Mutex StateLock;
-}
-
-private class ActionManager {
-	
-	shared static this() {
-		Actions = new RedBlackTree!AsyncAction();
-		ToAdd = new ConcurrentStack!AsyncAction();
-		ToRemove = new ConcurrentStack!AsyncAction();
-	}
-	
-	static void RegisterAction(AsyncAction Action) {
-		ToAdd.Push(Action);
-		Action.NotifyOnComplete(Untyped.init, toDelegate(&ActionComplete));
-	}
-	
-	static void ActionComplete(Untyped State, AsyncAction Action, CompletionType Status) {
-		ToRemove.Push(Action);
-	}
-	
-	static void RunLoop() {
-		while(true) {
-			// Note that ToAdd must be first, in case it gets removed prior to a call.
-			foreach(AsyncAction Action; ToAdd) {
-				Actions.insert(Action);
-			}
-			foreach(AsyncAction Action; ToRemove)
-				enforce(Actions.removeKey(Action) == 1);
-			foreach(AsyncAction Action; Actions) {
-				if(Action.CanTimeout && (Action.StartTime + Action.TimeoutTime) < Clock.currTime()) {
-					// TODO: Raise a condition here when implemented... else this will just be hidden.
-					// No way to really communicate to the action or to a main thread...
-					// Most important is to abort the action.
-					// TODO: Consider using some form of exception catching here, or throw an error.
-					// Again, issue is any thrown exceptions just get hidden; an error may be needed.
-					debug writeln("Action timeout.");					
-					Action.Abort();										
-				}
-			}
-			Thread.sleep(dur!"seconds"(1));
-		}
-	}
-	
-	// We want to make sure to not force a synchronize and thus delay any action from running yet blocking.
-	// So, we wait until after Actions is accessed, and then carry out the calls that were made.
-	private static __gshared ConcurrentStack!AsyncAction ToAdd;
-	private static __gshared ConcurrentStack!AsyncAction ToRemove;
-	
-	private static __gshared RedBlackTree!AsyncAction Actions;
-	
->>>>>>> bf84e85c
 }